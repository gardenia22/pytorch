--- conflicted
+++ resolved
@@ -17,21 +17,6 @@
 
     def _get_test_data(self, device, dtype, N):
         if dtype in [torch.bfloat16, torch.bool, torch.float16]:
-<<<<<<< HEAD
-            tensors1 = [torch.randn(N, N, device=device).to(dtype) for _ in range(N)]
-            tensors2 = [torch.randn(N, N, device=device).to(dtype) for _ in range(N)]
-        elif dtype in torch.testing.get_all_int_dtypes():
-            tensors1 = [torch.randint(1, 100, (N, N), device=device, dtype=dtype) for _ in range(N)]
-            tensors2 = [torch.randint(1, 100, (N, N), device=device, dtype=dtype) for _ in range(N)]
-        else:
-            tensors1 = [torch.randn(N, N, device=device, dtype=dtype) for _ in range(N)]
-            tensors2 = [torch.randn(N, N, device=device, dtype=dtype) for _ in range(N)]
-
-        return tensors1, tensors2
-
-    def _test_bin_op_list(self, device, dtype, foreach_op, foreach_op_, torch_op, N=20):
-        tensors1, tensors2 = self._get_test_data(device, dtype, N)
-=======
             tensors = [torch.randn(N, N, device=device).to(dtype) for _ in range(N)]
 
         elif dtype in torch.testing.get_all_int_dtypes():
@@ -44,7 +29,6 @@
     def _test_bin_op_list(self, device, dtype, foreach_op, foreach_op_, torch_op, N=20):
         tensors1 = self._get_test_data(device, dtype, N)
         tensors2 = self._get_test_data(device, dtype, N)
->>>>>>> 6e9afd50
 
         expected = [torch_op(tensors1[i], tensors2[i]) for i in range(N)]
         res = foreach_op(tensors1, tensors2)
@@ -52,8 +36,6 @@
         self.assertEqual(res, tensors1)
         self.assertEqual(tensors1, expected)
 
-<<<<<<< HEAD
-=======
     def _test_unary_op(self, device, dtype, foreach_op, foreach_op_, torch_op, N=20):
         tensors1 = self._get_test_data(device, dtype, N)
         expected = [torch_op(tensors1[i]) for i in range(N)]
@@ -119,7 +101,6 @@
     #
     # Ops with scalar
     #
->>>>>>> 6e9afd50
     @dtypes(*torch.testing.get_all_dtypes())
     def test_int_scalar(self, device, dtype):
         tensors = [torch.zeros(10, 10, device=device, dtype=dtype) for _ in range(10)]
