# -*- coding: utf-8 -*-
import torch
import numpy as np

import unittest
import itertools
import warnings
import math
from math import inf, nan, isnan
import random
from random import randrange
from itertools import product
from functools import reduce, partial

from torch.testing._internal.common_utils import \
    (TestCase, run_tests, TEST_SCIPY, IS_MACOS, IS_WINDOWS, slowTest,
     TEST_WITH_ASAN, TEST_WITH_ROCM, IS_FBCODE, IS_REMOTE_GPU,
     iter_indices, gradcheck, gradgradcheck)
from torch.testing._internal.common_device_type import \
    (instantiate_device_type_tests, dtypes,
     onlyCPU, skipCUDAIf, skipCUDAIfNoMagma, skipCPUIfNoLapack, precisionOverride,
     skipCUDAIfNoMagmaAndNoCusolver, skipCUDAIfRocm, onlyOnCPUAndCUDA, dtypesIfCUDA,
     onlyCUDA, skipCUDAVersionIn, skipMeta, skipCUDAIfNoCusolver)
from torch.testing import floating_and_complex_types, floating_types, all_types, make_tensor
from torch.testing._internal.common_cuda import SM53OrLater, tf32_on_and_off, CUDA11OrLater, CUDA9
from torch.distributions.binomial import Binomial

# Protects against includes accidentally setting the default dtype
# NOTE: jit_metaprogramming_utils sets the default dtype to double!
torch.set_default_dtype(torch.float32)
assert torch.get_default_dtype() is torch.float32

if TEST_SCIPY:
    import scipy

class TestLinalg(TestCase):
    def setUp(self):
        super(self.__class__, self).setUp()
        torch.backends.cuda.matmul.allow_tf32 = False

    def tearDown(self):
        torch.backends.cuda.matmul.allow_tf32 = True
        super(self.__class__, self).tearDown()

    exact_dtype = True

    @dtypes(torch.float, torch.cfloat)
    @precisionOverride({torch.float: 1e-06, torch.cfloat: 1e-06})
    @tf32_on_and_off(5e-3)
    def test_inner(self, device, dtype):
        def check(a_sizes_, b_sizes_):
            for a_sizes, b_sizes in ((a_sizes_, b_sizes_), (b_sizes_, a_sizes_)):
                a = torch.randn(a_sizes, dtype=dtype, device=device)
                b = torch.randn(b_sizes, dtype=dtype, device=device)
                res = torch.inner(a, b)
                ref = np.inner(a.cpu().numpy(), b.cpu().numpy())
                self.assertEqual(res.cpu(), torch.from_numpy(np.array(ref)))
                out = torch.zeros_like(res)
                torch.inner(a, b, out=out)
                self.assertEqual(res, out)

        check([], [])                       # scalar x scalar
        check([], [0])                      # scalar x empty
        check([], [3])                      # scalar x 1D
        check([], [2, 3, 4])                # scalar x 3D

        check([0], [0])                     # empty x empty
        check([0], [2, 0])                  # empty x 2D

        check([2], [2])                     # 1D x 1D
        check([2], [3, 1, 2])               # 1D x 3D
        check([2], [3, 0, 2])               # 1D x 3D empty

        check([1, 2], [3, 2])               # 2D x 2D
        check([1, 2], [3, 4, 2])            # 2D x 3D
        check([2, 1, 3, 2], [1, 3, 2, 2])   # 4D x 4D

        # Test noncontiguous input
        a = torch.randn(3, 2, device=device, dtype=dtype).transpose_(0, 1)
        b = torch.randn(4, 3, device=device, dtype=dtype)[::2, :]
        self.assertFalse(a.is_contiguous() or b.is_contiguous())
        self.assertEqual(a.inner(b).cpu().numpy(), np.inner(a.cpu().numpy(), b.cpu().numpy()))

        # Test error message
        with self.assertRaisesRegex(RuntimeError,
                                    r"inner\(\) the last dimension must match on both "
                                    r"input tensors but got shapes \[2, 3\] and \[2, 2\]"):
            torch.randn(2, 3, device=device, dtype=dtype).inner(torch.randn(2, 2, device=device, dtype=dtype))

    # Tests torch.outer, and its alias, torch.ger, vs. NumPy
    @precisionOverride({torch.bfloat16: 1e-1})
    @dtypes(*(torch.testing.get_all_dtypes()))
    def test_outer(self, device, dtype):
        def run_test_case(a, b):
            if dtype == torch.bfloat16:
                a_np = a.to(torch.double).cpu().numpy()
                b_np = b.to(torch.double).cpu().numpy()
                exact_dtype = False
            else:
                a_np = a.cpu().numpy()
                b_np = b.cpu().numpy()
                exact_dtype = True
            expected = np.outer(a_np, b_np)

            self.assertEqual(torch.outer(a, b), expected, exact_dtype=False)
            self.assertEqual(torch.Tensor.outer(a, b), expected, exact_dtype=False)

            self.assertEqual(torch.ger(a, b), expected, exact_dtype=False)
            self.assertEqual(torch.Tensor.ger(a, b), expected, exact_dtype=False)

            # test out variant
            out = torch.empty(a.size(0), b.size(0), device=device, dtype=dtype)
            torch.outer(a, b, out=out)
            self.assertEqual(out, expected, exact_dtype=False)

            out = torch.empty(a.size(0), b.size(0), device=device, dtype=dtype)
            torch.ger(a, b, out=out)
            self.assertEqual(out, expected, exact_dtype=False)

        a = torch.randn(50).to(device=device, dtype=dtype)
        b = torch.randn(50).to(device=device, dtype=dtype)
        run_test_case(a, b)

        # test 0 strided tensor
        zero_strided = torch.randn(1).to(device=device, dtype=dtype).expand(50)
        run_test_case(zero_strided, b)
        run_test_case(a, zero_strided)

    @skipCUDAIfNoMagma
    @skipCPUIfNoLapack
    @dtypes(torch.float, torch.double, torch.cfloat, torch.cdouble)
    def test_linalg_lstsq(self, device, dtype):
        from torch.testing._internal.common_utils import random_well_conditioned_matrix
        if self.device_type == 'cpu':
            drivers = ('gels', 'gelsy', 'gelsd', 'gelss', None)
        else:
            drivers = ('gels', None)

        def check_solution_correctness(a, b, sol):
            sol2 = a.pinverse() @ b
            self.assertEqual(sol, sol2, atol=1e-5, rtol=1e-5)

        def check_correctness_ref(a, b, res, ref, driver="default"):
            def apply_if_not_empty(t, f):
                if t.numel():
                    return f(t)
                else:
                    return t

            def select_if_not_empty(t, i):
                selected = apply_if_not_empty(t, lambda x: x.select(0, i))
                return selected

            m = a.size(-2)
            n = a.size(-1)
            nrhs = b.size(-1)
            batch_size = int(np.prod(a.shape[:-2]))
            if batch_size == 0:
                batch_size = 1
            a_3d = a.view(batch_size, m, n)
            b_3d = b.view(batch_size, m, nrhs)

            solution_3d = res.solution.view(batch_size, n, nrhs)
            residuals_2d = apply_if_not_empty(res.residuals, lambda t: t.view(-1, nrhs))
            rank_1d = apply_if_not_empty(res.rank, lambda t: t.view(-1))
            singular_values_2d = res.singular_values.view(batch_size, res.singular_values.shape[-1])

            if a.numel() > 0:
                for i in range(batch_size):
                    sol, residuals, rank, singular_values = ref(
                        a_3d.select(0, i).numpy(),
                        b_3d.select(0, i).numpy()
                    )
                    # Singular values are None when lapack_driver='gelsy' in SciPy
                    if singular_values is None:
                        singular_values = []
                    self.assertEqual(sol, solution_3d.select(0, i), atol=1e-5, rtol=1e-5)
                    self.assertEqual(rank, select_if_not_empty(rank_1d, i), atol=1e-5, rtol=1e-5)
                    self.assertEqual(singular_values, singular_values_2d.select(0, i), atol=1e-5, rtol=1e-5)

                    # SciPy and NumPy operate only on non-batched input and
                    # return an empty array with shape (0,) if rank(a) != n
                    # in PyTorch the batched inputs are supported and
                    # matrices in the batched input can have different ranks
                    # we compute residuals only if all matrices have rank == n
                    # see https://github.com/pytorch/pytorch/issues/56483
                    if m > n:
                        if torch.all(rank_1d == n):
                            self.assertEqual(
                                residuals, select_if_not_empty(residuals_2d, i), atol=1e-5, rtol=1e-5, exact_dtype=False
                            )
                        else:
                            self.assertTrue(residuals_2d.numel() == 0)

            else:
                self.assertEqual(res.solution.shape, (*a.shape[:-2], n, nrhs))
                self.assertEqual(res.rank.shape, a.shape[:-2])

                # residuals are not always computed (and have non-zero shape)
                if m > n and driver != "gelsy":
                    self.assertEqual(res.residuals.shape, (*a.shape[:-2], 0))
                else:
                    self.assertEqual(res.residuals.shape, (0, ))

                # singular_values are not always computed (and have non-zero shape)
                if driver == "default" or driver == "gelsd" or driver == "gelss":
                    self.assertEqual(res.singular_values.shape, (*a.shape[:-2], min(m, n)))
                else:
                    self.assertEqual(res.singular_values.shape, (0, ))

        def check_correctness_scipy(a, b, res, driver, cond):
            # SciPy provides 3 driver options: gelsd, gelss, gelsy
            if TEST_SCIPY and driver in ('gelsd', 'gelss', 'gelsy'):
                import scipy.linalg

                def scipy_ref(a, b):
                    return scipy.linalg.lstsq(a, b, lapack_driver=driver, cond=cond)
                check_correctness_ref(a, b, res, scipy_ref, driver=driver)

        def check_correctness_numpy(a, b, res, driver, rcond):
            # NumPy uses only gelsd routine
            if driver == 'gelsd':

                def numpy_ref(a, b):
                    return np.linalg.lstsq(a, b, rcond=rcond)
                check_correctness_ref(a, b, res, numpy_ref)

        version = torch.testing._internal.common_cuda._get_torch_cuda_version()
        cusolver_available = (version >= (10, 2))

        ms = [2 ** i for i in range(5)]
        m_ge_n_sizes = [(m, m // 2) for m in ms] + [(m, m) for m in ms]
        # cases m < n are only supported on CPU and for cuSOLVER path on CUDA
        m_l_n_sizes = [(m // 2, m) for m in ms]
        include_m_l_n_case = (cusolver_available or device == 'cpu')
        matrix_sizes = m_ge_n_sizes + (m_l_n_sizes if include_m_l_n_case else [])
        batches = [(), (2,), (2, 2), (2, 2, 2)]
        # we generate matrices with singular values sampled from a normal distribution,
        # that is why we use `cond=1.0`, the mean to cut roughly half of all
        # the singular values and compare whether torch.linalg.lstsq agrees with
        # SciPy and NumPy.
        # if rcond is True then set value for it based on the used algorithm
        # rcond == -1 or any other negative value forces LAPACK to use machine precision tolerance
        rconds = (None, True, -1)

        for batch, matrix_size, driver, rcond in itertools.product(batches, matrix_sizes, drivers, rconds):
            # keep the rcond value if it is None or -1, set the driver specific value if it is True
            if rcond and rcond != -1:
                if driver in ('gelss', 'gelsd'):
                    # SVD based algorithm; set to zero roughly half of all the singular values
                    rcond = 1.0
                else:
                    # driver == 'gelsy'
                    # QR based algorithm; setting the value too high might lead to non-unique solutions and flaky tests
                    rcond = 1e-4

            # specifying rcond value has no effect for gels driver so no need to run the tests again
            if driver == 'gels' and rcond is not None:
                continue

            shape = batch + matrix_size
            a = random_well_conditioned_matrix(*shape, dtype=dtype, device=device)
            b = torch.rand(*shape, dtype=dtype, device=device)

            m = a.size(-2)
            n = a.size(-1)
            res = torch.linalg.lstsq(a, b, rcond=rcond, driver=driver)
            sol = res.solution

            # Only checks gelsd, gelss, gelsy drivers
            check_correctness_scipy(a, b, res, driver, rcond)

            # Only checks gelsd driver
            check_correctness_numpy(a, b, res, driver, rcond)

            # gels driver is not checked by comparing to NumPy or SciPy implementation
            # because NumPy and SciPy do not implement this driver
            if driver == 'gels' and rcond is None:
                check_solution_correctness(a, b, sol)

    @skipCUDAIfNoMagma
    @skipCPUIfNoLapack
    @dtypes(torch.float, torch.double, torch.cfloat, torch.cdouble)
    def test_linalg_lstsq_batch_broadcasting(self, device, dtype):
        from torch.testing._internal.common_utils import random_well_conditioned_matrix

        def check_correctness(a, b):
            sol = torch.linalg.lstsq(a, b).solution
            sol2 = a.pinverse() @ b
            self.assertEqual(sol, sol2, rtol=1e-5, atol=1e-5)

        ms = [2 ** i for i in range(5)]
        batches = [(), (0,), (2,), (2, 2), (2, 2, 2)]
        # the case when a single matrix is batch-broadcasted over the rhs
        for m, batch in itertools.product(ms, batches):
            a = random_well_conditioned_matrix(m, m, dtype=dtype, device=device).view(*([1] * len(batch)), m, m)
            b = torch.rand(*(batch + (m, m)), dtype=dtype, device=device)
            check_correctness(a, b)

        # cases with broadcastable shapes
        for m in ms:
            a = random_well_conditioned_matrix(1, 3, 1, 3, m, m, dtype=dtype, device=device)
            b = torch.rand(3, 1, 3, 1, m, m // 2, dtype=dtype, device=device)
            check_correctness(a, b)

            # rhs are vectors, not matrices in this test
            b = torch.rand(3, 1, 3, 1, m, dtype=dtype, device=device)
            # unsqueeze for b because `check_correctness` checks against
            # a.pinverse() @ b, which requires b to be a matrix
            check_correctness(a, b.unsqueeze(-1))

            a = random_well_conditioned_matrix(3, 1, 3, 1, m, m, dtype=dtype, device=device)
            b = torch.rand(1, 3, 1, 3, m, m // 2, dtype=dtype, device=device)
            check_correctness(a, b)

            # rhs are vectors, not matrices in this test
            b = torch.rand(1, 3, 1, 3, m, dtype=dtype, device=device)
            check_correctness(a, b.unsqueeze(-1))

    @skipCPUIfNoLapack
    @skipCUDAIfNoMagma
    @dtypes(torch.float, torch.double, torch.cfloat, torch.cdouble)
    def test_linalg_lstsq_input_checks(self, device, dtype):
        # check empty inputs
        # empty batches
        a = torch.rand(0, 0, 3, 3, dtype=dtype, device=device)
        b = torch.rand(0, 0, 3, 2, dtype=dtype, device=device)
        self.assertEqual(
            torch.linalg.lstsq(a, b)[0],
            torch.zeros(0, 0, 3, 2, dtype=dtype, device=device)
        )
        # empty a and b
        a = torch.rand(2, 2, 0, 0, dtype=dtype, device=device)
        b = torch.rand(2, 2, 0, 0, dtype=dtype, device=device)
        self.assertEqual(
            torch.linalg.lstsq(a, b)[0],
            torch.zeros(2, 2, 0, 0, dtype=dtype, device=device)
        )
        # empty a and b
        a = torch.rand(2, 2, 3, 0, dtype=dtype, device=device)
        b = torch.rand(2, 2, 3, 0, dtype=dtype, device=device)
        self.assertEqual(
            torch.linalg.lstsq(a, b)[0],
            torch.zeros(2, 2, 0, 0, dtype=dtype, device=device)
        )
        # empty a but not b
        a = torch.rand(2, 2, 3, 0, dtype=dtype, device=device)
        b = torch.rand(2, 2, 3, 2, dtype=dtype, device=device)
        self.assertEqual(
            torch.linalg.lstsq(a, b)[0],
            torch.zeros(2, 2, 0, 2, dtype=dtype, device=device)
        )

        # empty a and b
        if torch.device(device).type == 'cpu':
            # only CPU since CUDA does not support overdetermined systems
            a = torch.rand(2, 2, 0, 3, dtype=dtype, device=device)
            b = torch.rand(2, 2, 0, 3, dtype=dtype, device=device)
            self.assertEqual(
                torch.linalg.lstsq(a, b)[0],
                torch.zeros(2, 2, 3, 3, dtype=dtype, device=device)
            )

        a = torch.rand(2, 3, dtype=dtype, device=device)
        b = torch.rand(3, dtype=dtype, device=device)

        with self.assertRaisesRegex(RuntimeError, 'input must have at least 2 dimensions'):
            torch.linalg.lstsq(b, b)

        with self.assertRaisesRegex(RuntimeError, 'other must have at least 1 dimension'):
            torch.linalg.lstsq(a, torch.tensor(1, dtype=dtype, device=device))

        with self.assertRaisesRegex(RuntimeError, r'input.size\(-2\) should match other.size\(-1\)'):
            torch.linalg.lstsq(a, b)

        with self.assertRaisesRegex(RuntimeError, r'input.size\(-2\) should match other.size\(-2\)'):
            torch.linalg.lstsq(a, b.unsqueeze(-1))

        def complement_device(device):
            if device == 'cpu' and torch.cuda.is_available():
                return 'cuda'
            else:
                return 'cpu'

        a = torch.rand(2, 2, 2, 2, dtype=dtype, device=device)
        b = torch.rand(2, 2, 2, dtype=dtype, device=complement_device(device))
        if a.device != b.device:
            with self.assertRaisesRegex(RuntimeError, 'be on the same device'):
                torch.linalg.lstsq(a, b)

        b = (torch.rand(2, 2, 2, dtype=dtype, device=device) * 100).long()
        with self.assertRaisesRegex(RuntimeError, 'the same dtype'):
            torch.linalg.lstsq(a, b)

        a = torch.rand(2, 2, 2, 2, dtype=dtype, device=device)
        b = torch.rand(2, 2, 2, dtype=dtype, device=device)

        if device != 'cpu':
            with self.assertRaisesRegex(RuntimeError, '`driver` other than `gels` is not supported on CUDA'):
                torch.linalg.lstsq(a, b, driver='fictitious_driver')
        # if on cpu
        else:
            with self.assertRaisesRegex(RuntimeError, r'parameter `driver` should be one of \(gels, gelsy, gelsd, gelss\)'):
                torch.linalg.lstsq(a, b, driver='fictitious_driver')

        # cuSOLVER path supports underdetermined systems
        version = torch.testing._internal.common_cuda._get_torch_cuda_version()
        cusolver_not_available = (version < (10, 1))

        if device != 'cpu' and cusolver_not_available:
            a = torch.rand(2, 3, dtype=dtype, device=device)
            b = torch.rand(2, 1, dtype=dtype, device=device)
            with self.assertRaisesRegex(RuntimeError, r'only overdetermined systems'):
                torch.linalg.lstsq(a, b)

    @skipCUDAIfNoMagma
    @skipCPUIfNoLapack
    @dtypes(*floating_and_complex_types())
    def test_cholesky(self, device, dtype):
        from torch.testing._internal.common_utils import random_hermitian_pd_matrix

        def run_test(shape, batch, contiguous):
            A = random_hermitian_pd_matrix(shape, *batch, dtype=dtype, device=device)
            if A.numel() > 0 and not contiguous:
                A = A.transpose(-2, -1)
                self.assertFalse(A.is_contiguous())
            expected_L = np.linalg.cholesky(A.cpu().numpy())
            actual_L = torch.linalg.cholesky(A)

            # For fp32 individual entries in matrices can differ between PyTorch and NumPy
            # Let's compare the norms of matrices instead
            if A.numel() > 0 and dtype in [torch.float32, torch.complex64]:
                # axis is specified to calculate matrix norm for batched input
                expected_norm = np.linalg.norm(expected_L, ord=1, axis=(-2, -1))
                actual_norm = torch.linalg.norm(actual_L, ord=1, axis=(-2, -1))
                # Compare the norms with standard tolerances
                self.assertEqual(actual_norm, expected_norm)
                # and individual values with a higher tolerance
                self.assertEqual(actual_L, expected_L, atol=1e-2, rtol=1e-5)
            else:
                self.assertEqual(actual_L, expected_L)

        shapes = (0, 3, 5)
        batches = ((), (3, ), (2, 2))
        larger_input_case = [(100, (5, ), True)]
        for shape, batch, contiguous in list(itertools.product(shapes, batches, (True, False))) + larger_input_case:
            run_test(shape, batch, contiguous)

        # check the out= variant
        A = random_hermitian_pd_matrix(3, 3, dtype=dtype, device=device)
        out = torch.empty_like(A)
        ans = torch.linalg.cholesky(A, out=out)
        self.assertEqual(ans, out)
        expected = torch.linalg.cholesky(A)
        self.assertEqual(expected, out)

        # check the upper= variant
        expected = torch.linalg.cholesky(A).transpose(-2, -1).conj()
        actual = torch.linalg.cholesky(A, upper=True)
        self.assertEqual(expected, actual)

    @skipCUDAIfNoMagma
    @skipCPUIfNoLapack
    @dtypes(*floating_and_complex_types())
    def test_cholesky_errors_and_warnings(self, device, dtype):
        from torch.testing._internal.common_utils import random_hermitian_pd_matrix

        # cholesky requires the input to be a square matrix or batch of square matrices
        A = torch.randn(2, 3, device=device, dtype=dtype)
        with self.assertRaisesRegex(RuntimeError, r'must be batches of square matrices'):
            torch.linalg.cholesky(A)
        A = torch.randn(2, 2, 3, device=device, dtype=dtype)
        with self.assertRaisesRegex(RuntimeError, r'must be batches of square matrices'):
            torch.linalg.cholesky(A)
        with self.assertRaisesRegex(np.linalg.LinAlgError, r'Last 2 dimensions of the array must be square'):
            np.linalg.cholesky(A.cpu().numpy())

        # cholesky requires the input to be at least 2 dimensional tensor
        A = torch.randn(2, device=device, dtype=dtype)
        with self.assertRaisesRegex(RuntimeError, r'must have at least 2 dimensions'):
            torch.linalg.cholesky(A)
        with self.assertRaisesRegex(np.linalg.LinAlgError,
                                    r'1-dimensional array given\. Array must be at least two-dimensional'):
            np.linalg.cholesky(A.cpu().numpy())

        # if the input matrix is not positive definite, an error should be raised
        A = torch.eye(3, 3, dtype=dtype, device=device)
        A[-1, -1] = 0  # Now A is not positive definite
        with self.assertRaisesRegex(RuntimeError, r'minor of order 3 is not positive-definite'):
            torch.linalg.cholesky(A)
        with self.assertRaisesRegex(np.linalg.LinAlgError, r'Matrix is not positive definite'):
            np.linalg.cholesky(A.cpu().numpy())

        # if at least one matrix in the batch is singular, an error should be raised
        A = torch.eye(3, 3, dtype=dtype, device=device)
        A = A.reshape((1, 3, 3))
        A = A.repeat(5, 1, 1)
        A[4, -1, -1] = 0  # Now A[4] is not positive definite
        with self.assertRaisesRegex(RuntimeError, r'\(Batch element 4\): The factorization could not be completed'):
            torch.linalg.cholesky(A)

        # if out tensor with wrong shape is passed a warning is given
        A = random_hermitian_pd_matrix(3, dtype=dtype, device=device)
        out = torch.empty(2, 3, dtype=dtype, device=device)
        with warnings.catch_warnings(record=True) as w:
            # Trigger warning
            torch.linalg.cholesky(A, out=out)
            # Check warning occurs
            self.assertEqual(len(w), 1)
            self.assertTrue("An output with one or more elements was resized" in str(w[-1].message))

        # dtypes should be safely castable
        out = torch.empty(*A.shape, dtype=torch.int, device=device)
        with self.assertRaisesRegex(RuntimeError, "but got result with dtype Int"):
            torch.linalg.cholesky(A, out=out)

        # device should match
        if torch.cuda.is_available():
            wrong_device = 'cpu' if self.device_type != 'cpu' else 'cuda'
            out = torch.empty(0, device=wrong_device, dtype=dtype)
            with self.assertRaisesRegex(RuntimeError, "Expected result and input tensors to be on the same device"):
                torch.linalg.cholesky(A, out=out)

    @skipCUDAIfNoMagma
    @skipCPUIfNoLapack
    @dtypes(torch.float64, torch.complex128)
    def test_cholesky_hermitian_grad(self, device, dtype):
        # Check that the gradient is Hermitian (or symmetric)
        def run_test(shape):
            root = torch.rand(*shape, dtype=dtype, device=device)
            root = torch.matmul(root, root.transpose(-1, -2).conj())
            root.requires_grad_()
            chol = torch.linalg.cholesky(root).sum().backward()
            self.assertEqual(root.grad, root.grad.transpose(-1, -2).conj())

        shapes = ((3, 3), (1, 1, 3, 3))
        for shape in shapes:
            run_test(shape)

    # NOTE: old_cholesky* tests were moved here from test_torch.py and test_autograd.py
    @slowTest
    @skipCUDAIfNoMagma
    @skipCPUIfNoLapack
    @dtypes(torch.double)
    def test_old_cholesky_batched_many_batches(self, device, dtype):
        from torch.testing._internal.common_utils import random_symmetric_pd_matrix

        def cholesky_test_helper(n, batchsize, device, upper):
            A = random_symmetric_pd_matrix(n, batchsize, dtype=dtype, device=device)
            chol_fact = torch.cholesky(A, upper=upper)
            if upper:
                # Correctness check
                self.assertEqual(A, chol_fact.transpose(-2, -1).matmul(chol_fact))
                # Upper triangular check
                self.assertEqual(chol_fact, chol_fact.triu())
            else:
                # Correctness check
                self.assertEqual(A, chol_fact.matmul(chol_fact.transpose(-2, -1)))
                # Lower triangular check
                self.assertEqual(chol_fact, chol_fact.tril())

        for upper, batchsize in itertools.product([True, False], [262144, 524288]):
            cholesky_test_helper(2, batchsize, device, upper)

    @precisionOverride({torch.float32: 1e-4, torch.complex64: 1e-4})
    @skipCUDAIfNoMagma
    @skipCPUIfNoLapack
    @dtypes(*floating_and_complex_types())
    def test_old_cholesky_batched(self, device, dtype):
        from torch.testing._internal.common_utils import random_hermitian_pd_matrix

        def cholesky_test_helper(n, batch_dims, upper):
            A = random_hermitian_pd_matrix(n, *batch_dims, dtype=dtype, device=device)
            cholesky_exp = torch.stack([m.cholesky(upper=upper) for m in A.reshape(-1, n, n)])
            cholesky_exp = cholesky_exp.reshape_as(A)
            self.assertEqual(cholesky_exp, torch.cholesky(A, upper=upper))

        for upper, batchsize in itertools.product([True, False], [(3,), (3, 4), (2, 3, 4)]):
            cholesky_test_helper(3, batchsize, upper)

    @precisionOverride({torch.float32: 1e-4, torch.complex64: 1e-4})
    @skipCUDAIfNoMagma
    @skipCPUIfNoLapack
    @dtypes(*floating_and_complex_types())
    @tf32_on_and_off(0.01)
    def test_old_cholesky(self, device, dtype):
        from torch.testing._internal.common_utils import random_hermitian_pd_matrix

        A = random_hermitian_pd_matrix(10, dtype=dtype, device=device)

        # default Case
        C = torch.cholesky(A)
        B = torch.mm(C, C.t().conj())
        self.assertEqual(A, B, atol=1e-14, rtol=0)

        # test Upper Triangular
        U = torch.cholesky(A, True)
        B = torch.mm(U.t().conj(), U)
        self.assertEqual(A, B, atol=1e-14, rtol=0, msg='cholesky (upper) did not allow rebuilding the original matrix')

        # test Lower Triangular
        L = torch.cholesky(A, False)
        B = torch.mm(L, L.t().conj())
        self.assertEqual(A, B, atol=1e-14, rtol=0, msg='cholesky (lower) did not allow rebuilding the original matrix')

    @skipCUDAIfNoMagma
    @skipCPUIfNoLapack
    @dtypes(*floating_and_complex_types())
    def test_old_cholesky_empty(self, device, dtype):
        def run_test(upper):
            A = torch.empty(0, 0, dtype=dtype, device=device)
            chol = torch.cholesky(A, upper)
            chol_A = torch.matmul(chol, chol.t().conj())
            self.assertEqual(A, chol_A)
        for upper in [True, False]:
            run_test(upper)

    # Test for issue
    # https://github.com/pytorch/pytorch/issues/57032
    # torch.cholesky with upper=True for batched CUDA inputs was wrong
    # it was using the lower triangular part instead of the upper one
    @onlyCUDA
    @skipCUDAIfNoMagma
    @dtypes(*floating_and_complex_types())
    def test_old_cholesky_batched_upper(self, device, dtype):
        from torch.testing._internal.common_utils import random_hermitian_pd_matrix

        batchsize = 2
        A = random_hermitian_pd_matrix(3, batchsize, dtype=dtype, device=device)
        A_triu = A.triu()  # fill the lower triangular part with zero

        U = torch.cholesky(A_triu, upper=True)

        reconstruct_A = U.conj().transpose(-2, -1) @ U
        self.assertEqual(A, reconstruct_A)

    @skipCUDAIfNoMagmaAndNoCusolver
    @skipCPUIfNoLapack
    @dtypes(*floating_and_complex_types())
    def test_cholesky_ex(self, device, dtype):
        from torch.testing._internal.common_utils import random_hermitian_pd_matrix

        def run_test(n, batch):
            A = random_hermitian_pd_matrix(n, *batch, dtype=dtype, device=device)
            expected_L = np.linalg.cholesky(A.cpu().numpy())
            expected_info = torch.zeros(A.shape[:-2], dtype=torch.int32, device=device)
            actual_L, actual_info = torch.linalg.cholesky_ex(A)

            # For fp32 individual entries in matrices can differ between PyTorch and NumPy
            # Let's compare the norms of matrices instead
            if A.numel() > 0 and dtype in [torch.float32, torch.complex64]:
                # axis is specified to calculate matrix norm for batched input
                expected_norm = np.linalg.norm(expected_L, ord=1, axis=(-2, -1))
                actual_norm = torch.linalg.norm(actual_L, ord=1, axis=(-2, -1))
                # Compare the norms with standard tolerances
                self.assertEqual(actual_norm, expected_norm)
                # and individual values with a higher tolerance
                self.assertEqual(actual_L, expected_L, atol=1e-2, rtol=1e-5)
            else:
                self.assertEqual(actual_L, expected_L)
            self.assertEqual(actual_info, expected_info)

        ns = (0, 3, 5)
        batches = ((), (2, ), (2, 1))
        for n, batch in itertools.product(ns, batches):
            run_test(n, batch)

    @skipCUDAIfNoMagmaAndNoCusolver
    @skipCPUIfNoLapack
    @dtypes(*floating_and_complex_types())
    def test_cholesky_ex_non_pd(self, device, dtype):
        # if the input matrix is not positive definite, info with positive integer is returned
        A = torch.eye(3, 3, dtype=dtype, device=device)
        A[-1, -1] = 0  # Now A is singular
        _, info = torch.linalg.cholesky_ex(A)
        self.assertEqual(info, 3)
        with self.assertRaisesRegex(RuntimeError, r'minor of order 3 is not positive-definite'):
            torch.linalg.cholesky_ex(A, check_errors=True)

        # if at least one matrix in the batch is not positive definite,
        # batched info with positive integer for the corresponding matrix is returned
        A = torch.eye(3, 3, dtype=dtype, device=device)
        A = A.reshape((1, 3, 3))
        A = A.repeat(5, 1, 1)
        A[3, -2, -2] = 0  # Now A[3] is singular
        _, info = torch.linalg.cholesky_ex(A)

        expected_info = torch.zeros(A.shape[:-2], dtype=torch.int32, device=device)
        expected_info[3] = 2
        self.assertEqual(info, expected_info)
        with self.assertRaisesRegex(RuntimeError, r'\(Batch element 3\): The factorization could not be completed'):
            torch.linalg.cholesky_ex(A, check_errors=True)

    @skipCUDAIfNoMagmaAndNoCusolver
    @skipCPUIfNoLapack
    @dtypes(*floating_and_complex_types())
    def test_cholesky_ex_out_info_error(self, device, dtype):
        from torch.testing._internal.common_utils import random_hermitian_pd_matrix

        # dtype for info must be torch.int32
        A = random_hermitian_pd_matrix(3, dtype=dtype, device=device)
        L = torch.empty(A.shape, dtype=dtype, device=device)
        info = torch.empty(A.shape[:-2], dtype=torch.int64, device=device)
        with self.assertRaisesRegex(RuntimeError, "but got info with dtype Long"):
            torch.linalg.cholesky_ex(A, out=(L, info))

    @onlyCPU
    @skipCPUIfNoLapack
    @dtypes(torch.float64, torch.complex128)
    def test_old_cholesky_autograd(self, device, dtype):
        def func(root, upper):
            x = 0.5 * (root + root.transpose(-1, -2).conj())
            return torch.cholesky(x, upper)

        def run_test(upper, dims):
            root = torch.rand(*dims, dtype=dtype, device=device, requires_grad=True)
            root = root + torch.eye(dims[-1])

            gradcheck(func, [root, upper])
            gradgradcheck(func, [root, upper])

            root = torch.rand(*dims, dtype=dtype, device=device)
            root = torch.matmul(root, root.transpose(-1, -2).conj())
            root.requires_grad_()
            chol = root.cholesky().sum().backward()
            self.assertEqual(root.grad, root.grad.transpose(-1, -2).conj())  # Check the gradient is hermitian

        for upper, dims in itertools.product([True, False], [(3, 3), (4, 3, 2, 2)]):
            run_test(upper, dims)

    def _test_addr_vs_numpy(self, device, dtype, beta=1, alpha=1):
        def check(m, a, b, beta, alpha):
            if dtype == torch.bfloat16:
                a_np = a.to(torch.double).cpu().numpy()
                b_np = b.to(torch.double).cpu().numpy()
                m_np = m.to(torch.double).cpu().numpy()
                exact_dtype = False
            else:
                a_np = a.cpu().numpy()
                b_np = b.cpu().numpy()
                m_np = m.cpu().numpy()
                exact_dtype = True
            if beta == 0:
                expected = alpha * np.outer(a_np, b_np)
            else:
                expected = beta * m_np + alpha * np.outer(a_np, b_np)

            res = torch.addr(m, a, b, beta=beta, alpha=alpha)
            self.assertEqual(res, expected, exact_dtype=exact_dtype)

            # Test out variant
            out = torch.empty_like(res)
            torch.addr(m, a, b, beta=beta, alpha=alpha, out=out)
            self.assertEqual(out, expected, exact_dtype=exact_dtype)

        m = make_tensor((50, 50), device=device, dtype=dtype, low=-2, high=2)
        a = make_tensor((50,), device=device, dtype=dtype, low=-2, high=2)
        b = make_tensor((50,), device=device, dtype=dtype, low=-2, high=2)

        check(m, a, b, beta, alpha)

        # test transpose
        m_transpose = torch.transpose(m, 0, 1)
        check(m_transpose, a, b, beta, alpha)

        # test 0 strided tensor
        zero_strided = make_tensor((1,), device=device, dtype=dtype, low=-2, high=2).expand(50)
        check(m, zero_strided, b, beta, alpha)

        # test scalar
        m_scalar = torch.tensor(1, device=device, dtype=dtype)
        check(m_scalar, a, b, beta, alpha)

        # test nans and infs are not propagated to the output when beta == 0
        float_and_complex_dtypes = torch.testing.get_all_fp_dtypes() + torch.testing.get_all_complex_dtypes()
        if beta == 0 and dtype in float_and_complex_dtypes:
            m[0][10] = m[10][10] = m[20][20] = float('inf')
            m[1][10] = m[11][10] = m[21][20] = float('nan')
        check(m, a, b, 0, alpha)

    @dtypes(torch.bool)
    def test_addr_bool(self, device, dtype):
        self._test_addr_vs_numpy(device, dtype, beta=True, alpha=False)
        self._test_addr_vs_numpy(device, dtype, beta=False, alpha=True)
        self._test_addr_vs_numpy(device, dtype, beta=False, alpha=False)
        self._test_addr_vs_numpy(device, dtype, beta=True, alpha=True)

    @dtypes(*(torch.testing.get_all_int_dtypes()))
    def test_addr_integral(self, device, dtype):
        with self.assertRaisesRegex(RuntimeError,
                                    'argument beta must not be a floating point number.'):
            self._test_addr_vs_numpy(device, dtype, beta=2., alpha=1)
        with self.assertRaisesRegex(RuntimeError,
                                    'argument alpha must not be a floating point number.'):
            self._test_addr_vs_numpy(device, dtype, beta=2, alpha=1.)
        with self.assertRaisesRegex(RuntimeError,
                                    'Boolean beta only supported for Boolean results.'):
            self._test_addr_vs_numpy(device, dtype, beta=True, alpha=1)
        with self.assertRaisesRegex(RuntimeError,
                                    'Boolean alpha only supported for Boolean results.'):
            self._test_addr_vs_numpy(device, dtype, beta=2, alpha=True)

        # when beta is zero
        self._test_addr_vs_numpy(device, dtype, beta=0, alpha=2)
        # when beta is not zero
        self._test_addr_vs_numpy(device, dtype, beta=2, alpha=2)

    @precisionOverride({torch.bfloat16: 1e-1})
    @dtypes(*(torch.testing.get_all_fp_dtypes() + torch.testing.get_all_complex_dtypes()))
    def test_addr_float_and_complex(self, device, dtype):
        with self.assertRaisesRegex(RuntimeError,
                                    'Boolean beta only supported for Boolean results.'):
            self._test_addr_vs_numpy(device, dtype, beta=True, alpha=1)
        with self.assertRaisesRegex(RuntimeError,
                                    'Boolean alpha only supported for Boolean results.'):
            self._test_addr_vs_numpy(device, dtype, beta=2, alpha=True)

        # when beta is zero
        self._test_addr_vs_numpy(device, dtype, beta=0., alpha=2)
        # when beta is not zero
        self._test_addr_vs_numpy(device, dtype, beta=0.5, alpha=2)
        if dtype in torch.testing.get_all_complex_dtypes():
            self._test_addr_vs_numpy(device, dtype, beta=(0 + 0.1j), alpha=(0.2 - 0.2j))

    @dtypes(*itertools.product(torch.testing.get_all_dtypes(),
                               torch.testing.get_all_dtypes()))
    def test_outer_type_promotion(self, device, dtypes):
        a = torch.randn(5).to(device=device, dtype=dtypes[0])
        b = torch.randn(5).to(device=device, dtype=dtypes[1])
        for op in (torch.outer, torch.Tensor.outer, torch.ger, torch.Tensor.ger):
            result = op(a, b)
            self.assertEqual(result.dtype, torch.result_type(a, b))

    @dtypes(*itertools.product(torch.testing.get_all_dtypes(),
                               torch.testing.get_all_dtypes(),
                               torch.testing.get_all_dtypes()))
    def test_addr_type_promotion(self, device, dtypes):
        a = make_tensor((5,), device=device, dtype=dtypes[0], low=-2, high=2)
        b = make_tensor((5,), device=device, dtype=dtypes[1], low=-2, high=2)
        m = make_tensor((5, 5), device=device, dtype=dtypes[2], low=-2, high=2)

        desired_dtype = torch.promote_types(torch.promote_types(dtypes[0], dtypes[1]),
                                            dtypes[2])
        for op in (torch.addr, torch.Tensor.addr):
            result = op(m, a, b)
            self.assertEqual(result.dtype, desired_dtype)

    # Tests migrated from test_torch.py
    # 1) test the shape of the result tensor when there is empty input tensor
    # 2) test the Runtime Exception when there is scalar input tensor
    def test_outer_ger_addr_legacy_tests(self, device):
        for size in ((0, 0), (0, 5), (5, 0)):
            a = torch.rand(size[0], device=device)
            b = torch.rand(size[1], device=device)

            self.assertEqual(torch.outer(a, b).shape, size)
            self.assertEqual(torch.ger(a, b).shape, size)

            m = torch.empty(size, device=device)
            self.assertEqual(torch.addr(m, a, b).shape, size)

        m = torch.randn(5, 6, device=device)
        a = torch.randn(5, device=device)
        b = torch.tensor(6, device=device)
        self.assertRaises(RuntimeError, lambda: torch.outer(a, b))
        self.assertRaises(RuntimeError, lambda: torch.outer(b, a))
        self.assertRaises(RuntimeError, lambda: torch.ger(a, b))
        self.assertRaises(RuntimeError, lambda: torch.ger(b, a))
        self.assertRaises(RuntimeError, lambda: torch.addr(m, a, b))
        self.assertRaises(RuntimeError, lambda: torch.addr(m, b, a))

    # Tests torch.det and its alias, torch.linalg.det, vs. NumPy
    @skipCUDAIfNoMagma
    @skipCPUIfNoLapack
    @dtypes(torch.double, torch.cdouble)
    def test_det(self, device, dtype):
        tensors = (
            torch.randn((2, 2), device=device, dtype=dtype),
            torch.randn((129, 129), device=device, dtype=dtype),
            torch.randn((3, 52, 52), device=device, dtype=dtype),
            torch.randn((4, 2, 26, 26), device=device, dtype=dtype))


        ops = (torch.det, torch.Tensor.det,
               torch.linalg.det)
        for t in tensors:
            expected = np.linalg.det(t.cpu().numpy())
            for op in ops:
                actual = op(t)
                self.assertEqual(actual, expected)
                self.compare_with_numpy(op, np.linalg.det, t)

        # NOTE: det requires a 2D+ tensor
        t = torch.randn(1, device=device, dtype=dtype)
        with self.assertRaises(RuntimeError):
            op(t)

    @skipCUDAIfNoMagma
    @skipCPUIfNoLapack
    @dtypes(*floating_and_complex_types())
    @precisionOverride({torch.float32: 1e-4, torch.complex64: 1e-4})
    def test_eigh(self, device, dtype):
        from torch.testing._internal.common_utils import random_hermitian_matrix

        def run_test(shape, batch, uplo):
            matrix = random_hermitian_matrix(shape, *batch, dtype=dtype, device=device)
            expected_w, expected_v = np.linalg.eigh(matrix.cpu().numpy(), UPLO=uplo)
            actual_w, actual_v = torch.linalg.eigh(matrix, UPLO=uplo)
            self.assertEqual(actual_w, expected_w)
            # sign of eigenvectors is not unique and therefore absolute values are compared
            self.assertEqual(abs(actual_v), abs(expected_v))
            # additionally we can multiply the eigenvector with a phase factor e^{i\phi} and then compare the values
            # let's choose the convention that the first element of the eigenvectors from torch and numpy be the same
            # for real inputs, this phase factor is plus or minus one
            if matrix.numel() > 0:
                phase = torch.from_numpy(expected_v[..., 0, :]).to(device=device).div(actual_v[..., 0, :])
                actual_v_rotated = actual_v * phase.unsqueeze(-2).expand_as(actual_v)
                self.assertEqual(actual_v_rotated, expected_v)

            # check the out= variant
            out_w = torch.empty_like(actual_w)
            out_v = torch.empty_like(actual_v)
            ans_w, ans_v = torch.linalg.eigh(matrix, UPLO=uplo, out=(out_w, out_v))
            self.assertEqual(ans_w, out_w)
            self.assertEqual(ans_v, out_v)
            self.assertEqual(ans_w, actual_w)
            self.assertEqual(abs(ans_v), abs(actual_v))

        shapes = (0, 3, 5)
        batches = ((), (3, ), (2, 2))
        uplos = ["U", "L"]
        for shape, batch, uplo in itertools.product(shapes, batches, uplos):
            run_test(shape, batch, uplo)

    @skipCUDAIfNoMagma
    @skipCPUIfNoLapack
    @dtypes(*floating_and_complex_types())
    @precisionOverride({torch.float32: 1e-4, torch.complex64: 1e-4})
    def test_eigh_lower_uplo(self, device, dtype):
        def run_test(shape, batch, uplo):
            # check lower case uplo
            # use non-symmetric input to check whether uplo argument is working as intended
            matrix = torch.randn(shape, shape, *batch, dtype=dtype, device=device)
            expected_w, expected_v = np.linalg.eigh(matrix.cpu().numpy(), UPLO=uplo)
            actual_w, actual_v = torch.linalg.eigh(matrix, UPLO=uplo)
            self.assertEqual(actual_w, expected_w)
            self.assertEqual(abs(actual_v), abs(expected_v))

        uplos = ["u", "l"]
        for uplo in uplos:
            run_test(3, (2, 2), uplo)

    @skipCUDAIfNoMagma
    @skipCPUIfNoLapack
    @dtypes(*floating_and_complex_types())
    def test_eigh_errors_and_warnings(self, device, dtype):
        from torch.testing._internal.common_utils import random_hermitian_matrix

        # eigh requires a square matrix
        t = torch.randn(2, 3, device=device, dtype=dtype)
        with self.assertRaisesRegex(RuntimeError, "must be batches of square matrices"):
            torch.linalg.eigh(t)

        # eigh requires 'uplo' parameter to be 'U' or 'L'
        t = torch.randn(3, 3, device=device, dtype=dtype)
        for uplo in ["a", "wrong"]:
            with self.assertRaisesRegex(RuntimeError, "be \'L\' or \'U\'"):
                torch.linalg.eigh(t, UPLO=uplo)
            with self.assertRaisesRegex(ValueError, "be \'L\' or \'U\'"):
                np.linalg.eigh(t.cpu().numpy(), UPLO=uplo)

        # if non-empty out tensor with wrong shape is passed a warning is given
        a = random_hermitian_matrix(3, dtype=dtype, device=device)
        real_dtype = a.real.dtype if dtype.is_complex else dtype
        out_w = torch.empty(7, 7, dtype=real_dtype, device=device)
        out_v = torch.empty(7, 7, dtype=dtype, device=device)
        with warnings.catch_warnings(record=True) as w:
            # Trigger warning
            torch.linalg.eigh(a, out=(out_w, out_v))
            # Check warning occurs
            self.assertEqual(len(w), 2)
            self.assertTrue("An output with one or more elements was resized" in str(w[-2].message))
            self.assertTrue("An output with one or more elements was resized" in str(w[-1].message))

        # dtypes should be safely castable
        out_w = torch.empty(0, dtype=real_dtype, device=device)
        out_v = torch.empty(0, dtype=torch.int, device=device)
        with self.assertRaisesRegex(RuntimeError, "but got eigenvectors with dtype Int"):
            torch.linalg.eigh(a, out=(out_w, out_v))

        out_w = torch.empty(0, dtype=torch.int, device=device)
        out_v = torch.empty(0, dtype=dtype, device=device)
        with self.assertRaisesRegex(RuntimeError, "but got eigenvalues with dtype Int"):
            torch.linalg.eigh(a, out=(out_w, out_v))

        # device should match
        if torch.cuda.is_available():
            wrong_device = 'cpu' if self.device_type != 'cpu' else 'cuda'
            out_w = torch.empty(0, device=wrong_device, dtype=dtype)
            out_v = torch.empty(0, device=device, dtype=dtype)
            with self.assertRaisesRegex(RuntimeError, "tensors to be on the same device"):
                torch.linalg.eigh(a, out=(out_w, out_v))
            out_w = torch.empty(0, device=device, dtype=dtype)
            out_v = torch.empty(0, device=wrong_device, dtype=dtype)
            with self.assertRaisesRegex(RuntimeError, "tensors to be on the same device"):
                torch.linalg.eigh(a, out=(out_w, out_v))

    @skipCUDAIfNoMagma
    @skipCPUIfNoLapack
    @dtypes(*floating_and_complex_types())
    @precisionOverride({torch.float32: 1e-4, torch.complex64: 1e-4})
    def test_eigh_non_contiguous(self, device, dtype):
        from torch.testing._internal.common_utils import random_hermitian_matrix

        def run_test(matrix, uplo):
            self.assertFalse(matrix.is_contiguous())
            expected_w, expected_v = np.linalg.eigh(matrix.cpu().numpy(), UPLO=uplo)
            actual_w, actual_v = torch.linalg.eigh(matrix, UPLO=uplo)
            self.assertEqual(actual_w, expected_w)
            # sign of eigenvectors is not unique and therefore absolute values are compared
            self.assertEqual(abs(actual_v), abs(expected_v))

        def run_test_permuted(shape, batch, uplo):
            # check for permuted / transposed inputs
            matrix = random_hermitian_matrix(shape, *batch, dtype=dtype, device=device)
            matrix = matrix.transpose(-2, -1)
            run_test(matrix, uplo)

        def run_test_skipped_elements(shape, batch, uplo):
            # check for inputs with skipped elements
            matrix = random_hermitian_matrix(shape, *batch, dtype=dtype, device=device)
            matrix = matrix[::2]
            run_test(matrix, uplo)

        shapes = (3, 5)
        batches = ((4, ), (4, 2))
        uplos = ["U", "L"]
        for shape, batch, uplo in itertools.product(shapes, batches, uplos):
            run_test_permuted(shape, batch, uplo)
            run_test_skipped_elements(shape, batch, uplo)

    @skipCUDAIfNoMagma
    @skipCPUIfNoLapack
    @dtypes(torch.float64, torch.complex128)
    def test_eigh_hermitian_grad(self, device, dtype):
        from torch.testing._internal.common_utils import random_hermitian_matrix

        def run_test(dims, uplo):
            x = random_hermitian_matrix(dims[-1], *dims[:-2]).requires_grad_()
            w, v = torch.linalg.eigh(x)
            (w.sum() + abs(v).sum()).backward()
            self.assertEqual(x.grad, x.grad.conj().transpose(-1, -2))  # Check the gradient is Hermitian

        for dims, uplo in itertools.product([(3, 3), (1, 1, 3, 3)], ["L", "U"]):
            run_test(dims, uplo)

    @skipCUDAIfNoMagma
    @skipCPUIfNoLapack
    @dtypes(*floating_and_complex_types())
    @precisionOverride({torch.float32: 1e-4, torch.complex64: 1e-4})
    def test_eigvalsh(self, device, dtype):
        from torch.testing._internal.common_utils import random_hermitian_matrix

        def run_test(shape, batch, uplo):
            matrix = random_hermitian_matrix(shape, *batch, dtype=dtype, device=device)
            expected_w = np.linalg.eigvalsh(matrix.cpu().numpy(), UPLO=uplo)
            actual_w = torch.linalg.eigvalsh(matrix, UPLO=uplo)
            self.assertEqual(actual_w, expected_w)

            # check the out= variant
            out = torch.empty_like(actual_w)
            ans = torch.linalg.eigvalsh(matrix, UPLO=uplo, out=out)
            self.assertEqual(ans, out)
            self.assertEqual(ans, actual_w)

        shapes = (0, 3, 5)
        batches = ((), (3, ), (2, 2))
        uplos = ["U", "L"]
        for shape, batch, uplo in itertools.product(shapes, batches, uplos):
            run_test(shape, batch, uplo)

    @skipCUDAIfNoMagma
    @skipCPUIfNoLapack
    @dtypes(*floating_and_complex_types())
    def test_eigvalsh_errors_and_warnings(self, device, dtype):
        # eigvalsh requires a square matrix
        t = torch.randn(2, 3, device=device, dtype=dtype)
        with self.assertRaisesRegex(RuntimeError, "must be batches of square matrices"):
            torch.linalg.eigvalsh(t)

        # eigvalsh requires 'uplo' parameter to be 'U' or 'L'
        t = torch.randn(3, 3, device=device, dtype=dtype)
        for uplo in ["a", "wrong"]:
            with self.assertRaisesRegex(RuntimeError, "be \'L\' or \'U\'"):
                torch.linalg.eigvalsh(t, UPLO=uplo)
            with self.assertRaisesRegex(ValueError, "be \'L\' or \'U\'"):
                np.linalg.eigvalsh(t.cpu().numpy(), UPLO=uplo)

        # if non-empty out tensor with wrong shape is passed a warning is given
        real_dtype = t.real.dtype if dtype.is_complex else dtype
        out = torch.empty_like(t).to(real_dtype)
        with warnings.catch_warnings(record=True) as w:
            # Trigger warning
            torch.linalg.eigvalsh(t, out=out)
            # Check warning occurs
            self.assertEqual(len(w), 1)
            self.assertTrue("An output with one or more elements was resized" in str(w[-1].message))

        # dtypes should be safely castable
        out = torch.empty(0, dtype=torch.int, device=device)
        with self.assertRaisesRegex(RuntimeError, "but got result with dtype Int"):
            torch.linalg.eigvalsh(t, out=out)

        # device should match
        if torch.cuda.is_available():
            wrong_device = 'cpu' if self.device_type != 'cpu' else 'cuda'
            out = torch.empty(0, device=wrong_device, dtype=dtype)
            with self.assertRaisesRegex(RuntimeError, "tensors to be on the same device"):
                torch.linalg.eigvalsh(t, out=out)

    @skipCUDAIfNoMagma
    @skipCPUIfNoLapack
    @dtypes(*floating_and_complex_types())
    @precisionOverride({torch.float32: 1e-4, torch.complex64: 1e-4})
    def test_eigvalsh_non_contiguous(self, device, dtype):
        from torch.testing._internal.common_utils import random_hermitian_matrix

        def run_test(matrix, uplo):
            self.assertFalse(matrix.is_contiguous())
            expected_w = np.linalg.eigvalsh(matrix.cpu().numpy(), UPLO=uplo)
            actual_w = torch.linalg.eigvalsh(matrix, UPLO=uplo)
            self.assertEqual(actual_w, expected_w)

        def run_test_permuted(shape, batch, uplo):
            # check for permuted / transposed inputs
            matrix = random_hermitian_matrix(shape, *batch, dtype=dtype, device=device)
            matrix = matrix.transpose(-2, -1)
            run_test(matrix, uplo)

        def run_test_skipped_elements(shape, batch, uplo):
            # check for inputs with skipped elements
            matrix = random_hermitian_matrix(shape, *batch, dtype=dtype, device=device)
            matrix = matrix[::2]
            run_test(matrix, uplo)

        shapes = (3, 5)
        batches = ((4, ), (4, 2))
        uplos = ["U", "L"]
        for shape, batch, uplo in itertools.product(shapes, batches, uplos):
            run_test_permuted(shape, batch, uplo)
            run_test_skipped_elements(shape, batch, uplo)

    @dtypes(*floating_and_complex_types())
    def test_kron(self, device, dtype):

        def run_test_case(a_shape, b_shape):
            a = torch.rand(a_shape, dtype=dtype, device=device)
            b = torch.rand(b_shape, dtype=dtype, device=device)

            expected = np.kron(a.cpu().numpy(), b.cpu().numpy())
            result = torch.kron(a, b)
            self.assertEqual(result, expected)

            # check the out= variant
            out = torch.empty_like(result)
            ans = torch.kron(a, b, out=out)
            self.assertEqual(ans, out)
            self.assertEqual(ans, result)

        shapes = [(4,), (2, 2), (1, 2, 3), (1, 2, 3, 3)]
        for a_shape, b_shape in itertools.product(shapes, reversed(shapes)):
            run_test_case(a_shape, b_shape)

    @dtypes(*floating_and_complex_types())
    def test_kron_non_contiguous(self, device, dtype):

        def run_test_transposed(a_shape, b_shape):
            # check for transposed case
            a = torch.rand(a_shape, dtype=dtype, device=device).transpose(-2, -1)
            b = torch.rand(b_shape, dtype=dtype, device=device).transpose(-2, -1)
            self.assertFalse(a.is_contiguous())
            self.assertFalse(b.is_contiguous())

            expected = np.kron(a.cpu().numpy(), b.cpu().numpy())
            result = torch.kron(a, b)
            self.assertEqual(result, expected)

            # check the out= variant
            out = torch.empty(result.transpose(-2, -1).shape, dtype=dtype, device=device).transpose(-2, -1)
            self.assertFalse(out.is_contiguous())
            ans = torch.kron(a, b, out=out)
            self.assertEqual(ans, out)
            self.assertEqual(ans, result)

        def run_test_skipped_elements(a_shape, b_shape):
            # check for transposed case
            a = torch.rand(2 * a_shape[0], *a_shape[1:], dtype=dtype, device=device)[::2]
            b = torch.rand(2 * b_shape[0], *b_shape[1:], dtype=dtype, device=device)[::2]
            self.assertFalse(a.is_contiguous())
            self.assertFalse(b.is_contiguous())

            expected = np.kron(a.cpu().numpy(), b.cpu().numpy())
            result = torch.kron(a, b)
            self.assertEqual(result, expected)

            # check the out= variant
            out = torch.empty(2 * result.shape[0], *result.shape[1:], dtype=dtype, device=device)[::2]
            self.assertFalse(out.is_contiguous())
            ans = torch.kron(a, b, out=out)
            self.assertEqual(ans, out)
            self.assertEqual(ans, result)

        shapes = [(2, 2), (2, 2, 3), (2, 2, 3, 3)]
        for a_shape, b_shape in itertools.product(shapes, reversed(shapes)):
            # run_test_transposed(a_shape, b_shape)
            run_test_skipped_elements(a_shape, b_shape)

        # Test that kron perserve memory format
        a = torch.randn(1, 2, 3, 4, dtype=dtype, device=device).contiguous(memory_format=torch.channels_last)
        b = torch.randn(1, 2, 3, 4, dtype=dtype, device=device).contiguous(memory_format=torch.channels_last)
        c = torch.kron(a, b)
        self.assertTrue(c.is_contiguous(memory_format=torch.channels_last))
        torch.kron(a, b, out=c)
        self.assertTrue(c.is_contiguous(memory_format=torch.channels_last))
        c = c.contiguous(memory_format=torch.contiguous_format)
        torch.kron(a, b, out=c)
        self.assertTrue(c.is_contiguous(memory_format=torch.contiguous_format))


    @dtypes(*floating_and_complex_types())
    def test_kron_empty(self, device, dtype):

        def run_test_case(empty_shape):
            a = torch.eye(3, dtype=dtype, device=device)
            b = torch.empty(empty_shape, dtype=dtype, device=device)
            result = torch.kron(a, b)
            expected = np.kron(a.cpu().numpy(), b.cpu().numpy())
            self.assertEqual(result, expected)

            # NumPy doesn't work if the first argument is empty
            result = torch.kron(b, a)
            self.assertEqual(result.shape, expected.shape)

        empty_shapes = [(0,), (2, 0), (1, 0, 3)]
        for empty_shape in empty_shapes:
            run_test_case(empty_shape)

    @dtypes(*floating_and_complex_types())
    def test_kron_errors_and_warnings(self, device, dtype):
        # if non-empty out tensor with wrong shape is passed a warning is given
        a = torch.eye(3, dtype=dtype, device=device)
        b = torch.ones((2, 2), dtype=dtype, device=device)
        out = torch.empty_like(a)
        with warnings.catch_warnings(record=True) as w:
            # Trigger warning
            torch.kron(a, b, out=out)
            # Check warning occurs
            self.assertEqual(len(w), 1)
            self.assertTrue("An output with one or more elements was resized" in str(w[-1].message))

        # dtypes should match
        out = torch.empty_like(a).to(torch.int)
        with self.assertRaisesRegex(RuntimeError, "can't be cast to the desired output type"):
            torch.kron(a, b, out=out)

    # This test confirms that torch.linalg.norm's dtype argument works
    # as expected, according to the function's documentation
    @skipCUDAIfNoMagma
    def test_norm_dtype(self, device):
        def run_test_case(input_size, ord, keepdim, from_dtype, to_dtype):
            # Determine the best dtype to use for comparisons between tensors
            # of two different types
            def get_compare_dtype(type0, type1):
                types_32bit_based = [torch.float, torch.cfloat]
                is_complex = type0.is_complex or type1.is_complex

                if type0 in types_32bit_based or type1 in types_32bit_based:
                    return torch.cfloat if is_complex else torch.float
                else:
                    return torch.cdouble if is_complex else torch.double

            compare_dtype = get_compare_dtype(from_dtype, to_dtype)

            def get_value_type(dtype):
                if dtype == torch.cfloat:
                    return torch.float
                elif dtype == torch.cdouble:
                    return torch.double
                elif dtype == torch.complex32:
                    return torch.float16
                else:
                    return dtype

            msg = (
                f'input_size={input_size}, ord={ord}, keepdim={keepdim}, '
                f'from_dtype={from_dtype}, to_dtype={to_dtype}')
            input = torch.randn(*input_size, dtype=from_dtype, device=device)
            result = torch.linalg.norm(input, ord, keepdim=keepdim)
            if from_dtype.is_complex:
                # By default, norm downgrades a complex input to the corresponding real number type
                self.assertEqual(result.dtype, get_value_type(from_dtype), msg=msg)
            else:
                self.assertEqual(result.dtype, from_dtype, msg=msg)

            result_out = torch.empty((0), dtype=to_dtype, device=device)
            torch.linalg.norm(input, ord, keepdim=keepdim, out=result_out)
            self.assertEqual(result_out.dtype, to_dtype, msg=msg)
            self.assertEqual(result.to(compare_dtype), result_out.to(compare_dtype), msg=msg)

            result_with_dtype = torch.linalg.norm(input, ord, keepdim=keepdim, dtype=to_dtype)
            self.assertEqual(result_with_dtype.dtype, to_dtype, msg=msg)

            if from_dtype.is_complex:
                result_convert_first = torch.linalg.norm(input.to(to_dtype), ord, keepdim=keepdim)
                self.assertEqual(result_with_dtype.to(compare_dtype), result_convert_first.to(compare_dtype), msg=msg)
            else:
                self.assertEqual(result.to(compare_dtype), result_with_dtype.to(compare_dtype), msg=msg)

            result_out_with_dtype = torch.empty_like(result_with_dtype)
            torch.linalg.norm(input, ord, keepdim=keepdim, dtype=to_dtype, out=result_out_with_dtype)
            self.assertEqual(result_out_with_dtype.dtype, to_dtype, msg=msg)
            self.assertEqual(result_with_dtype, result_out_with_dtype, msg=msg)

        ord_vector = [0, 0.1, -0.1, 1, -1, 2, -2, 3, -3, 4.5, -4.5, inf, -inf, None]
        ord_matrix = ['fro', 'nuc', 1, -1, 2, -2, inf, -inf, None]
        S = 10
        test_cases = [
            ((S, ), ord_vector),
            ((S, S), ord_matrix),
        ]
        for keepdim in [True, False]:
            for input_size, ord_settings in test_cases:
                for ord in ord_settings:
                    dtypes = [torch.float, torch.double, torch.cfloat, torch.cdouble]
                    for from_dtype, to_dtype in itertools.product(dtypes, dtypes):
                        if from_dtype.is_complex and not to_dtype.is_complex:
                            continue
                        run_test_case(input_size, ord, keepdim, from_dtype, to_dtype)

        # Make sure that setting dtype != out.dtype raises an error
        dtype_pairs = [
            (torch.float, torch.double),
            (torch.double, torch.float),
            (torch.cfloat, torch.cdouble),
            (torch.cdouble, torch.cfloat),
        ]
        for keepdim in [True, False]:
            for input_size, ord_settings in test_cases:
                for ord in ord_settings:
                    for dtype, out_dtype in dtype_pairs:
                        input = torch.rand(*input_size)
                        result = torch.tensor([]).to(out_dtype)
                        with self.assertRaisesRegex(RuntimeError, r'provided dtype must match dtype of result'):
                            torch.linalg.norm(input, ord=ord, keepdim=keepdim, dtype=dtype, out=result)

    @dtypes(torch.float, torch.double, torch.cfloat, torch.cdouble, torch.bfloat16, torch.float16)
    def test_vector_norm(self, device, dtype):
        # This test compares torch.linalg.vector_norm's output with
        # torch.linalg.norm given a flattened tensor
        ord_vector = [0, 0.9, 1, 2, 3, inf, -0.5, -1, -2, -3, -inf]
        input_sizes = [
            (10, ),
            (4, 5),
            (3, 4, 5),
            (0, ),
            (0, 10),
            (0, 0),
            (10, 0, 10),
        ]

        def vector_norm_reference(input, ord, dim=None, keepdim=False, dtype=None):
            if dim is None:
                input_maybe_flat = input.flatten(0, -1)
            else:
                input_maybe_flat = input

            result = torch.linalg.norm(input_maybe_flat, ord, dim=dim, keepdim=keepdim, dtype=dtype)
            if keepdim and dim is None:
                result = result.reshape([1] * input.dim())
            return result

        def run_test_case(input, ord, dim, keepdim, norm_dtype):
            msg = f'input.size()={input.size()}, ord={ord}, dim={dim}, keepdim={keepdim}, dtype={dtype}, norm_dtype={norm_dtype}'
            error_msg = None
            if input.numel() == 0:
                if ord < 0:
                    error_msg = r'linalg.vector_norm of negative order cannot be performed on an empty tensor'
                elif ord == inf and (dim is None or input.size(dim) == 0):
                    error_msg = (
                        r'linalg.vector_norm cannot compute the infinity norm on an empty '
                        r'dimension because the operation does not have an identity')
            if error_msg is None:
                result_dtype_reference = vector_norm_reference(input, ord, dim=dim, keepdim=keepdim, dtype=norm_dtype)
                result_dtype = torch.linalg.vector_norm(input, ord, dim=dim, keepdim=keepdim, dtype=norm_dtype)
                self.assertEqual(result_dtype, result_dtype_reference, msg=msg)

                if norm_dtype is not None:
                    result_convert_before = torch.linalg.vector_norm(input.to(norm_dtype), ord, dim=dim, keepdim=keepdim)
                    if norm_dtype.is_complex:
                        result_convert_before = result_convert_before.to(norm_dtype)

                    result_out = torch.empty((0), dtype=norm_dtype, device=device)
                    torch.linalg.vector_norm(input, ord, dtype=norm_dtype, dim=dim, keepdim=keepdim, out=result_out)
                    self.assertEqual(result_convert_before, result_out, msg=msg)
                else:
                    result_out = torch.empty((0), dtype=result_dtype.dtype, device=device)
                    torch.linalg.vector_norm(input, ord, dim=dim, keepdim=keepdim, out=result_out)
                    self.assertEqual(result_dtype, result_out, msg=msg)
            else:
                with self.assertRaises(RuntimeError):
                    vector_norm_reference(input, ord, dim=dim, keepdim=keepdim)
                with self.assertRaisesRegex(RuntimeError, error_msg):
                    torch.linalg.vector_norm(input, ord, dim=dim, keepdim=keepdim)

        if dtype.is_complex:
            norm_dtypes = [None, torch.cfloat, torch.cdouble]
        else:
            norm_dtypes = [None, torch.float, torch.double, torch.cfloat, torch.cdouble, torch.float16, torch.bfloat16]

        for input_size, ord, keepdim, norm_dtype in product(input_sizes, ord_vector, [True, False], norm_dtypes):
            input = make_tensor(input_size, device, dtype, low=-9, high=9)
            for dim in [None, random.randint(0, len(input_size) - 1)]:
                run_test_case(
                    input,
                    ord,
                    dim,
                    keepdim,
                    norm_dtype)

    def test_vector_norm_dim_tuple_arg(self, device):
        test_cases = [
            # input size, dim, error, error message
            ((4, ), (0, ), None, None),
            ((4, ), (1, ), IndexError, r'Dimension out of range'),
            ((4, ), (-2, ), IndexError, r'Dimension out of range'),
            ((4, 3), (0, -1), None, None),
            ((4, 3), (0, 0), RuntimeError, r'dim 0 appears multiple times in the list of dims'),
            ((4, 3), (0, -2), RuntimeError, r'dim 0 appears multiple times in the list of dims'),
            ((4, 3), (0, 1.0), TypeError, r"argument 'dim' must be tuple of ints"),
            ((4, 3), (None, ), TypeError, r"argument 'dim' must be tuple of ints"),
        ]
        for input_size, dim_tuple, error, error_msg in test_cases:
            input = torch.randn(input_size, device=device)
            # vector_norm should accept a tuple or a list for dim arg
            for dim in [dim_tuple, list(dim_tuple)]:
                if error is None:
                    torch.linalg.vector_norm(input, dim=dim)
                else:
                    with self.assertRaises(error):
                        torch.linalg.vector_norm(input, dim=dim)

    # Test that linalg.vector_norm throws an error if the out tensor's dtype
    # does not match the expected output dtype
    @dtypes(torch.float, torch.double, torch.cfloat, torch.cdouble, torch.bfloat16, torch.float16)
    def test_vector_norm_out_dtype_error(self, device, dtype):
        input = torch.randn(10, device=device, dtype=dtype)
        dtypes = [None, torch.float, torch.double, torch.cfloat, torch.cdouble, torch.float16, torch.bfloat16]

        for norm_dtype, out_dtype in product(dtypes, dtypes):
            if out_dtype is None:
                continue

            if norm_dtype is None:
                if dtype == torch.cfloat:
                    expected_dtype = torch.float
                elif dtype == torch.cdouble:
                    expected_dtype = torch.double
                else:
                    expected_dtype = dtype
            else:
                expected_dtype = norm_dtype

            result = torch.empty((0), device=device, dtype=out_dtype)
            msg = f'norm_dtype: {norm_dtype}, out_dtype: {out_dtype}, expected_dtype: {expected_dtype}'

            if dtype.is_complex and norm_dtype is not None and not norm_dtype.is_complex:
                with self.assertRaisesRegex(RuntimeError, r"linalg.vector_norm expected complex 'dtype'", msg=msg):
                    torch.linalg.vector_norm(input, dtype=norm_dtype, out=result)

            elif out_dtype != expected_dtype:
                with self.assertRaisesRegex(RuntimeError, r'linalg.vector_norm expected out tensor dtype', msg=msg):
                    torch.linalg.vector_norm(input, dtype=norm_dtype, out=result)
            else:
                torch.linalg.vector_norm(input, dtype=norm_dtype, out=result)

    # This test compares torch.linalg.norm and numpy.linalg.norm to ensure that
    # their vector norm results match
    @dtypes(torch.float, torch.double)
    def test_norm_vector(self, device, dtype):
        def run_test_case(input, p, dim, keepdim):
            result = torch.linalg.norm(input, ord, dim, keepdim)
            input_numpy = input.cpu().numpy()
            result_numpy = np.linalg.norm(input_numpy, ord, dim, keepdim)

            msg = f'input.size()={input.size()}, ord={ord}, dim={dim}, keepdim={keepdim}, dtype={dtype}'
            self.assertEqual(result, result_numpy, msg=msg)

            result_out = torch.empty_like(result)
            torch.linalg.norm(input, ord, dim, keepdim, out=result_out)
            self.assertEqual(result, result_out, msg=msg)

        ord_vector = [0, 1, -1, 2, -2, 3, -3, 4.5, -4.5, inf, -inf]
        S = 10
        test_cases = [
            # input size, p settings, dim
            ((S, ), ord_vector, None),
            ((S, ), ord_vector, 0),
            ((S, S, S), ord_vector, 0),
            ((S, S, S), ord_vector, 1),
            ((S, S, S), ord_vector, 2),
            ((S, S, S), ord_vector, -1),
            ((S, S, S), ord_vector, -2),
        ]
        L = 1_000_000
        if dtype == torch.double:
            test_cases.append(((L, ), ord_vector, None))
        for keepdim in [True, False]:
            for input_size, ord_settings, dim in test_cases:
                input = torch.randn(*input_size, dtype=dtype, device=device)
                for ord in ord_settings:
                    run_test_case(input, ord, dim, keepdim)

    # This test compares torch.linalg.norm, torch.linalg.matrix_norm and numpy.linalg.norm to
    # ensure that their matrix norm results match.
    @skipMeta  # https://github.com/pytorch/pytorch/issues/54082
    @skipCUDAIfNoMagma
    @dtypes(torch.float, torch.double)
    @precisionOverride({torch.float32: 2e-5})
    def test_norm_matrix(self, device, dtype):
        def run_test_case(input, ord, dim, keepdim):
            msg = f'input.size()={input.size()}, ord={ord}, dim={dim}, keepdim={keepdim}, dtype={dtype}'
            result = torch.linalg.norm(input, ord, dim, keepdim)
            input_numpy = input.cpu().numpy()
            result_numpy = np.linalg.norm(input_numpy, ord, dim, keepdim)

            def check(op):
                result = op(input, ord, dim, keepdim)
                self.assertEqual(result, result_numpy, msg=msg)
                result_out = torch.empty_like(result)
                op(input, ord, dim, keepdim, out=result_out)
                self.assertEqual(result, result_out, msg=msg)

            check(torch.linalg.norm)
            if ord is not None and dim is not None:
                check(torch.linalg.matrix_norm)

        ord_matrix = [1, -1, 2, -2, inf, -inf, 'nuc', 'fro']
        S = 10
        test_cases = [
            # input size, p settings, dim
            ((S, S), ord_matrix, None),
            ((S, S), ord_matrix, (0, 1)),
            ((S, S), ord_matrix, (1, 0)),
            ((S, S, S, S), ord_matrix, (2, 0)),
            ((S, S, S, S), ord_matrix, (-1, -2)),
            ((S, S, S, S), ord_matrix, (-1, -3)),
            ((S, S, S, S), ord_matrix, (-3, 2)),
        ]
        L = 1_000

        if dtype == torch.double:
            test_cases.append(((L, L), ord_matrix, None))

        for keepdim in [True, False]:
            for input_size, ord_settings, dim in test_cases:
                input = torch.randn(*input_size, dtype=dtype, device=device)
                for ord in ord_settings:
                    run_test_case(input, ord, dim, keepdim)


    @onlyCUDA
    @dtypes(torch.bfloat16, torch.float16)
    def test_norm_fused_type_promotion(self, device, dtype):
        x = torch.randn(10, device=device, dtype=dtype)

        def profile_and_check(fn, x, kwargs, fn_name):
            with torch.profiler.profile(activities=(torch.profiler.ProfilerActivity.CPU,)) as p:
                fn(x, **kwargs, dtype=torch.float)
            # smoke check that profiler returned some events
            self.assertTrue(fn_name in map(lambda e: e.name, p.events()))
            # test that there was no explicit copy
            self.assertFalse("aten::to" in map(lambda e: e.name, p.events()))

        for f, kwargs, fn_name in zip((torch.norm, torch.linalg.vector_norm), ({"p" : 2}, {}),
                                      ("aten::norm", "aten::linalg_vector_norm")):
            profile_and_check(f, x, kwargs, fn_name)

    @skipMeta  # https://github.com/pytorch/pytorch/issues/53739
    @skipCPUIfNoLapack
    @skipCUDAIfNoMagma
    @dtypes(*floating_and_complex_types())
    @precisionOverride({torch.float32: 1e-3})
    def test_cond(self, device, dtype):
        def run_test_case(input, p):
            result = torch.linalg.cond(input, p)
            result_numpy = np.linalg.cond(input.cpu().numpy(), p)
            self.assertEqual(result, result_numpy, rtol=1e-2, atol=self.precision, exact_dtype=False)
            self.assertEqual(result.shape, result_numpy.shape)

            # test out= variant
            out = torch.empty_like(result)
            ans = torch.linalg.cond(input, p, out=out)
            self.assertEqual(ans, out)
            self.assertEqual(ans, result)

        norm_types = [1, -1, 2, -2, inf, -inf, 'fro', 'nuc', None]
        input_sizes = [(32, 32), (2, 3, 3, 3)]
        for input_size in input_sizes:
            input = torch.randn(*input_size, dtype=dtype, device=device)
            for p in norm_types:
                run_test_case(input, p)

        # test empty batch sizes
        input_sizes = [(0, 3, 3), (0, 2, 5, 5)]
        for input_size in input_sizes:
            input = torch.randn(*input_size, dtype=dtype, device=device)
            for p in norm_types:
                run_test_case(input, p)

        # test non-square input
        input_sizes = [(16, 32), (32, 16), (2, 3, 5, 3), (2, 3, 3, 5)]
        for input_size in input_sizes:
            input = torch.randn(*input_size, dtype=dtype, device=device)
            for p in [2, -2, None]:
                run_test_case(input, p)

        # test for singular input
        a = torch.eye(3, dtype=dtype, device=device)
        a[-1, -1] = 0  # make 'a' singular
        for p in norm_types:
            run_test_case(a, p)

        # test for 0x0 matrices. NumPy doesn't work for such input, we return 0
        input_sizes = [(0, 0), (2, 5, 0, 0)]
        for input_size in input_sizes:
            input = torch.randn(*input_size, dtype=dtype, device=device)
            for p in ['fro', 2]:
                expected_dtype = a.real.dtype if dtype.is_complex else dtype
                expected = torch.zeros(input_size[:-2], dtype=expected_dtype, device=device)
                actual = torch.linalg.cond(input, p)
                self.assertEqual(actual, expected)

    @skipMeta  # https://github.com/pytorch/pytorch/issues/53739
    @skipCPUIfNoLapack
    @skipCUDAIfNoMagma
    @dtypes(*floating_and_complex_types())
    @precisionOverride({torch.float32: 1e-3})
    def test_cond_errors_and_warnings(self, device, dtype):
        norm_types = [1, -1, 2, -2, inf, -inf, 'fro', 'nuc', None]

        # cond expects the input to be at least 2-dimensional
        a = torch.ones(3, dtype=dtype, device=device)
        for p in norm_types:
            with self.assertRaisesRegex(RuntimeError, r'supports matrices or batches of matrices'):
                torch.linalg.cond(a, p)

        # for some norm types cond expects the input to be square
        a = torch.ones(3, 2, dtype=dtype, device=device)
        norm_types = [1, -1, inf, -inf, 'fro', 'nuc']
        for p in norm_types:
            with self.assertRaisesRegex(RuntimeError, r'supports square matrices or batches of square matrices'):
                torch.linalg.cond(a, p)

        # if non-empty out tensor with wrong shape is passed a warning is given
        a = torch.ones((2, 2), dtype=dtype, device=device)
        for p in ['fro', 2]:
            real_dtype = a.real.dtype if dtype.is_complex else dtype
            out = torch.empty(a.shape, dtype=real_dtype, device=device)
            with warnings.catch_warnings(record=True) as w:
                # Trigger warning
                torch.linalg.cond(a, p, out=out)
                # Check warning occurs
                self.assertEqual(len(w), 1)
                self.assertTrue("An output with one or more elements was resized" in str(w[-1].message))

        # dtypes should be safely castable
        out = torch.empty(0, dtype=torch.int, device=device)
        for p in ['fro', 2]:
            with self.assertRaisesRegex(RuntimeError, "but got result with dtype Int"):
                torch.linalg.cond(a, p, out=out)

        # device should match
        if torch.cuda.is_available():
            wrong_device = 'cpu' if self.device_type != 'cpu' else 'cuda'
            out = torch.empty(0, dtype=dtype, device=wrong_device)
            for p in ['fro', 2]:
                with self.assertRaisesRegex(RuntimeError, "tensors to be on the same device"):
                    torch.linalg.cond(a, p, out=out)

        # for batched input if at least one matrix in the batch is not invertible,
        # we can't get the result for all other (possibly) invertible matrices in the batch without an explicit for loop.
        # this should change when at::inverse works with silent errors
        # NumPy works fine in this case because it's possible to silence the error and get the inverse matrix results
        # possibly filled with NANs
        batch_dim = 3
        a = torch.eye(3, 3, dtype=dtype, device=device)
        a = a.reshape((1, 3, 3))
        a = a.repeat(batch_dim, 1, 1)
        a[1, -1, -1] = 0  # now a[1] is singular
        for p in [1, -1, inf, -inf, 'fro', 'nuc']:
            result = torch.linalg.cond(a, p)
            self.assertEqual(result[1], float('inf'))

        # check invalid norm type
        a = torch.ones(3, 3, dtype=dtype, device=device)
        for p in ['wrong_norm', 5]:
            with self.assertRaisesRegex(RuntimeError, f"linalg_cond got an invalid norm type: {p}"):
                torch.linalg.cond(a, p)

    # This test calls torch.linalg.norm and numpy.linalg.norm with illegal arguments
    # to ensure that they both throw errors
    @dtypes(torch.float, torch.double)
    def test_norm_errors(self, device, dtype):
        def run_error_test_case(input, ord, dim, keepdim, error_type, error_regex):
            test_case_info = (
                f'test case input.size()={input.size()}, ord={ord}, dim={dim}, '
                f'keepdim={keepdim}, dtype={dtype}')

            with self.assertRaisesRegex(error_type, error_regex, msg=test_case_info):
                torch.linalg.norm(input, ord, dim, keepdim)

            input_numpy = input.cpu().numpy()

            msg = f'numpy does not raise error but pytorch does, for case "{test_case_info}"'
            with self.assertRaises(Exception, msg=test_case_info):
                np.linalg.norm(input_numpy, ord, dim, keepdim)

        S = 10
        error_test_cases = [
            # input size, p settings, dim, error type, error regex
            ((S, ), ['fro'], None, RuntimeError, r'order "fro" can only be used if either len\(dim\) == 2'),
            ((S, ), ['nuc'], None, RuntimeError, r'order "nuc" can only be used if either len\(dim\) == 2'),
            ((S, S), [3.5], None, RuntimeError, r'Order 3.5 not supported for matrix norm'),
            ((S, S), [0], None, RuntimeError, r'Order 0 not supported for matrix norm'),
            ((S, S), ['nuc'], 0, RuntimeError, r'order "nuc" can only be used if either len\(dim\) == 2'),
            ((S, S), ['fro'], 0, RuntimeError, r'order "fro" can only be used if either len\(dim\) == 2'),
            ((S, S), ['nuc'], (0, 0), RuntimeError, r'duplicate or invalid dimensions'),
            ((S, S), ['fro', 0], (0, 0), RuntimeError, r'Expected dims to be different'),
            ((S, S), ['fro', 'nuc', 0], (0, 4), IndexError, r'Dimension out of range'),
            ((S, ), [0], (4, ), IndexError, r'Dimension out of range'),
            ((S, ), [None], (0, 0), RuntimeError, r'dim 0 appears multiple times'),
            ((S, S, S), [1], (0, 1, 2), RuntimeError, r"'dim' must specify 1 or 2 dimensions"),
            ((S, S, S), [1], None, RuntimeError, r"'dim' must specify 1 or 2 dimensions"),
            ((S, S), ['garbage'], (0, 1), RuntimeError, r'Invalid norm order: garbage'),
        ]
        for keepdim in [True, False]:
            for input_size, ord_settings, dim, error_type, error_regex in error_test_cases:
                input = torch.randn(*input_size, dtype=dtype, device=device)
                for ord in ord_settings:
                    run_error_test_case(input, ord, dim, keepdim, error_type, error_regex)

    # Test complex number inputs for linalg.norm
    @skipCUDAIfNoMagma
    @skipCPUIfNoLapack
    @dtypes(torch.cfloat, torch.cdouble)
    @precisionOverride({torch.cfloat: 2e-4})
    def test_norm_complex(self, device, dtype):
        def gen_error_message(input_size, ord, keepdim, dim=None):
            return "complex norm failed for input size %s, ord=%s, keepdim=%s, dim=%s" % (
                input_size, ord, keepdim, dim)

        vector_ords = [None, 0, 1, 2, 3, inf, -1, -2, -3, -inf]
        matrix_ords = [None, 'fro', 'nuc', 1, 2, inf, -1, -2, -inf]

        # Test supported ords
        for keepdim in [False, True]:
            # vector norm
            x = torch.randn(25, device=device, dtype=dtype)
            xn = x.cpu().numpy()
            for ord in vector_ords:
                res = torch.linalg.norm(x, ord, keepdim=keepdim).cpu()
                expected = np.linalg.norm(xn, ord, keepdims=keepdim)
                msg = gen_error_message(x.size(), ord, keepdim)
                self.assertEqual(res.shape, expected.shape, msg=msg)
                self.assertEqual(res, expected, msg=msg, exact_dtype=False)

                res_out = torch.tensor([]).to(device)
                torch.linalg.norm(x, ord, keepdim=keepdim, out=res_out)
                self.assertEqual(res_out.shape, expected.shape, msg=msg)
                self.assertEqual(res_out.cpu(), expected, msg=msg, exact_dtype=False)

            # matrix norm
            x = torch.randn(25, 25, device=device, dtype=dtype)
            xn = x.cpu().numpy()
            for ord in matrix_ords:
                res = torch.linalg.norm(x, ord, keepdim=keepdim).cpu()
                expected = np.linalg.norm(xn, ord, keepdims=keepdim)
                msg = gen_error_message(x.size(), ord, keepdim)
                self.assertEqual(res.shape, expected.shape, msg=msg)
                self.assertEqual(res, expected, msg=msg, exact_dtype=False)

                res_out = torch.tensor([]).to(device)
                torch.linalg.norm(x, ord, keepdim=keepdim, out=res_out)
                self.assertEqual(res_out.shape, expected.shape, msg=msg)
                self.assertEqual(res_out.cpu(), expected, msg=msg, exact_dtype=False)

    # Test that linal.vector_norm gives the same result as numpy when inputs
    # contain extreme values (inf, -inf, nan)
    def test_vector_norm_extreme_values(self, device):
        vector_ords = [0, 1, 2, 3, inf, -1, -2, -3, -inf]
        vectors = []
        for pair in itertools.product([inf, -inf, 0.0, nan, 1.0], repeat=2):
            vectors.append(list(pair))
        for vector in vectors:
            x = torch.tensor(vector, device=device)
            x_n = x.cpu().numpy()
            for ord in vector_ords:
                msg = f'ord={ord}, vector={vector}'
                result = torch.linalg.vector_norm(x, ord=ord)
                result_n = np.linalg.norm(x_n, ord=ord)
                self.assertEqual(result, result_n, msg=msg)

    @skipMeta  # https://github.com/pytorch/pytorch/issues/54082
    @skipCUDAIfNoMagma
    @skipCPUIfNoLapack
    @dtypes(torch.float, torch.double)
    @precisionOverride({torch.float32: 2e-5})
    def test_matrix_norm(self, device, dtype):
        # Test only inputs for which torch.linalg.matrix_norm diverges from torch.linalg.norm
        A = make_tensor((2, 2, 2), device, dtype)

        with self.assertRaisesRegex(RuntimeError, r'linalg.matrix_norm\(\):.*must be a matrix.*'):
            torch.linalg.matrix_norm(make_tensor((2,), device, dtype))
        with self.assertRaisesRegex(RuntimeError, r'linalg.matrix_norm\(\):.*must be a 2-tuple.*'):
            torch.linalg.matrix_norm(A, dim=(0,))
        with self.assertRaisesRegex(RuntimeError, r'.*not supported.*'):
            torch.linalg.matrix_norm(A, ord=0)
        with self.assertRaisesRegex(RuntimeError, r'.*not supported.*'):
            torch.linalg.matrix_norm(A, ord=3.0)

        # Test dim=None behavior
        ref = torch.linalg.norm(A, dim=(-2, -1))
        res = torch.linalg.matrix_norm(A)
        self.assertEqual(ref, res)

    # Test that linal.norm gives the same result as numpy when inputs
    # contain extreme values (inf, -inf, nan)
    @unittest.skipIf(IS_WINDOWS, "Skipped on Windows!")
    @unittest.skipIf(IS_MACOS, "Skipped on MacOS!")
    @skipCUDAIfNoMagma
    @skipCPUIfNoLapack
    def test_norm_extreme_values(self, device):
        vector_ords = [0, 1, 2, 3, inf, -1, -2, -3, -inf]
        matrix_ords = ['fro', 'nuc', 1, 2, inf, -1, -2, -inf]
        vectors = []
        matrices = []
        for pair in itertools.product([inf, -inf, 0.0, nan, 1.0], repeat=2):
            vectors.append(list(pair))
            matrices.append([[pair[0], pair[1]]])
            matrices.append([[pair[0]], [pair[1]]])
        for vector in vectors:
            x = torch.tensor(vector).to(device)
            x_n = x.cpu().numpy()
            for ord in vector_ords:
                msg = f'ord={ord}, vector={vector}'
                result = torch.linalg.norm(x, ord=ord)
                result_n = np.linalg.norm(x_n, ord=ord)
                self.assertEqual(result, result_n, msg=msg)

        # TODO: Remove this function once the broken cases are fixed
        def is_broken_matrix_norm_case(ord, x):
            if self.device_type == 'cuda':
                if x.size() == torch.Size([1, 2]):
                    if ord in ['nuc', 2, -2] and isnan(x[0][0]) and x[0][1] == 1:
                        # These cases are broken because of an issue with svd
                        # https://github.com/pytorch/pytorch/issues/43567
                        return True
                if ord in ['nuc', 2, -2]:
                    # These cases are broken because of another issue with svd
                    # https://github.com/pytorch/pytorch/issues/52633
                    return True
            return False

        for matrix in matrices:
            x = torch.tensor(matrix).to(device)
            x_n = x.cpu().numpy()
            for ord in matrix_ords:
                msg = f'ord={ord}, matrix={matrix}'
                if is_broken_matrix_norm_case(ord, x):
                    continue
                else:
                    result = torch.linalg.norm(x, ord=ord)
                    result_n = np.linalg.norm(x_n, ord=ord)
                    self.assertEqual(result, result_n, msg=msg)

    # Test degenerate shape results match numpy for linalg.norm vector norms
    @skipCUDAIfNoMagma
    @skipCPUIfNoLapack
    @unittest.skipIf(TEST_WITH_ASAN, "Skipped on ASAN since it checks for undefined behavior.")
    @dtypes(torch.float, torch.double, torch.cfloat, torch.cdouble)
    def test_norm_vector_degenerate_shapes(self, device, dtype):
        def run_test_case(input, ord, dim, keepdim):
            msg = f'input.size()={input.size()}, ord={ord}, dim={dim}, keepdim={keepdim}, dtype={dtype}'
            should_error = False
            if ord is not None and ord < 0:
                should_error = True
            elif ord == inf:
                if dim is None or input.size(dim) == 0:
                    should_error = True

            if should_error:
                with self.assertRaises(RuntimeError):
                    torch.linalg.norm(input, ord, dim, keepdim)
            else:
                input_numpy = input.cpu().numpy()
                result_numpy = np.linalg.norm(input_numpy, ord, dim, keepdim)
                result = torch.linalg.norm(input, ord, dim, keepdim)
                self.assertEqual(result, result_numpy, msg=msg)

        ord_vector = [0, 0.5, 1, 2, 3, inf, -0.5, -1, -2, -3, -inf, None]
        S = 10
        test_cases = [
            # input size, dim
            ((0, ), None),
            ((0, S), 0),
            ((0, S), 1),
            ((S, 0), 0),
            ((S, 0), 1),
        ]
        for keepdim in [True, False]:
            for input_size, dim in test_cases:
                input = torch.randn(*input_size, dtype=dtype, device=device)
                for ord in ord_vector:
                    run_test_case(input, ord, dim, keepdim)

    # Test degenerate shape results match numpy for linalg.norm matrix norms
    @skipCUDAIfNoMagma
    @skipCPUIfNoLapack
    @dtypes(torch.float, torch.double, torch.cfloat, torch.cdouble)
    def test_norm_matrix_degenerate_shapes(self, device, dtype):
        def run_test_case(input, ord, dim, keepdim, should_error):
            msg = f'input.size()={input.size()}, ord={ord}, dim={dim}, keepdim={keepdim}, dtype={dtype}'
            input_numpy = input.cpu().numpy()
            ops = [torch.linalg.norm]

            if ord is not None and dim is not None:
                ops.append(torch.linalg.matrix_norm)

            if should_error:
                with self.assertRaises(ValueError):
                    np.linalg.norm(input_numpy, ord, dim, keepdim)
                for op in ops:
                    with self.assertRaises(IndexError):
                        op(input, ord, dim, keepdim)
            else:
                result_numpy = np.linalg.norm(input_numpy, ord, dim, keepdim)
                for op in ops:
                    result = op(input, ord, dim, keepdim)
                    self.assertEqual(result, result_numpy, msg=msg)

        ord_matrix = ['fro', 'nuc', 1, 2, inf, -1, -2, -inf, None]
        S = 10
        test_cases = [
            # input size, p settings that cause error, dim
            ((0, 0), [1, 2, inf, -1, -2, -inf], None),
            ((0, S), [2, inf, -2, -inf], None),
            ((S, 0), [1, 2, -1, -2], None),
            ((S, S, 0), [], (0, 1)),
            ((1, S, 0), [], (0, 1)),
            ((0, 0, S), [1, 2, inf, -1, -2, -inf], (0, 1)),
            ((0, 0, S), [1, 2, inf, -1, -2, -inf], (1, 0)),
        ]

        for keepdim in [True, False]:
            for input_size, error_ords, dim in test_cases:
                input = torch.randn(*input_size, dtype=dtype, device=device)
                for ord in ord_matrix:
                    run_test_case(input, ord, dim, keepdim, ord in error_ords)

    def test_norm_fastpaths(self, device):
        x = torch.randn(3, 5, device=device)

        # slow path
        result = torch.linalg.norm(x, 4.5, 1)
        expected = torch.pow(x.abs().pow(4.5).sum(1), 1.0 / 4.5)
        self.assertEqual(result, expected)

        # fast 0-norm
        result = torch.linalg.norm(x, 0, 1)
        expected = (x != 0).type_as(x).sum(1)
        self.assertEqual(result, expected)

        # fast 1-norm
        result = torch.linalg.norm(x, 1, 1)
        expected = x.abs().sum(1)
        self.assertEqual(result, expected)

        # fast 2-norm
        result = torch.linalg.norm(x, 2, 1)
        expected = torch.sqrt(x.pow(2).sum(1))
        self.assertEqual(result, expected)

        # fast 3-norm
        result = torch.linalg.norm(x, 3, 1)
        expected = torch.pow(x.pow(3).abs().sum(1), 1.0 / 3.0)
        self.assertEqual(result, expected)

    @skipCPUIfNoLapack
    @skipCUDAIfNoMagma
    @dtypes(*floating_and_complex_types())
    def test_old_eig_basic(self, device, dtype):
        a = torch.tensor([[1.96, 0.00, 0.00, 0.00, 0.00],
                          [-6.49, 3.80, 0.00, 0.00, 0.00],
                          [-0.47, -6.39, 4.17, 0.00, 0.00],
                          [-7.20, 1.50, -1.51, 5.70, 0.00],
                          [-0.65, -6.34, 2.67, 1.80, -7.10]],
                         dtype=dtype, device=device).t()
        e = torch.eig(a)[0]
        ee, vv = torch.eig(a, True)
        te = torch.tensor((), dtype=dtype, device=device)
        tv = torch.tensor((), dtype=dtype, device=device)
        eee, vvv = torch.eig(a, True, out=(te, tv))
        self.assertEqual(e, ee, atol=1e-12, rtol=0)
        self.assertEqual(ee, eee, atol=1e-12, rtol=0)
        self.assertEqual(ee, te, atol=1e-12, rtol=0)
        self.assertEqual(vv, vvv, atol=1e-12, rtol=0)
        self.assertEqual(vv, tv, atol=1e-12, rtol=0)
        #
        # compare with numpy
        np_e, np_v = np.linalg.eig(a.cpu().numpy())
        if dtype.is_complex:
            self.assertEqual(ee, np_e)
        else:
            # np_e.shape == (n, 2), where each column contain the real and
            # imaginary parts of the result
            self.assertEqual(ee[:, 0], np_e)  # real part
            self.assertEqual(ee[:, 1], torch.zeros(ee.shape[0], dtype=dtype))  # imaginary part
        self.assertEqual(vv, np_v)

    @skipCPUIfNoLapack
    @skipCUDAIfNoMagma
    @dtypes(torch.double, torch.float)
    def test_old_eig_reuse(self, device, dtype):
        X = torch.randn(4, 4, dtype=dtype, device=device)
        X = torch.mm(X.t(), X)
        e = torch.zeros(4, 2, dtype=dtype, device=device)
        v = torch.zeros(4, 4, dtype=dtype, device=device)
        torch.eig(X, True, out=(e, v))
        Xhat = np.matmul(np.matmul(v.cpu(), torch.diag(e.select(1, 0)).cpu()), v.t().cpu())
        if dtype is torch.float:
            atol = 1e-7
            rtol = 1e-5
        else:
            atol = 1e-8
            rtol = 0
        self.assertEqual(X, Xhat, atol=atol, rtol=rtol, msg='VeV\' wrong')
        self.assertTrue(v.is_contiguous(), 'V is not contiguous')

        torch.eig(X, True, out=(e, v))
        Xhat = np.matmul(v.cpu(), np.matmul(e.select(1, 0).diag().cpu(), v.t().cpu()))
        self.assertEqual(X, Xhat, atol=atol, rtol=rtol, msg='VeV\' wrong')
        self.assertTrue(v.is_contiguous(), 'V is not contiguous')

    @skipCPUIfNoLapack
    @skipCUDAIfNoMagma
    @dtypes(torch.double, torch.float)
    def test_old_eig_non_contiguous(self, device, dtype):
        X = torch.randn(4, 4, dtype=dtype, device=device)
        X = torch.mm(X.t(), X)
        e = torch.zeros(4, 2, 2, dtype=dtype, device=device)[:, 1]
        v = torch.zeros(4, 2, 4, dtype=dtype, device=device)[:, 1]
        self.assertFalse(v.is_contiguous(), 'V is contiguous')
        self.assertFalse(e.is_contiguous(), 'E is contiguous')
        torch.eig(X, True, out=(e, v))
        Xhat = np.matmul(np.matmul(v.cpu(), torch.diag(e.cpu().select(1, 0))), v.t().cpu())
        if dtype is torch.float:
            atol = 1e-7
            rtol = 1e-5
        else:
            atol = 1e-8
            rtol = 0
        self.assertEqual(X, Xhat, atol=atol, rtol=rtol, msg='VeV\' wrong')

    @skipCPUIfNoLapack
    @skipCUDAIfNoMagma
    @dtypes(torch.double, torch.float)
    def test_old_eig_invalid_input(self, device, dtype):
        # test invalid input
        self.assertRaisesRegex(
            RuntimeError,
            'input should be 2 dimensional',
            lambda: torch.eig(torch.ones((2))))
        self.assertRaisesRegex(
            RuntimeError,
            'input should be square',
            lambda: torch.eig(torch.ones((2, 3))))
        self.assertRaisesRegex(
            RuntimeError,
            'input should not contain infs or NaNs',
            lambda: torch.eig(np.inf * torch.ones((2, 2))))
        self.assertRaisesRegex(
            RuntimeError,
            'input should not contain infs or NaNs',
            lambda: torch.eig(np.nan * torch.ones((2, 2))))

    @skipCUDAIfNoMagma
    @skipCPUIfNoLapack
    @dtypes(torch.double, torch.float)
    def test_old_eig_out(self, device, dtype):
        # the out version of torch.eig needs to be tested manually: we can't
        # use the "test_out=True" parameter to tensor_op_tests because the
        # signature is irregular (since we have *two* output vectors)
        t = torch.randn(10, 10, dtype=dtype, device=device)
        evals, evecs = torch.eig(t, eigenvectors=True)
        #
        # check that the out= version computes the same values as the normal one
        out_evals = torch.empty_like(evals)
        out_evecs = torch.empty_like(evecs)
        evals2, evecs2 = torch.eig(t, eigenvectors=True, out=(out_evals, out_evecs))
        # check that the out tensors were used in-place
        self.assertEqual(evals2.data_ptr(), out_evals.data_ptr())
        self.assertEqual(evecs2.data_ptr(), out_evecs.data_ptr())
        # check that the result is the same as the non-out version
        self.assertEqual(evals, out_evals)
        self.assertEqual(evecs, out_evecs)
        #
        # check what happens in the eigenvectors=False case
        out_evals = torch.empty_like(evals)
        out_evecs = torch.tensor([1, 2, 3], dtype=dtype, device=device)
        evals2, evecs2 = torch.eig(t, eigenvectors=False, out=(out_evals, out_evecs))
        # check that the out_evals was used in-place
        self.assertEqual(evals2.data_ptr(), out_evals.data_ptr())
        self.assertEqual(evals, out_evals)
        # check that out_evecs was NOT touched at all
        assert out_evecs.tolist() == [1, 2, 3]
        #
        # check that we complain if we pass an out vector of the wrong dtype
        wrong_out = torch.empty((0, 0), dtype=int)
        with self.assertRaisesRegex(RuntimeError, r"Expected .* but got .*"):
            torch.eig(t, eigenvectors=True, out=(wrong_out, out_evecs))
        with self.assertRaisesRegex(RuntimeError, r"Expected .* but got .*"):
            torch.eig(t, eigenvectors=True, out=(out_evals, wrong_out))

    @skipCPUIfNoLapack
    @skipCUDAIfNoMagma
    # NumPy computes only in float64 and complex128 precisions
    # for float32 or complex64 results might be very different from float64 or complex128
    @dtypes(torch.float64, torch.complex128)
    def test_eig_numpy(self, device, dtype):
        def run_test(shape, *, symmetric=False):
            from torch.testing._internal.common_utils import random_symmetric_matrix

            if not dtype.is_complex and symmetric:
                # for symmetric real-valued inputs eigenvalues and eigenvectors have imaginary part equal to zero
                # unlike NumPy the result is not cast to float32 or float64 dtype in this case
                a = random_symmetric_matrix(shape[-1], *shape[:-2], dtype=dtype, device=device)
            else:
                a = make_tensor(shape, dtype=dtype, device=device)

            actual = torch.linalg.eig(a)

            # compare with NumPy
            # the eigenvalues are not necessarily ordered
            # so order of NumPy and PyTorch can be different
            expected = np.linalg.eig(a.cpu().numpy())

            # sort NumPy output
            ind = np.argsort(expected[0], axis=-1)[::-1]
            expected = (np.take_along_axis(expected[0], ind, axis=-1), np.take_along_axis(expected[1], ind[:, None], axis=-1))

            # sort PyTorch output
            # torch.argsort doesn't work with complex inputs, NumPy sorting on CPU is used instead
            # RuntimeError: _th_sort not supported on CUDAType for ComplexDouble
            # RuntimeError: "sorting_kernel_method_name" not implemented for 'ComplexDouble'
            ind = np.argsort(actual[0].cpu().numpy(), axis=-1)[::-1]
            actual_np = [x.cpu().numpy() for x in actual]
            sorted_actual = (
                np.take_along_axis(actual_np[0], ind, axis=-1),
                np.take_along_axis(actual_np[1], ind[:, None], axis=-1))

            self.assertEqual(expected[0], sorted_actual[0], exact_dtype=False)
            self.assertEqual(abs(expected[1]), abs(sorted_actual[1]), exact_dtype=False)

        shapes = [(0, 0),  # Empty matrix
                  (5, 5),  # Single matrix
                  (0, 0, 0), (0, 5, 5),  # Zero batch dimension tensors
                  (2, 5, 5),  # 3-dim tensors
                  (2, 1, 5, 5)]  # 4-dim tensors
        for shape in shapes:
            run_test(shape)
            run_test(shape, symmetric=True)

    @onlyCUDA
    @skipCUDAIfNoMagma
    @dtypes(*floating_and_complex_types())
    def test_eig_compare_backends(self, device, dtype):
        def run_test(shape, *, symmetric=False):
            from torch.testing._internal.common_utils import random_symmetric_matrix

            if not dtype.is_complex and symmetric:
                # for symmetric real-valued inputs eigenvalues and eigenvectors have imaginary part equal to zero
                a = random_symmetric_matrix(shape[-1], *shape[:-2], dtype=dtype, device=device)
            else:
                a = make_tensor(shape, dtype=dtype, device=device)

            actual = torch.linalg.eig(a)

            complementary_device = 'cpu'

            # compare with CPU
            expected = torch.linalg.eig(a.to(complementary_device))
            self.assertEqual(expected[0], actual[0])
            self.assertEqual(expected[1], actual[1])

        shapes = [(0, 0),  # Empty matrix
                  (5, 5),  # Single matrix
                  (0, 0, 0), (0, 5, 5),  # Zero batch dimension tensors
                  (2, 5, 5),  # 3-dim tensors
                  (2, 1, 5, 5)]  # 4-dim tensors
        for shape in shapes:
            run_test(shape)
            run_test(shape, symmetric=True)

    @slowTest
    @onlyCUDA
    @skipCUDAIfNoMagma
    @dtypes(torch.float32)
    def test_eig_check_magma(self, device, dtype):
        # For CUDA inputs only matrices of size larger than 2048x2048 actually call MAGMA library
        shape = (2049, 2049)
        a = make_tensor(shape, dtype=dtype, device=device)
        w, v = torch.linalg.eig(a)
        # check correctness using eigendecomposition identity
        self.assertEqual(a.to(v.dtype) @ v, w * v, atol=1e-3, rtol=1e-3)

    @skipCUDAIfNoMagma
    @skipCPUIfNoLapack
    @dtypes(*floating_and_complex_types())
    def test_eig_errors_and_warnings(self, device, dtype):
        # eig requires the input to be at least 2 dimensional tensor
        a = make_tensor(2, dtype=dtype, device=device)
        with self.assertRaisesRegex(RuntimeError, "must have at least 2 dimensions"):
            torch.linalg.eig(a)

        # eig requires a square matrix
        a = make_tensor((2, 3), dtype=dtype, device=device)
        with self.assertRaisesRegex(RuntimeError, "must be batches of square matrices"):
            torch.linalg.eig(a)

        # if out tensor with floating dtype is passed for complex output an error is thrown
        if not dtype.is_complex:
            # The characteristic equation is p(λ) = λ^2 − 2λ + 5 = 0, with roots λ = 1±2i
            a = torch.tensor([[3., -2.], [4., -1.]], dtype=dtype, device=device)
            out0 = torch.empty(0, device=device, dtype=dtype)
            out1 = torch.empty(0, device=device, dtype=dtype)
            with self.assertRaisesRegex(RuntimeError, "Expected eigenvalues to be safely castable"):
                torch.linalg.eig(a, out=(out0, out1))

            out0 = torch.empty(0, device=device, dtype=torch.complex128)
            with self.assertRaisesRegex(RuntimeError, "Expected eigenvectors to be safely castable"):
                torch.linalg.eig(a, out=(out0, out1))

        # dtypes should be safely castable
        a = make_tensor((3, 3), dtype=dtype, device=device)
        out0 = torch.empty(0, dtype=torch.int, device=device)
        out1 = torch.empty(0, dtype=torch.int, device=device)
        with self.assertRaisesRegex(RuntimeError, "but got eigenvalues with dtype Int"):
            torch.linalg.eig(a, out=(out0, out1))

        out0 = torch.empty(0, dtype=torch.complex128, device=device)
        with self.assertRaisesRegex(RuntimeError, "but got eigenvectors with dtype Int"):
            torch.linalg.eig(a, out=(out0, out1))

        # if non-empty out tensor with wrong shape is passed a warning is given
        a = make_tensor((3, 3), dtype=dtype, device=device)
        out0 = torch.empty(1, device=device, dtype=torch.complex128)
        out1 = torch.empty(1, device=device, dtype=torch.complex128)
        with warnings.catch_warnings(record=True) as w:
            # Trigger warning
            torch.linalg.eig(a, out=(out0, out1))
            # Check warning occurs
            self.assertEqual(len(w), 2)
            self.assertTrue("An output with one or more elements was resized" in str(w[-1].message))
            self.assertTrue("An output with one or more elements was resized" in str(w[-2].message))

        # device should match
        if torch.cuda.is_available():
            wrong_device = 'cpu' if self.device_type != 'cpu' else 'cuda'
            out_w = torch.empty(0, device=wrong_device, dtype=torch.complex128)
            out_v = torch.empty(0, device=device, dtype=torch.complex128)
            with self.assertRaisesRegex(RuntimeError, "tensors to be on the same device"):
                torch.linalg.eig(a, out=(out_w, out_v))
            out_w = torch.empty(0, device=device, dtype=torch.complex128)
            out_v = torch.empty(0, device=wrong_device, dtype=torch.complex128)
            with self.assertRaisesRegex(RuntimeError, "tensors to be on the same device"):
                torch.linalg.eig(a, out=(out_w, out_v))

    @skipCPUIfNoLapack
    @skipCUDAIfNoMagma
    # NumPy computes only in float64 and complex128 precisions
    # for float32 or complex64 results might be very different from float64 or complex128
    @dtypes(torch.float64, torch.complex128)
    def test_eigvals_numpy(self, device, dtype):
        def run_test(shape, *, symmetric=False):
            from torch.testing._internal.common_utils import random_symmetric_matrix

            if not dtype.is_complex and symmetric:
                # for symmetric real-valued inputs eigenvalues and eigenvectors have imaginary part equal to zero
                # unlike NumPy the result is not cast to float32 or float64 dtype in this case
                a = random_symmetric_matrix(shape[-1], *shape[:-2], dtype=dtype, device=device)
            else:
                a = make_tensor(shape, dtype=dtype, device=device)

            actual = torch.linalg.eigvals(a)

            # compare with NumPy
            # the eigenvalues are not necessarily ordered
            # so order of NumPy and PyTorch can be different
            expected = np.linalg.eigvals(a.cpu().numpy())

            # sort NumPy output
            ind = np.argsort(expected, axis=-1)[::-1]
            expected = np.take_along_axis(expected, ind, axis=-1)

            # sort PyTorch output
            # torch.argsort doesn't work with complex inputs, NumPy sorting on CPU is used instead
            # RuntimeError: _th_sort not supported on CUDAType for ComplexDouble
            # RuntimeError: "sorting_kernel_method_name" not implemented for 'ComplexDouble'
            ind = np.argsort(actual.cpu().numpy(), axis=-1)[::-1]
            actual_np = actual.cpu().numpy()
            sorted_actual = np.take_along_axis(actual_np, ind, axis=-1)

            self.assertEqual(expected, sorted_actual, exact_dtype=False)

        shapes = [(0, 0),  # Empty matrix
                  (5, 5),  # Single matrix
                  (0, 0, 0), (0, 5, 5),  # Zero batch dimension tensors
                  (2, 5, 5),  # 3-dim tensors
                  (2, 1, 5, 5)]  # 4-dim tensors
        for shape in shapes:
            run_test(shape)
            run_test(shape, symmetric=True)

    @onlyCUDA
    @skipCUDAIfNoMagma
    @dtypes(*floating_and_complex_types())
    def test_eigvals_compare_backends(self, device, dtype):
        def run_test(shape, *, symmetric=False):
            from torch.testing._internal.common_utils import random_symmetric_matrix

            if not dtype.is_complex and symmetric:
                # for symmetric real-valued inputs eigenvalues and eigenvectors have imaginary part equal to zero
                a = random_symmetric_matrix(shape[-1], *shape[:-2], dtype=dtype, device=device)
            else:
                a = make_tensor(shape, dtype=dtype, device=device)

            actual = torch.linalg.eigvals(a)

            complementary_device = 'cpu'

            # compare with CPU
            expected = torch.linalg.eigvals(a.to(complementary_device))
            self.assertEqual(expected, actual)

            # check out= variant
            complex_dtype = dtype
            if not dtype.is_complex:
                complex_dtype = torch.complex128 if dtype == torch.float64 else torch.complex64
            out = torch.empty(0, dtype=complex_dtype, device=device)
            ans = torch.linalg.eigvals(a, out=out)
            self.assertEqual(ans, out)
            self.assertEqual(expected.to(complex_dtype), out)

            # check non-contiguous out
            if a.numel() > 0:
                out = torch.empty(2 * shape[0], *shape[1:-1], dtype=complex_dtype, device=device)[::2]
                self.assertFalse(out.is_contiguous())
                ans = torch.linalg.eigvals(a, out=out)
                self.assertEqual(ans, out)
                self.assertEqual(expected.to(complex_dtype), out)

        shapes = [(0, 0),  # Empty matrix
                  (5, 5),  # Single matrix
                  (0, 0, 0), (0, 5, 5),  # Zero batch dimension tensors
                  (2, 5, 5),  # 3-dim tensors
                  (2, 1, 5, 5)]  # 4-dim tensors
        for shape in shapes:
            run_test(shape)
            run_test(shape, symmetric=True)

    @skipCUDAIfNoMagma
    @skipCPUIfNoLapack
    @dtypes(*floating_and_complex_types())
    def test_eigvals_errors_and_warnings(self, device, dtype):
        # eig requires the input to be at least 2 dimensional tensor
        a = make_tensor(2, dtype=dtype, device=device)
        with self.assertRaisesRegex(RuntimeError, "must have at least 2 dimensions"):
            torch.linalg.eigvals(a)

        # eig requires a square matrix
        a = make_tensor((2, 3), dtype=dtype, device=device)
        with self.assertRaisesRegex(RuntimeError, "must be batches of square matrices"):
            torch.linalg.eigvals(a)

        # if out tensor with floating dtype is passed for complex output an error is thrown
        if not dtype.is_complex:
            # The characteristic equation is p(λ) = λ^2 − 2λ + 5 = 0, with roots λ = 1±2i
            a = torch.tensor([[3., -2.], [4., -1.]], dtype=dtype, device=device)
            out = torch.empty(0, device=device, dtype=dtype)
            with self.assertRaisesRegex(RuntimeError, "Expected eigenvalues to be safely castable"):
                torch.linalg.eigvals(a, out=out)

        # dtypes should be safely castable
        a = make_tensor((3, 3), dtype=dtype, device=device)
        out = torch.empty(0, dtype=torch.int, device=device)
        with self.assertRaisesRegex(RuntimeError, "but got eigenvalues with dtype Int"):
            torch.linalg.eigvals(a, out=out)

        # if non-empty out tensor with wrong shape is passed a warning is given
        out = torch.empty(1, device=device, dtype=torch.complex128)
        with warnings.catch_warnings(record=True) as w:
            # Trigger warning
            torch.linalg.eigvals(a, out=out)
            # Check warning occurs
            self.assertEqual(len(w), 1)
            self.assertTrue("An output with one or more elements was resized" in str(w[-1].message))

        # device should match
        if torch.cuda.is_available():
            wrong_device = 'cpu' if self.device_type != 'cpu' else 'cuda'
            out_w = torch.empty(0, device=wrong_device, dtype=torch.complex128)
            with self.assertRaisesRegex(RuntimeError, "tensors to be on the same device"):
                torch.linalg.eigvals(a, out=out_w)

    @skipCUDAIfNoMagma
    @skipCPUIfNoLapack
    def test_norm_old(self, device):
        def gen_error_message(input_size, p, keepdim, dim=None):
            return "norm failed for input size %s, p=%s, keepdim=%s, dim=%s" % (
                input_size, p, keepdim, dim)

        for keepdim in [False, True]:
            # full reduction
            x = torch.randn(25, device=device)
            xn = x.cpu().numpy()
            for p in [0, 1, 2, 3, 4, inf, -inf, -1, -2, -3, 1.5]:
                res = x.norm(p, keepdim=keepdim).cpu()
                expected = np.linalg.norm(xn, p, keepdims=keepdim)
                self.assertEqual(res, expected, atol=1e-5, rtol=0, msg=gen_error_message(x.size(), p, keepdim))

            # one dimension
            x = torch.randn(25, 25, device=device)
            xn = x.cpu().numpy()
            for p in [0, 1, 2, 3, 4, inf, -inf, -1, -2, -3]:
                dim = 1
                res = x.norm(p, dim, keepdim=keepdim).cpu()
                expected = np.linalg.norm(xn, p, dim, keepdims=keepdim)
                msg = gen_error_message(x.size(), p, keepdim, dim)
                self.assertEqual(res.shape, expected.shape, msg=msg)
                self.assertEqual(res, expected, msg=msg)

            # matrix norm
            for p in ['fro', 'nuc']:
                res = x.norm(p, keepdim=keepdim).cpu()
                expected = np.linalg.norm(xn, p, keepdims=keepdim)
                msg = gen_error_message(x.size(), p, keepdim)
                self.assertEqual(res.shape, expected.shape, msg=msg)
                self.assertEqual(res, expected, msg=msg)

            # zero dimensions
            x = torch.randn((), device=device)
            xn = x.cpu().numpy()
            res = x.norm(keepdim=keepdim).cpu()
            expected = np.linalg.norm(xn, keepdims=keepdim)
            msg = gen_error_message(x.size(), None, keepdim)
            self.assertEqual(res.shape, expected.shape, msg=msg)
            self.assertEqual(res, expected, msg=msg)

            # larger tensor sanity check
            self.assertEqual(
                2 * torch.norm(torch.ones(10000), keepdim=keepdim),
                torch.norm(torch.ones(40000), keepdim=keepdim))

            # matrix norm with non-square >2-D tensors, all combinations of reduction dims
            x = torch.randn(5, 6, 7, 8, device=device)
            xn = x.cpu().numpy()
            for p in ['fro', 'nuc']:
                for dim in itertools.product(*[list(range(4))] * 2):
                    if dim[0] == dim[1]:
                        continue
                    res = x.norm(p=p, dim=dim, keepdim=keepdim).cpu()
                    expected = np.linalg.norm(xn, ord=p, axis=dim, keepdims=keepdim)
                    msg = gen_error_message(x.size(), p, keepdim, dim)
                    self.assertEqual(res.shape, expected.shape, msg=msg)
                    self.assertEqual(res, expected, msg=msg)

    # Test that torch.norm with p=+/-inf propagates NaN
    def test_norm_old_nan_propagation(self, device):
        ords = [inf, -inf]
        for pair in itertools.product([0.0, nan, 1.0], repeat=2):
            x = torch.tensor(list(pair), device=device)
            for ord in ords:
                result = torch.norm(x, p=ord)
                result_check = torch.linalg.norm(x, ord=ord)
                self.assertEqual(result, result_check)

    @skipCUDAIfNoMagma
    @skipCPUIfNoLapack
    def test_norm_complex_old(self, device):
        def gen_error_message(input_size, p, keepdim, dim=None):
            return "complex norm failed for input size %s, p=%s, keepdim=%s, dim=%s" % (
                input_size, p, keepdim, dim)

        for keepdim in [False, True]:
            # vector norm
            x = torch.randn(25, device=device) + 1j * torch.randn(25, device=device)
            xn = x.cpu().numpy()
            for p in [0, 1, 2, 3, inf, -1, -2, -3, -inf]:
                res = x.norm(p, keepdim=keepdim).cpu()
                expected = np.linalg.norm(xn, p, keepdims=keepdim)
                msg = gen_error_message(x.size(), p, keepdim)
                self.assertEqual(res.shape, expected.shape, msg=msg)
                self.assertEqual(res, expected, msg=msg)

            # matrix norm
            x = torch.randn(25, 25, device=device) + 1j * torch.randn(25, 25, device=device)
            xn = x.cpu().numpy()
            for p in ['nuc', 'fro']:
                res = x.norm(p, keepdim=keepdim).cpu()
                expected = np.linalg.norm(xn, p, keepdims=keepdim)
                msg = gen_error_message(x.size(), p, keepdim)
                self.assertEqual(res.shape, expected.shape, msg=msg)
                self.assertEqual(res, expected, msg=msg, rtol=1.3e-6, atol=3e-4)

    # Ensure torch.norm with p='fro' and p=2 give the same results for mutually supported input combinations
    @dtypes(torch.float)
    def test_norm_fro_2_equivalence_old(self, device, dtype):
        input_sizes = [
            (0,),
            (10,),
            (0, 0),
            (4, 30),
            (0, 45),
            (100, 0),
            (45, 10, 23),
            (0, 23, 59),
            (23, 0, 37),
            (34, 58, 0),
            (0, 0, 348),
            (0, 3434, 0),
            (0, 0, 0),
            (5, 3, 8, 1, 3, 5)]

        for input_size in input_sizes:
            a = make_tensor(input_size, device, dtype, low=-9, high=9)

            # Try full reduction
            dim_settings = [None]

            # Try all possible 1-D reductions
            dim_settings += list(range(-a.dim(), a.dim()))

            def wrap_dim(dim, ndims):
                assert (dim < ndims) and (dim >= -ndims)
                if dim >= 0:
                    return dim
                else:
                    return dim + ndims

            # Try all possible 2-D reductions
            dim_settings += [
                (d0, d1) for d0, d1 in itertools.combinations(range(-a.dim(), a.dim()), 2)
                if wrap_dim(d0, a.dim()) != wrap_dim(d1, a.dim())]

            for dim in dim_settings:
                for keepdim in [True, False]:
                    a_norm_2 = torch.norm(a, p=2, dim=dim, keepdim=keepdim)
                    a_norm_fro = torch.norm(a, p='fro', dim=dim, keepdim=keepdim)
                    self.assertEqual(a_norm_fro, a_norm_2)

    @skipCUDAIfNoMagma
    def test_nuclear_norm_axes_small_brute_force_old(self, device):
        def check_single_nuclear_norm(x, axes):
            if self.device_type != 'cpu' and randrange(100) < 95:
                return  # too many cpu <==> device copies

            a = np.array(x.cpu(), copy=False)
            expected = np.linalg.norm(a, "nuc", axis=axes)

            ans = torch.norm(x, "nuc", dim=axes)
            self.assertTrue(ans.is_contiguous())
            self.assertEqual(ans.shape, expected.shape)
            self.assertEqual(ans.cpu(), expected, rtol=1e-02, atol=1e-03, equal_nan=True)

            out = torch.zeros(expected.shape, dtype=x.dtype, device=x.device)
            ans = torch.norm(x, "nuc", dim=axes, out=out)
            self.assertIs(ans, out)
            self.assertTrue(ans.is_contiguous())
            self.assertEqual(ans.shape, expected.shape)
            self.assertEqual(ans.cpu(), expected, rtol=1e-02, atol=1e-03, equal_nan=True)

        for n in range(1, 3):
            for m in range(1, 3):
                for axes in itertools.permutations([0, 1], 2):
                    # 2d, inner dimensions C
                    x = torch.randn(n, m, device=device)
                    check_single_nuclear_norm(x, axes)

                    # 2d, inner dimensions Fortran
                    x = torch.randn(m, n, device=device).transpose(-1, -2)
                    check_single_nuclear_norm(x, axes)

                    # 2d, inner dimensions non-contiguous
                    x = torch.randn(n, 2 * m, device=device)[:, ::2]
                    check_single_nuclear_norm(x, axes)

                    # 2d, all dimensions non-contiguous
                    x = torch.randn(7 * n, 2 * m, device=device)[::7, ::2]
                    check_single_nuclear_norm(x, axes)

                for o in range(1, 3):
                    for axes in itertools.permutations([0, 1, 2], 2):
                        # 3d, inner dimensions C
                        x = torch.randn(o, n, m, device=device)
                        check_single_nuclear_norm(x, axes)

                        # 3d, inner dimensions Fortran
                        x = torch.randn(o, m, n, device=device).transpose(-1, -2)
                        check_single_nuclear_norm(x, axes)

                        # 3d, inner dimensions non-contiguous
                        x = torch.randn(o, n, 2 * m, device=device)[:, :, ::2]
                        check_single_nuclear_norm(x, axes)

                        # 3d, all dimensions non-contiguous
                        x = torch.randn(7 * o, 5 * n, 2 * m, device=device)[::7, ::5, ::2]
                        check_single_nuclear_norm(x, axes)

                    for r in range(1, 3):
                        for axes in itertools.permutations([0, 1, 2, 3], 2):
                            # 4d, inner dimensions C
                            x = torch.randn(r, o, n, m, device=device)
                            check_single_nuclear_norm(x, axes)

                            # 4d, inner dimensions Fortran
                            x = torch.randn(r, o, n, m, device=device).transpose(-1, -2)
                            check_single_nuclear_norm(x, axes)

                            # 4d, inner dimensions non-contiguous
                            x = torch.randn(r, o, n, 2 * m, device=device)[:, :, :, ::2]
                            check_single_nuclear_norm(x, axes)

                            # 4d, all dimensions non-contiguous
                            x = torch.randn(7 * r, 5 * o, 11 * n, 2 * m, device=device)[::7, ::5, ::11, ::2]
                            check_single_nuclear_norm(x, axes)

    @skipCUDAIfNoMagma
    def test_nuclear_norm_exceptions_old(self, device):
        for lst in [], [1], [1, 2]:
            x = torch.tensor(lst, dtype=torch.double, device=device)
            for axes in (), (0,):
                self.assertRaises(RuntimeError, torch.norm, x, "nuc", axes)
            self.assertRaises(IndexError, torch.norm, x, "nuc", (0, 1))

        x = torch.tensor([[0, 1, 2], [3, 4, 5]], dtype=torch.double, device=device)
        self.assertRaisesRegex(RuntimeError, "duplicate or invalid", torch.norm, x, "nuc", (0, 0))
        self.assertRaisesRegex(IndexError, "Dimension out of range", torch.norm, x, "nuc", (0, 2))

    # ~~~ tests for torch.svd ~~~
    @skipCUDAIfNoMagmaAndNoCusolver
    @skipCPUIfNoLapack
    @dtypes(torch.double)
    def test_svd(self, device, dtype):
        def run_test(dims, some, compute_uv):
            x = torch.randn(*dims, dtype=dtype, device=device)
            outu = torch.empty(0, dtype=dtype, device=device)
            outs = torch.empty(0, dtype=dtype, device=device)
            outv = torch.empty(0, dtype=dtype, device=device)
            torch.svd(x, some=some, compute_uv=compute_uv, out=(outu, outs, outv))

            if compute_uv:
                if some:
                    x_recon = torch.matmul(outu, torch.matmul(outs.diag_embed(), outv.transpose(-2, -1)))
                    self.assertEqual(x, x_recon, atol=1e-8, rtol=0, msg='Incorrect reconstruction using U @ diag(S) @ V.T')
                else:
                    narrow_u = outu[..., :min(*dims[-2:])]
                    narrow_v = outv[..., :min(*dims[-2:])]
                    x_recon = torch.matmul(narrow_u, torch.matmul(outs.diag_embed(), narrow_v.transpose(-2, -1)))
                    self.assertEqual(x, x_recon, atol=1e-8, rtol=0, msg='Incorrect reconstruction using U @ diag(S) @ V.T')
            else:
                _, singvals, _ = torch.svd(x, compute_uv=True)
                self.assertEqual(singvals, outs, msg='Singular values mismatch')
                self.assertEqual(outu, torch.zeros_like(outu), msg='U not zero')
                self.assertEqual(outv, torch.zeros_like(outv), msg='V not zero')

            resu, ress, resv = torch.svd(x, some=some, compute_uv=compute_uv)
            self.assertEqual(resu, outu, msg='outputs of svd and svd with out differ')
            self.assertEqual(ress, outs, msg='outputs of svd and svd with out differ')
            self.assertEqual(resv, outv, msg='outputs of svd and svd with out differ')

            # test non-contiguous
            x = torch.randn(*dims, dtype=dtype, device=device)
            if x.numel() > 0:
                n_dim = len(dims)
                # Reverse the batch dimensions and the matrix dimensions and then concat them
                x = x.permute(tuple(range(n_dim - 3, -1, -1)) + (n_dim - 1, n_dim - 2))
                assert not x.is_contiguous(), "x is intentionally non-contiguous"
                resu, ress, resv = torch.svd(x, some=some, compute_uv=compute_uv)
                if compute_uv:
                    if some:
                        x_recon = torch.matmul(resu, torch.matmul(ress.diag_embed(), resv.transpose(-2, -1)))
                        self.assertEqual(x, x_recon, atol=1e-8, rtol=0, msg='Incorrect reconstruction using U @ diag(S) @ V.T')
                    else:
                        narrow_u = resu[..., :min(*dims[-2:])]
                        narrow_v = resv[..., :min(*dims[-2:])]
                        x_recon = torch.matmul(narrow_u, torch.matmul(ress.diag_embed(), narrow_v.transpose(-2, -1)))
                        self.assertEqual(x, x_recon, atol=1e-8, rtol=0, msg='Incorrect reconstruction using U @ diag(S) @ V.T')
                else:
                    _, singvals, _ = torch.svd(x, compute_uv=True)
                    self.assertEqual(singvals, ress, msg='Singular values mismatch')
                    self.assertEqual(resu, torch.zeros_like(resu), msg='U not zero')
                    self.assertEqual(resv, torch.zeros_like(resv), msg='V not zero')

        shapes = [(0, 0), (5, 0), (0, 5),  # empty matrices
                  (0, 0, 0), (0, 5, 5), (0, 5, 3),  # zero batch dimension
                  (3, 3), (5, 3, 3), (7, 5, 3, 3),  # square matrices
                  (7, 3), (5, 7, 3), (7, 5, 7, 3),  # fat matrices
                  (3, 7), (5, 3, 7), (7, 5, 3, 7)]  # thin matrices
        for dims, some, compute_uv in product(shapes, [True, False], [True, False]):
            run_test(dims, some, compute_uv)

    @skipCUDAIfNoMagmaAndNoCusolver
    @skipCPUIfNoLapack
    @dtypes(torch.float)
    def test_svd_no_singularvectors(self, device, dtype):
        for size in [(5, 5), (5, 20), (20, 5)]:
            a = torch.randn(*size, device=device, dtype=dtype)
            u, s_expect, v = torch.svd(a)
            u, s_actual, v = torch.svd(a, compute_uv=False)
            self.assertEqual(s_expect, s_actual, msg="Singular values don't match")

    @skipCUDAIfNoMagmaAndNoCusolver
    @skipCPUIfNoLapack
    @dtypes(torch.double)
    def test_svd_lowrank(self, device, dtype):
        from torch.testing._internal.common_utils import random_lowrank_matrix, random_sparse_matrix

        def run_subtest(actual_rank, matrix_size, batches, device, svd_lowrank, **options):
            density = options.pop('density', 1)
            if isinstance(matrix_size, int):
                rows = columns = matrix_size
            else:
                rows, columns = matrix_size
            if density == 1:
                a_input = random_lowrank_matrix(actual_rank, rows, columns, *batches, device=device, dtype=dtype)
                a = a_input
            else:
                assert batches == ()
                a_input = random_sparse_matrix(rows, columns, density, device=device, dtype=dtype)
                a = a_input.to_dense()

            q = min(*size)
            u, s, v = svd_lowrank(a_input, q=q, **options)

            # check if u, s, v is a SVD
            u, s, v = u[..., :q], s[..., :q], v[..., :q]
            A = u.matmul(s.diag_embed()).matmul(v.transpose(-2, -1))
            self.assertEqual(A, a, rtol=1e-7, atol=2e-7)

            # check if svd_lowrank produces same singular values as torch.svd
            U, S, V = torch.svd(a)
            self.assertEqual(s.shape, S.shape)
            self.assertEqual(u.shape, U.shape)
            self.assertEqual(v.shape, V.shape)
            self.assertEqual(s, S)

            if density == 1:
                # actual_rank is known only for dense inputs
                #
                # check if pairs (u, U) and (v, V) span the same
                # subspaces, respectively
                u, s, v = u[..., :actual_rank], s[..., :actual_rank], v[..., :actual_rank]
                U, S, V = U[..., :actual_rank], S[..., :actual_rank], V[..., :actual_rank]
                self.assertEqual(u.transpose(-2, -1).matmul(U).det().abs(), torch.ones(batches, device=device, dtype=dtype))
                self.assertEqual(v.transpose(-2, -1).matmul(V).det().abs(), torch.ones(batches, device=device, dtype=dtype))

        all_batches = [(), (1,), (3,), (2, 3)]
        for actual_rank, size, all_batches in [
                (2, (17, 4), all_batches),
                (4, (17, 4), all_batches),
                (4, (17, 17), all_batches),
                (10, (100, 40), all_batches),
                (7, (1000, 1000), [()]),
        ]:
            # dense input
            for batches in all_batches:
                run_subtest(actual_rank, size, batches, device, torch.svd_lowrank)
                if size != size[::-1]:
                    run_subtest(actual_rank, size[::-1], batches, device, torch.svd_lowrank)

        # sparse input
        for size in [(17, 4), (4, 17), (17, 17), (100, 40), (40, 100), (1000, 1000)]:
            for density in [0.005, 0.1]:
                run_subtest(None, size, (), device, torch.svd_lowrank, density=density)

        # jitting support
        jitted = torch.jit.script(torch.svd_lowrank)
        actual_rank, size, batches = 2, (17, 4), ()
        run_subtest(actual_rank, size, batches, device, jitted)

    @skipCUDAIfNoMagmaAndNoCusolver
    @skipCPUIfNoLapack
    @dtypes(torch.cfloat)
    def test_svd_complex(self, device, dtype):
        # this test verifies that torch.svd really returns V and not V.conj()
        # see: https://github.com/pytorch/pytorch/issues/45821
        t = torch.randn((10, 10), dtype=dtype, device=device)
        U, S, V = torch.svd(t, some=False)
        # verify that t ≈ t2
        # t2 = U @ diag(S) @ Vᴴ
        # Vᴴ is the conjugate transpose of V
        t2 = U @ torch.diag(S).type(dtype) @ V.conj().T
        self.assertEqual(t, t2)

    def _test_svd_helper(self, shape, some, col_maj, device, dtype):
        # To have accurate tests and less false positives on different CPUs and GPUs,
        # we use double or complex double accuracy for CPU reference.
        cpu_dtype = torch.complex128 if dtype.is_complex else torch.float64
        cpu_tensor = torch.randn(shape, device='cpu', dtype=cpu_dtype)
        device_tensor = cpu_tensor.to(device=device, dtype=dtype)
        if col_maj:
            cpu_tensor = cpu_tensor.t()
            device_tensor = device_tensor.t()
        cpu_result = torch.svd(cpu_tensor, some=some)
        device_result = torch.svd(device_tensor, some=some)
        m = min(cpu_tensor.shape[-2:])
        # torch.svd returns torch.return_types.svd which is a tuple of (U, V, S).
        # - When some==False, U[..., m:] can be arbitrary.
        # - When some==True, U shape: [..., m], V shape: [m, m]
        # - Signs are not deterministic. If the sign of a column of U is changed
        #   then the corresponding column of the V has to be changed.
        # Thus here we only compare result[..., :m].abs() from CPU and device.
        for x, y in zip(cpu_result, device_result):
            self.assertEqual(x[..., :m].abs(), y[..., :m].abs(), exact_dtype=False)

    @skipCUDAIfNoMagma
    @skipCPUIfNoLapack
    @dtypes(*floating_and_complex_types())
    def test_svd_errors_and_warnings(self, device, dtype):
        for svd in [torch.svd, torch.linalg.svd]:
            # if non-empty out tensor with wrong shape is passed a warning is given
            a = torch.randn(3, 3, dtype=dtype, device=device)
            real_dtype = a.real.dtype if dtype.is_complex else dtype
            out_u = torch.empty(2, 2, dtype=dtype, device=device)
            out_s = torch.empty(4, 4, dtype=real_dtype, device=device)
            out_v = torch.empty(6, 6, dtype=dtype, device=device)
            with warnings.catch_warnings(record=True) as w:
                # Trigger warning
                svd(a, out=(out_u, out_s, out_v))
                # Check warning occurs
                self.assertEqual(len(w), 3)
                self.assertTrue("An output with one or more elements was resized" in str(w[-3].message))
                self.assertTrue("An output with one or more elements was resized" in str(w[-2].message))
                self.assertTrue("An output with one or more elements was resized" in str(w[-1].message))

            # dtypes should be safely castable
            out_u = torch.empty(0, dtype=torch.int, device=device)
            out_s = torch.empty(0, dtype=torch.int, device=device)
            out_v = torch.empty(0, dtype=torch.int, device=device)
            with self.assertRaisesRegex(RuntimeError, "but got U with dtype Int"):
                svd(a, out=(out_u, out_s, out_v))

            out_u = torch.empty(0, dtype=dtype, device=device)
            if svd == torch.linalg.svd:
                msg = "but got Vh with dtype Int"
            else:
                msg = "but got V with dtype Int"
            with self.assertRaisesRegex(RuntimeError, msg):
                svd(a, out=(out_u, out_s, out_v))

            out_v = torch.empty(0, dtype=dtype, device=device)
            with self.assertRaisesRegex(RuntimeError, "but got S with dtype Int"):
                svd(a, out=(out_u, out_s, out_v))

            # device should match
            if torch.cuda.is_available():
                wrong_device = 'cpu' if self.device_type != 'cpu' else 'cuda'
                out_u = torch.empty(0, device=wrong_device, dtype=dtype)
                out_s = torch.empty(0, device=wrong_device, dtype=real_dtype)
                out_v = torch.empty(0, device=wrong_device, dtype=dtype)
                with self.assertRaisesRegex(RuntimeError, "tensors to be on the same device"):
                    # error from out_u
                    svd(a, out=(out_u, out_s, out_v))

                out_u = torch.empty(0, device=device, dtype=dtype)
                with self.assertRaisesRegex(RuntimeError, "tensors to be on the same device"):
                    # error from out_s
                    svd(a, out=(out_u, out_s, out_v))

                out_s = torch.empty(0, device=device, dtype=real_dtype)
                with self.assertRaisesRegex(RuntimeError, "tensors to be on the same device"):
                    # error from out_v
                    svd(a, out=(out_u, out_s, out_v))

            # if input contains NaN then an error is triggered for svd
            a = torch.full((3, 3), float('nan'), dtype=dtype, device=device)
            a[0] = float('nan')
            with self.assertRaisesRegex(RuntimeError, "The algorithm failed to converge"):
                svd(a)
            a = torch.randn(3, 33, 33, dtype=dtype, device=device)
            a[1, 0, 0] = float('nan')
            with self.assertRaisesRegex(RuntimeError, r"\(Batch element 1\): The algorithm failed to converge"):
                svd(a)

    @skipCUDAIfNoMagmaAndNoCusolver
    @skipCPUIfNoLapack
    @dtypes(*floating_and_complex_types())
    def test_svd_square(self, device, dtype):
        self._test_svd_helper((10, 10), True, False, device, dtype)

    @skipCUDAIfNoMagmaAndNoCusolver
    @skipCPUIfNoLapack
    @dtypes(*floating_types())
    def test_svd_square_col_maj(self, device, dtype):
        self._test_svd_helper((10, 10), True, True, device, dtype)

    @skipCUDAIfNoMagmaAndNoCusolver
    @skipCPUIfNoLapack
    @dtypes(*floating_types())
    def test_svd_tall_some(self, device, dtype):
        self._test_svd_helper((20, 5), True, False, device, dtype)

    @skipCUDAIfNoMagmaAndNoCusolver
    @skipCPUIfNoLapack
    @dtypes(*floating_types())
    def test_svd_tall_all(self, device, dtype):
        self._test_svd_helper((20, 5), False, False, device, dtype)

    @skipCUDAIfNoMagmaAndNoCusolver
    @skipCPUIfNoLapack
    @dtypes(*floating_types())
    def test_svd_tall_some_col_maj(self, device, dtype):
        self._test_svd_helper((5, 20), True, True, device, dtype)

    @skipCUDAIfNoMagmaAndNoCusolver
    @skipCPUIfNoLapack
    @dtypes(*floating_types())
    def test_svd_tall_all_col_maj(self, device, dtype):
        self._test_svd_helper((5, 20), False, True, device, dtype)

    # ~~~ tests for torch.linalg.svd ~~~
    @skipCUDAIfNoMagmaAndNoCusolver
    @skipCPUIfNoLapack
    @dtypes(torch.float, torch.double, torch.cfloat, torch.cdouble)
    def test_linalg_svd_compute_uv(self, device, dtype):
        """
        Test the default case. Here we have the very same behavior as
        NumPy with compute_uv=True.
        """
        t = torch.randn((10, 11), device=device, dtype=dtype)
        np_t = t.cpu().numpy()
        for full_matrices in (True, False):
            # check linalg.svd vs numpy
            expected = np.linalg.svd(np_t, full_matrices, compute_uv=True)
            actual = torch.linalg.svd(t, full_matrices)
            # sign/phase of the singular vectors is not unique and therefore absolute values are compared
            self.assertEqual(abs(actual[0]), abs(expected[0]))
            self.assertEqual(actual[1], expected[1])
            self.assertEqual(abs(actual[2]), abs(expected[2]))
            # check linalg.svd vs linalg.svd(out=...)
            out = (torch.empty_like(actual[0]),
                   torch.empty_like(actual[1]),
                   torch.empty_like(actual[2]))
            out2 = torch.linalg.svd(t, full_matrices, out=out)
            self.assertEqual(actual, out)
            self.assertEqual(actual, out2)

    @skipCUDAIfNoMagmaAndNoCusolver
    @skipCPUIfNoLapack
    @dtypes(*floating_and_complex_types())
    def test_svdvals(self, device, dtype):

        def run_test(shape):
            # NumPy doesn't have separate svdvals function, it is included in
            # svd with compute_uv=False
            # so we test our implementation against numpy.linalg.svd(*, compute_uv=False)
            A = make_tensor(shape, dtype=dtype, device=device)
            expected = np.linalg.svd(A.cpu(), compute_uv=False)
            actual = torch.linalg.svdvals(A)
            self.assertEqual(actual, expected)

        batches = [(), (0, ), (2, ), (2, 1)]
        ns = [5, 2, 0]
        for batch, (m, n) in itertools.product(batches, product(ns, ns)):
            run_test((*batch, m, n))

    @skipCUDAIfNoCusolver  # MAGMA backend doesn't work in this case
    @skipCUDAIfRocm
    @skipCPUIfNoLapack
    @dtypes(*floating_and_complex_types())
    def test_svd_memory_allocation(self, device, dtype):
        # test for https://github.com/pytorch/pytorch/issues/61949
        # the problem was that tensors of incorrect size were allocated and then narrowed
        m = 3
        n = 2**20
        a = make_tensor((m, n), dtype=dtype, device=device)
        # the following should run without errors
        result = torch.linalg.svdvals(a)
        result = torch.linalg.svd(a, full_matrices=False)

        out0 = torch.empty_like(result[0])
        out1 = torch.empty_like(result[1])
        out2 = torch.empty_like(result[2])
        torch.linalg.svdvals(a, out=out0)
        torch.linalg.svd(a, full_matrices=False, out=(out0, out1, out2))

    def cholesky_solve_test_helper(self, A_dims, b_dims, upper, device, dtype):
        from torch.testing._internal.common_utils import random_hermitian_pd_matrix

        b = torch.randn(*b_dims, dtype=dtype, device=device)
        A = random_hermitian_pd_matrix(*A_dims, dtype=dtype, device=device)
        L = torch.cholesky(A, upper=upper)
        return b, A, L

    @skipCUDAIfNoMagma
    @skipCPUIfNoLapack
    @dtypes(*floating_and_complex_types())
    @precisionOverride({torch.float32: 1e-3, torch.complex64: 1e-3,
                        torch.float64: 1e-8, torch.complex128: 1e-8})
    def test_cholesky_solve(self, device, dtype):
        for (k, n), upper in itertools.product(zip([2, 3, 5], [3, 5, 7]), [True, False]):
            b, A, L = self.cholesky_solve_test_helper((n,), (n, k), upper, device, dtype)
            x = torch.cholesky_solve(b, L, upper=upper)
            self.assertEqual(b, np.matmul(A.cpu(), x.cpu()))

    @skipCUDAIfNoMagma
    @skipCPUIfNoLapack
    @dtypes(*floating_and_complex_types())
    @precisionOverride({torch.float32: 1e-3, torch.complex64: 1e-3,
                        torch.float64: 1e-8, torch.complex128: 1e-8})
    def test_cholesky_solve_batched(self, device, dtype):
        def cholesky_solve_batch_helper(A_dims, b_dims, upper):
            b, A, L = self.cholesky_solve_test_helper(A_dims, b_dims, upper, device, dtype)
            x_exp_list = []
            for i in range(b_dims[0]):
                x_exp_list.append(torch.cholesky_solve(b[i], L[i], upper=upper))
            x_exp = torch.stack(x_exp_list)  # Stacked output
            x_act = torch.cholesky_solve(b, L, upper=upper)  # Actual output
            self.assertEqual(x_act, x_exp)  # Equality check
            Ax = np.matmul(A.cpu(), x_act.cpu())
            self.assertEqual(b, Ax)  # Correctness check

        for upper, batchsize in itertools.product([True, False], [1, 3, 4]):
            cholesky_solve_batch_helper((5, batchsize), (batchsize, 5, 10), upper)

    @skipCUDAIfNoMagma
    @skipCPUIfNoLapack
    @dtypes(*floating_and_complex_types())
    def test_cholesky_solve_batched_non_contiguous(self, device, dtype):
        from numpy.linalg import solve
        from torch.testing._internal.common_utils import random_hermitian_pd_matrix

        for upper in [True, False]:
            A = random_hermitian_pd_matrix(2, 2, dtype=dtype, device='cpu')
            b = torch.randn(2, 2, 2, dtype=dtype, device='cpu')
            x_exp = solve(A.permute(0, 2, 1).numpy(), b.permute(2, 1, 0).numpy())
            A = A.to(device).permute(0, 2, 1)
            b = b.to(device).permute(2, 1, 0)
            assert not A.is_contiguous() and not b.is_contiguous(), "contiguous inputs"
            L = torch.cholesky(A, upper)
            x = torch.cholesky_solve(b, L, upper=upper)
            self.assertEqual(x, x_exp)

    @slowTest
    @skipCUDAIfNoMagma
    @skipCPUIfNoLapack
    @dtypes(*floating_and_complex_types())
    @precisionOverride({torch.float32: 1e-3, torch.complex64: 1e-3,
                        torch.float64: 1e-8, torch.complex128: 1e-8})
    def test_cholesky_solve_batched_many_batches(self, device, dtype):
        for A_dims, b_dims in zip([(5, 256, 256), (5,)], [(5, 10), (512, 512, 5, 10)]):
            for upper in [True, False]:
                b, A, L = self.cholesky_solve_test_helper(A_dims, b_dims, upper, device, dtype)
                x = torch.cholesky_solve(b, L, upper)
                Ax = torch.matmul(A, x)
                self.assertEqual(Ax, b.expand_as(Ax))

    @skipCUDAIfNoMagma
    @skipCPUIfNoLapack
    @dtypes(*floating_and_complex_types())
    @precisionOverride({torch.float32: 1e-3, torch.complex64: 1e-3,
                        torch.float64: 1e-8, torch.complex128: 1e-8})
    def test_cholesky_solve_batched_broadcasting(self, device, dtype):
        from numpy.linalg import solve
        from torch.testing._internal.common_utils import random_hermitian_pd_matrix

        def run_test(A_dims, b_dims, upper):
            A_matrix_size = A_dims[-1]
            A_batch_dims = A_dims[:-2]
            A = random_hermitian_pd_matrix(A_matrix_size, *A_batch_dims,
                                           dtype=dtype, device='cpu')
            b = torch.randn(*b_dims, dtype=dtype, device='cpu')
            x_exp = torch.tensor(solve(A.numpy(), b.numpy()), dtype=dtype, device=device)
            A, b = A.to(dtype=dtype, device=device), b.to(dtype=dtype, device=device)
            L = torch.cholesky(A, upper)
            x = torch.cholesky_solve(b, L, upper=upper)
            self.assertEqual(x, x_exp)
            # https://github.com/pytorch/pytorch/issues/42695
            x = torch.cholesky_solve(b, L, upper=upper, out=x)
            self.assertEqual(x, x_exp)

        # test against numpy.linalg.solve
        for upper in [True, False]:
            run_test((2, 1, 3, 4, 4), (2, 1, 3, 4, 6), upper)  # no broadcasting
            run_test((2, 1, 3, 4, 4), (4, 6), upper)  # broadcasting b
            run_test((4, 4), (2, 1, 3, 4, 2), upper)  # broadcasting A
            run_test((1, 3, 1, 4, 4), (2, 1, 3, 4, 5), upper)  # broadcasting A & b

    @skipCUDAIfNoMagma
    @skipCPUIfNoLapack
    @dtypes(torch.float64, torch.complex128)
    def test_cholesky_solve_autograd(self, device, dtype):
        def run_test(A_dims, B_dims, upper):
            root = torch.randn(*A_dims, device=device, dtype=dtype).requires_grad_()
            b = torch.randn(*B_dims, device=device, dtype=dtype).requires_grad_()

            def func(root, b, upper):
                if upper:
                    A = root.triu()
                else:
                    A = root.tril()
                return torch.cholesky_solve(b, A, upper)

            gradcheck(func, [root, b, upper])
            # TODO(#50743): the following fails with batched grad testing
            # TODO(#56235): disabling temporarily
            # gradgradcheck(func, [root, b, upper], atol=1e-3, check_batched_grad=False)

        for (a_size, b_size), upper in itertools.product([((3, 3), (3, 4)), ((3, 3), (3, 2)),
                                                          ((2, 3, 3), (2, 3, 4)), ((2, 3, 3), (2, 3, 2))],
                                                         [True, False]):
            run_test(a_size, b_size, upper)

    @skipCUDAIfNoMagma
    @skipCPUIfNoLapack
    @dtypes(*floating_and_complex_types())
    def test_cholesky_solve_out_errors_and_warnings(self, device, dtype):
        # dtypes should be safely castable
        a = torch.eye(2, dtype=dtype, device=device)
        b = torch.randn(2, 1, dtype=dtype, device=device)
        out = torch.empty(0, dtype=torch.int, device=device)
        with self.assertRaisesRegex(RuntimeError, "but got result with dtype Int"):
            torch.cholesky_solve(b, a, out=out)

        # device should match
        if torch.cuda.is_available():
            wrong_device = 'cpu' if self.device_type != 'cpu' else 'cuda'
            out = torch.empty(0, dtype=dtype, device=wrong_device)
            with self.assertRaisesRegex(RuntimeError, "tensors to be on the same device"):
                torch.cholesky_solve(b, a, out=out)

        # if out tensor with wrong shape is passed a warning is given
        with warnings.catch_warnings(record=True) as w:
            out = torch.empty(1, dtype=dtype, device=device)
            # Trigger warning
            torch.cholesky_solve(b, a, out=out)
            # Check warning occurs
            self.assertEqual(len(w), 1)
            self.assertTrue("An output with one or more elements was resized" in str(w[-1].message))

    @skipCUDAIfNoMagmaAndNoCusolver
    @skipCPUIfNoLapack
    @dtypes(*floating_and_complex_types())
    @precisionOverride({torch.float32: 2e-3, torch.complex64: 2e-3,
                        torch.float64: 1e-8, torch.complex128: 1e-8})
    def test_inverse(self, device, dtype):
        from torch.testing._internal.common_utils import random_fullrank_matrix_distinct_singular_value

        def run_test(torch_inverse, matrix, batches, n):
            matrix_inverse = torch_inverse(matrix)

            # Compare against NumPy output
            # NumPy uses 'gesv' LAPACK routine solving the equation A A_inv = I
            # But in PyTorch 'gertf' + 'getri' is used causing element-wise differences
            expected = np.linalg.inv(matrix.cpu().numpy())
            self.assertEqual(matrix_inverse, expected, atol=self.precision, rtol=self.precision)

            # Additional correctness tests, check matrix*matrix_inverse == identity
            identity = torch.eye(n, dtype=dtype, device=device)
            self.assertEqual(identity.expand_as(matrix), np.matmul(matrix.cpu(), matrix_inverse.cpu()))
            self.assertEqual(identity.expand_as(matrix), np.matmul(matrix_inverse.cpu(), matrix.cpu()))

            # check the out= variant
            # prepare the expected out tensor
            matrix_inverse_out = torch.empty(*batches, n, n, dtype=dtype, device=device)
            matrix_inverse_out_t = matrix_inverse_out.transpose(-2, -1).clone(memory_format=torch.contiguous_format)
            matrix_inverse_out = matrix_inverse_out_t.transpose(-2, -1)
            ans = torch_inverse(matrix, out=matrix_inverse_out)
            self.assertEqual(matrix_inverse_out, ans, atol=0, rtol=0)
            self.assertEqual(matrix_inverse_out, matrix_inverse, atol=0, rtol=0)

            # batched matrices: 3+ dimensional tensors, check matrix_inverse same as single-inverse for each matrix
            if matrix.ndim > 2 and batches[0] != 0:
                expected_inv_list = []
                p = int(np.prod(batches))  # use `p` instead of -1, so that the test works for empty input as well
                for mat in matrix.contiguous().view(p, n, n):
                    expected_inv_list.append(torch_inverse(mat))
                expected_inv = torch.stack(expected_inv_list).view(*batches, n, n)
                if self.device_type == 'cuda' and dtype in [torch.float32, torch.complex64]:
                    # single-inverse is done using cuSOLVER, while batched inverse is done using MAGMA
                    # individual values can be significantly different for fp32, hence rather high rtol is used
                    # the important thing is that torch_inverse passes above checks with identity
                    self.assertEqual(matrix_inverse, expected_inv, atol=1e-1, rtol=1e-2)
                else:
                    self.assertEqual(matrix_inverse, expected_inv)

        # helper function for testing torch.linalg.inv_ex
        def test_inv_ex(input, out=None):
            if out is not None:
                info = torch.empty(0, dtype=torch.int32, device=device)
                return torch.linalg.inv_ex(input, out=(out, info)).inverse
            return torch.linalg.inv_ex(input).inverse

        for torch_inverse in [torch.inverse, torch.linalg.inv, test_inv_ex]:
            for batches, n in itertools.product(
                [[], [0], [2], [2, 1]],
                [0, 5]
            ):
                matrices = random_fullrank_matrix_distinct_singular_value(n, *batches, dtype=dtype).to(device)
                run_test(torch_inverse, matrices, batches, n)

                # test non-contiguous input
                run_test(torch_inverse, matrices.transpose(-2, -1), batches, n)
                if n > 0:
                    run_test(
                        torch_inverse,
                        random_fullrank_matrix_distinct_singular_value(n * 2, *batches, dtype=dtype).to(device)
                        .view(-1, n * 2, n * 2)[:, ::2, ::2].view(*batches, n, n),
                        batches, n
                    )

    @skipCUDAIfNoMagmaAndNoCusolver
    @skipCPUIfNoLapack
    @dtypes(*floating_and_complex_types())
    def test_inv_ex_info_device(self, device, dtype):
        A = torch.eye(3, 3, dtype=dtype, device=device)
        info = torch.linalg.inv_ex(A).info
        self.assertTrue(info.device == A.device)

    @skipCUDAIfNoMagmaAndNoCusolver
    @skipCPUIfNoLapack
    @dtypes(*floating_and_complex_types())
    @skipCUDAIfRocm
    def test_inv_ex_singular(self, device, dtype):
        # if the input matrix is not invertible, info with positive integer is returned
        A = torch.eye(3, 3, dtype=dtype, device=device)
        A[-1, -1] = 0  # Now A is singular
        info = torch.linalg.inv_ex(A).info
        self.assertEqual(info, 3)
        with self.assertRaisesRegex(RuntimeError, r'diagonal element 3 is zero, the inversion could not be completed'):
            torch.linalg.inv_ex(A, check_errors=True)

        # if at least one matrix in the batch is not positive definite,
        # batched info with positive integer for the corresponding matrix is returned
        A = torch.eye(3, 3, dtype=dtype, device=device)
        A = A.reshape((1, 3, 3))
        A = A.repeat(5, 1, 1)
        A[3, -2, -2] = 0  # Now A[3] is singular
        info = torch.linalg.inv_ex(A).info

        expected_info = torch.zeros(A.shape[:-2], dtype=torch.int32, device=device)
        expected_info[3] = 2
        self.assertEqual(info, expected_info)
        with self.assertRaisesRegex(RuntimeError, r'\(Batch element 3\): The diagonal element 2 is zero'):
            torch.linalg.inv_ex(A, check_errors=True)

    @slowTest
    @skipCUDAIfNoMagmaAndNoCusolver
    @skipCPUIfNoLapack
    @dtypes(*floating_and_complex_types())
    @precisionOverride({torch.float32: 2e-3, torch.complex64: 2e-3,
                        torch.float64: 1e-5, torch.complex128: 1e-5})
    def test_inverse_many_batches(self, device, dtype):
        from torch.testing._internal.common_utils import random_fullrank_matrix_distinct_singular_value

        def test_inverse_many_batches_helper(torch_inverse, b, n):
            matrices = random_fullrank_matrix_distinct_singular_value(b, n, n, dtype=dtype).to(device)
            matrices_inverse = torch_inverse(matrices)

            # Compare against NumPy output
            expected = np.linalg.inv(matrices.cpu().numpy())
            self.assertEqual(matrices_inverse, expected, atol=self.precision, rtol=1e-3)

        for torch_inverse in [torch.inverse, torch.linalg.inv]:
            test_inverse_many_batches_helper(torch_inverse, 5, 256)
            test_inverse_many_batches_helper(torch_inverse, 3, 512)
            test_inverse_many_batches_helper(torch_inverse, 64, 64)

    @skipCUDAIfNoMagmaAndNoCusolver
    @skipCPUIfNoLapack
    @onlyOnCPUAndCUDA   # TODO: XLA doesn't raise exception
    @dtypes(*floating_and_complex_types())
    def test_inverse_errors(self, device, dtype):
        # inverse expects batches of square matrices as input
        with self.assertRaisesRegex(RuntimeError, "must be batches of square matrices"):
            torch.inverse(torch.randn(2, 3, 4, 3))

        # if input is not invertible, RuntimeError is raised mentioning the first non-invertible batch
        def run_test_singular_input(batch_dim, n):
            x = torch.eye(3, 3, dtype=dtype, device=device).reshape((1, 3, 3)).repeat(batch_dim, 1, 1)
            x[n, -1, -1] = 0
            with self.assertRaisesRegex(RuntimeError, rf'\(Batch element {n}\): The diagonal element 3 is zero'):
                torch.inverse(x)

        for params in [(1, 0), (2, 0), (2, 1), (4, 0), (4, 2), (10, 2)]:
            run_test_singular_input(*params)

    @skipCUDAIfNoMagmaAndNoCusolver
    @skipCPUIfNoLapack
    @onlyOnCPUAndCUDA   # TODO: XLA doesn't raise exception
    @skipCUDAIfRocm
    @skipCUDAVersionIn([(11, 3)])  # https://github.com/pytorch/pytorch/issues/57482
    @dtypes(*floating_and_complex_types())
    def test_inverse_errors_large(self, device, dtype):
        # Test batched inverse of singular matrices reports errors without crashing (gh-51930)
        x = torch.empty((8, 10, 616, 616), dtype=dtype, device=device)
        x[:] = torch.eye(616, dtype=dtype, device=device)
        x[..., 10, 10] = 0
        with self.assertRaisesRegex(RuntimeError, r'\(Batch element 0\): The diagonal element 11 is zero'):
            torch.inverse(x)

    @precisionOverride({torch.float32: 1e-3, torch.complex64: 1e-3, torch.float64: 1e-7, torch.complex128: 1e-7})
    @skipCUDAIfNoMagma
    @skipCPUIfNoLapack
    @dtypes(*floating_and_complex_types())
    def test_pinv(self, device, dtype):
        from torch.testing._internal.common_utils import random_hermitian_pd_matrix

        def run_test_main(A, hermitian):
            # Testing against definition for pseudo-inverses
            A_pinv = torch.linalg.pinv(A, hermitian=hermitian)
            np_A = A.cpu().numpy()
            np_A_pinv = A_pinv.cpu().numpy()
            if A.numel() > 0:
                self.assertEqual(A, np_A @ np_A_pinv @ np_A, atol=self.precision, rtol=self.precision)
                self.assertEqual(A_pinv, np_A_pinv @ np_A @ np_A_pinv, atol=self.precision, rtol=self.precision)
                self.assertEqual(np_A @ np_A_pinv, (np_A @ np_A_pinv).conj().swapaxes(-2, -1))
                self.assertEqual(np_A_pinv @ np_A, (np_A_pinv @ np_A).conj().swapaxes(-2, -1))
            else:
                self.assertEqual(A.shape, A_pinv.shape[:-2] + (A_pinv.shape[-1], A_pinv.shape[-2]))

            # Check out= variant
            out = torch.empty_like(A_pinv)
            ans = torch.linalg.pinv(A, hermitian=hermitian, out=out)
            self.assertEqual(ans, out)
            self.assertEqual(ans, A_pinv)

        def run_test_numpy(A, hermitian):
            # Check against NumPy output
            # Test float rcond, and specific value for each matrix
            rconds = [float(torch.rand(1)), ]
            # Test different types of rcond tensor
            for rcond_type in all_types():
                rconds.append(torch.rand(A.shape[:-2], dtype=torch.double, device=device).to(rcond_type))
            # Test broadcasting of rcond
            if A.ndim > 2:
                rconds.append(torch.rand(A.shape[-3], device=device))
            for rcond in rconds:
                actual = torch.linalg.pinv(A, rcond=rcond, hermitian=hermitian)
                numpy_rcond = rcond if isinstance(rcond, float) else rcond.cpu().numpy()
                expected = np.linalg.pinv(A.cpu().numpy(), rcond=numpy_rcond, hermitian=hermitian)
                self.assertEqual(actual, expected, atol=self.precision, rtol=1e-5)

        for sizes in [(5, 5), (3, 5, 5), (3, 2, 5, 5),  # square matrices
                      (3, 2), (5, 3, 2), (2, 5, 3, 2),  # fat matrices
                      (2, 3), (5, 2, 3), (2, 5, 2, 3),  # thin matrices
                      (0, 0), (0, 2), (2, 0), (3, 0, 0), (0, 3, 0), (0, 0, 3)]:  # zero numel matrices
            A = torch.randn(*sizes, dtype=dtype, device=device)
            hermitian = False
            run_test_main(A, hermitian)
            run_test_numpy(A, hermitian)

        # Check hermitian = True
        for sizes in [(5, 5), (3, 5, 5), (3, 2, 5, 5),  # square matrices
                      (0, 0), (3, 0, 0), ]:  # zero numel square matrices
            A = random_hermitian_pd_matrix(sizes[-1], *sizes[:-2], dtype=dtype, device=device)
            hermitian = True
            run_test_main(A, hermitian)
            run_test_numpy(A, hermitian)

    @skipCUDAIfNoMagma
    @skipCPUIfNoLapack
    @dtypes(*floating_and_complex_types())
    def test_pinv_errors_and_warnings(self, device, dtype):
        # pinv requires at least 2D tensor
        a = torch.randn(1, device=device, dtype=dtype)
        with self.assertRaisesRegex(RuntimeError, "expected a tensor with 2 or more dimensions"):
            torch.linalg.pinv(a)

        # if non-empty out tensor with wrong shape is passed a warning is given
        a = torch.randn(3, 3, dtype=dtype, device=device)
        out = torch.empty(7, 7, dtype=dtype, device=device)
        with warnings.catch_warnings(record=True) as w:
            # Trigger warning
            torch.linalg.pinv(a, out=out)
            # Check warning occurs
            self.assertEqual(len(w), 1)
            self.assertTrue("An output with one or more elements was resized" in str(w[-1].message))

        # dtypes of out and input should be safely castable
        out = torch.empty_like(a).to(torch.int)
        with self.assertRaisesRegex(RuntimeError, "but got result with dtype Int"):
            torch.linalg.pinv(a, out=out)

        if torch.cuda.is_available():
            # device of out and input should match
            wrong_device = 'cpu' if self.device_type != 'cpu' else 'cuda'
            out = torch.empty_like(a).to(wrong_device)
            with self.assertRaisesRegex(RuntimeError, "Expected result and input tensors to be on the same device"):
                torch.linalg.pinv(a, out=out)

            # device of rcond and input should match
            wrong_device = 'cpu' if self.device_type != 'cpu' else 'cuda'
            rcond = torch.full((), 1e-2, device=wrong_device)
            with self.assertRaisesRegex(RuntimeError, "Expected rcond and input to be on the same device"):
                torch.linalg.pinv(a, rcond=rcond)

        # rcond can't be complex
        rcond = torch.full((), 1j, device=device)
        with self.assertRaisesRegex(RuntimeError, "rcond tensor of complex type is not supported"):
            torch.linalg.pinv(a, rcond=rcond)

    @skipCUDAIfNoMagmaAndNoCusolver
    @skipCPUIfNoLapack
    @dtypes(*floating_and_complex_types())
    def test_inv_errors_and_warnings(self, device, dtype):
        # inv expects batches of square matrices as input
        a = torch.randn(2, 3, 4, 3, dtype=dtype, device=device)
        with self.assertRaisesRegex(RuntimeError, "must be batches of square matrices"):
            torch.linalg.inv(a)

        # inv requires the input to be at least 2 dimensional tensor
        a = torch.randn(2, device=device, dtype=dtype)
        with self.assertRaisesRegex(RuntimeError, "must have at least 2 dimensions"):
            torch.linalg.inv(a)

        # if input is not invertible, RuntimeError is raised mentioning the first non-invertible batch
        def run_test_singular_input(batch_dim, n):
            a = torch.eye(3, 3, dtype=dtype, device=device).reshape((1, 3, 3)).repeat(batch_dim, 1, 1)
            a[n, -1, -1] = 0
            with self.assertRaisesRegex(RuntimeError, rf"\(Batch element {n}\): The diagonal element 3 is zero"):
                torch.linalg.inv(a)

        for params in [(1, 0), (2, 0), (2, 1), (4, 0), (4, 2), (10, 2)]:
            run_test_singular_input(*params)

        # dtypes should match
        a = torch.eye(2, dtype=dtype, device=device)
        out = torch.empty(0, dtype=torch.int, device=device)
        with self.assertRaisesRegex(RuntimeError, "got result with dtype Int"):
            torch.linalg.inv(a, out=out)

        # device should match
        if torch.cuda.is_available():
            wrong_device = 'cpu' if self.device_type != 'cpu' else 'cuda'
            out = torch.empty(0, device=wrong_device, dtype=dtype)
            with self.assertRaisesRegex(RuntimeError, "tensors to be on the same device"):
                torch.linalg.inv(a, out=out)

        # if out tensor with wrong shape is passed a warning is given
        with warnings.catch_warnings(record=True) as w:
            a = torch.eye(2, dtype=dtype, device=device)
            out = torch.empty(1, dtype=dtype, device=device)
            # Trigger warning
            torch.linalg.inv(a, out=out)
            # Check warning occurs
            self.assertEqual(len(w), 1)
            self.assertTrue("An output with one or more elements was resized" in str(w[-1].message))

        # if out tensor in batched column major format but with wrong a warning is given
        with warnings.catch_warnings(record=True) as w:
            a = torch.eye(2, dtype=dtype, device=device)
            out = torch.empty(3, 3, dtype=dtype, device=device)
            out = out.transpose(-2, -1).clone(memory_format=torch.contiguous_format)
            out = out.transpose(-2, -1)
            self.assertTrue(out.transpose(-2, -1).is_contiguous())
            # Trigger warning
            torch.linalg.inv(a, out=out)
            # Check warning occurs
            self.assertEqual(len(w), 1)
            self.assertTrue("An output with one or more elements was resized" in str(w[-1].message))

    def solve_test_helper(self, A_dims, b_dims, device, dtype):
        from torch.testing._internal.common_utils import random_fullrank_matrix_distinct_singular_value

        b = torch.randn(*b_dims, dtype=dtype, device=device)
        A = random_fullrank_matrix_distinct_singular_value(*A_dims, dtype=dtype).to(device)
        return b, A

    @skipCUDAIfNoMagma
    @skipCPUIfNoLapack
    @dtypes(*floating_and_complex_types())
    @precisionOverride({torch.float32: 1e-3, torch.complex64: 1e-3})
    def test_solve(self, device, dtype):
        def run_test(n, batch, rhs):
            A_dims = (n, *batch)
            b_dims = (*batch, n, *rhs)
            b, A = self.solve_test_helper(A_dims, b_dims, device, dtype)

            # Correctness test
            x = torch.linalg.solve(A, b)
            if rhs == ():
                Ax = np.matmul(A.cpu(), x.unsqueeze(-1).cpu())
                Ax.squeeze_(-1)
            else:
                Ax = np.matmul(A.cpu(), x.cpu())
            self.assertEqual(b.expand_as(Ax), Ax)

            # Check against NumPy
            expected = np.linalg.solve(A.cpu().numpy(), b.expand_as(x).cpu().numpy())
            self.assertEqual(x, expected)

            # Check out= variant
            out = torch.empty_like(x)
            ans = torch.linalg.solve(A, b, out=out)
            self.assertEqual(ans, out)
            self.assertEqual(x, out)

            # Check out= variant with complex128 out tensor
            out = torch.empty_like(x).to(torch.complex128)
            ans = torch.linalg.solve(A, b, out=out)
            self.assertEqual(ans, out)
            self.assertEqual(x.to(torch.complex128), out)

            # Check empty out
            out = torch.empty(0, dtype=dtype, device=device)
            ans = torch.linalg.solve(A, b, out=out)
            self.assertEqual(ans, out)
            self.assertEqual(x, out)

        batches = [(), (0, ), (3, ), (2, 3)]
        ns = [0, 5, 32]
        nrhs = [(), (1, ), (5, )]
        for n, batch, rhs in itertools.product(ns, batches, nrhs):
            run_test(n, batch, rhs)

    @skipCUDAIfNoMagma
    @skipCPUIfNoLapack
    @dtypes(*floating_and_complex_types())
    @precisionOverride({torch.float32: 1e-3, torch.complex64: 1e-3})
    def test_solve_batched_non_contiguous(self, device, dtype):
        from torch.testing._internal.common_utils import random_fullrank_matrix_distinct_singular_value
        A = random_fullrank_matrix_distinct_singular_value(2, 2, dtype=dtype).to(device).permute(1, 0, 2)
        b = torch.randn(2, 2, 2, dtype=dtype, device=device).permute(2, 1, 0)
        self.assertFalse(A.is_contiguous())
        self.assertFalse(b.is_contiguous())
        actual = torch.linalg.solve(A, b)
        expected = np.linalg.solve(A.cpu().numpy(), b.cpu().numpy())
        self.assertEqual(actual, expected)

    @skipCUDAIfNoMagma
    @skipCPUIfNoLapack
    @dtypes(*floating_and_complex_types())
    def test_solve_errors_and_warnings(self, device, dtype):
        # solve expects batches of square matrices as input
        with self.assertRaisesRegex(RuntimeError, "must be batches of square matrices"):
            a = torch.randn(2, 3, 4, 3, dtype=dtype, device=device)
            b = torch.randn(2, 3, 4, 1, dtype=dtype, device=device)
            torch.linalg.solve(a, b)

        # solve expects compatible shapes for A x = b
        with self.assertRaisesRegex(RuntimeError, "Incompatible matrix sizes"):
            a = torch.randn(2, 3, 3, 3, dtype=dtype, device=device)
            b = torch.randn(2, 3, 2, 1, dtype=dtype, device=device)
            torch.linalg.solve(a, b)

        # if input is not solvable, RuntimeError is raised mentioning the first non-solvable batch
        def run_test_singular_input(batch_dim, n):
            a = torch.eye(3, 3, dtype=dtype, device=device).reshape((1, 3, 3)).repeat(batch_dim, 1, 1)
            a[n, -1, -1] = 0
            b = torch.randn(batch_dim, 3, 1, dtype=dtype, device=device)
            with self.assertRaisesRegex(RuntimeError, rf'\(Batch element {n}\): The diagonal element 3 is zero'):
                torch.linalg.solve(a, b)

        for params in [(1, 0), (2, 0), (2, 1), (4, 0), (4, 2), (10, 2)]:
            run_test_singular_input(*params)

        # if out tensor with wrong shape is passed a warning is given
        # matrix 'b' case
        with warnings.catch_warnings(record=True) as w:
            A = torch.eye(2, dtype=dtype, device=device).reshape((1, 2, 2)).repeat(2, 1, 1)
            b = torch.randn(2, 2, 2, dtype=dtype, device=device)
            out = torch.zeros(1, dtype=dtype, device=device)
            # Trigger warning
            torch.linalg.solve(A, b, out=out)
            # Check warning occurs
            self.assertEqual(len(w), 1)
            self.assertTrue("An output with one or more elements was resized" in str(w[-1].message))

        # if out tensor with wrong shape is passed a warning is given
        # vector 'b' case
        with warnings.catch_warnings(record=True) as w:
            A = torch.eye(2, dtype=dtype, device=device)
            b = torch.randn(2, dtype=dtype, device=device)
            out = torch.zeros(1, dtype=dtype, device=device)
            # Trigger warning
            torch.linalg.solve(A, b, out=out)
            # Check warning occurs
            self.assertEqual(len(w), 1)
            self.assertTrue("An output with one or more elements was resized" in str(w[-1].message))

        # dtypes should be safely castable
        a = torch.eye(2, dtype=dtype, device=device)
        b = torch.randn(2, 1, dtype=dtype, device=device)
        out = torch.empty(0, dtype=torch.int, device=device)
        with self.assertRaisesRegex(RuntimeError, "but got result with dtype Int"):
            torch.linalg.solve(a, b, out=out)

        # device should match
        if torch.cuda.is_available():
            wrong_device = 'cpu' if self.device_type != 'cpu' else 'cuda'
            out = torch.empty(0, dtype=dtype, device=wrong_device)
            clone_a = torch.empty_like(a)
            with self.assertRaisesRegex(RuntimeError, "tensors to be on the same device"):
                torch.linalg.solve(a, b, out=out)

    @skipCUDAIfNoMagma
    @skipCPUIfNoLapack
    @dtypes(*floating_and_complex_types())
    def test_old_solve(self, device, dtype):
        for (k, n) in zip([2, 3, 5], [3, 5, 7]):
            b, A = self.solve_test_helper((n,), (n, k), device, dtype)
            x = torch.solve(b, A)[0]
            self.assertEqual(b, np.matmul(A.cpu(), x.cpu()))

    @skipCUDAIfNoMagma
    @skipCPUIfNoLapack
    @dtypes(*floating_and_complex_types())
    def test_old_solve_batched(self, device, dtype):
        def solve_batch_helper(A_dims, b_dims):
            b, A = self.solve_test_helper(A_dims, b_dims, device, dtype)
            x_exp_list = []
            for i in range(b_dims[0]):
                x_exp_list.append(torch.solve(b[i], A[i])[0])
            x_exp = torch.stack(x_exp_list)  # Stacked output
            x_act = torch.solve(b, A)[0]  # Actual output
            self.assertEqual(x_exp, x_act)  # Equality check
            Ax = np.matmul(A.cpu(), x_act.cpu())
            self.assertEqual(b, Ax)

        for batchsize in [1, 3, 4]:
            solve_batch_helper((5, batchsize), (batchsize, 5, 10))

    @skipCUDAIfNoMagma
    @skipCPUIfNoLapack
    @dtypes(*floating_and_complex_types())
    def test_old_solve_batched_non_contiguous(self, device, dtype):
        from numpy.linalg import solve
        from torch.testing._internal.common_utils import random_fullrank_matrix_distinct_singular_value
        A = random_fullrank_matrix_distinct_singular_value(2, 2, dtype=dtype).to(device).permute(1, 0, 2)
        b = torch.randn(2, 2, 2, dtype=dtype, device=device).permute(2, 1, 0)
        x, _ = torch.solve(b, A)
        x_exp = solve(A.cpu().numpy(), b.cpu().numpy())
        self.assertEqual(x, x_exp)

    @slowTest
    @skipCUDAIfNoMagma
    @skipCPUIfNoLapack
    @dtypes(*floating_and_complex_types())
    def test_old_solve_batched_many_batches(self, device, dtype):
        for A_dims, b_dims in zip([(5, 256, 256), (3, )], [(5, 1), (512, 512, 3, 1)]):
            b, A = self.solve_test_helper(A_dims, b_dims, device, dtype)
            x, _ = torch.solve(b, A)
            Ax = torch.matmul(A, x)
            self.assertEqual(Ax, b.expand_as(x))

    @skipCUDAIfNoMagma
    @skipCPUIfNoLapack
    @dtypes(*floating_and_complex_types())
    def test_old_solve_batched_broadcasting(self, device, dtype):
        from numpy.linalg import solve

        def run_test(A_dims, b_dims):
            A_matrix_size = A_dims[-1]
            A_batch_dims = A_dims[:-2]
            b, A = self.solve_test_helper((A_matrix_size,) + A_batch_dims, b_dims, device, dtype)
            x, _ = torch.solve(b, A)
            x_exp = solve(A.cpu().numpy(), b.cpu().numpy())
            self.assertEqual(x, x_exp)

        # test against numpy.linalg.solve
        run_test((2, 1, 3, 4, 4), (2, 1, 3, 4, 6))  # no broadcasting
        run_test((2, 1, 3, 4, 4), (4, 6))  # broadcasting b
        run_test((4, 4), (2, 1, 3, 4, 2))  # broadcasting A
        run_test((1, 3, 1, 4, 4), (2, 1, 3, 4, 5))  # broadcasting A & b

    @skipCUDAIfNoMagma
    @skipCPUIfNoLapack
    @dtypes(*floating_and_complex_types())
    def test_old_solve_errors_and_warnings(self, device, dtype):
        # dtypes should be safely castable
        a = torch.eye(2, dtype=dtype, device=device)
        b = torch.randn(2, 1, dtype=dtype, device=device)
        out = torch.empty(0, dtype=torch.int, device=device)
        lu = torch.empty(0, dtype=dtype, device=device)
        with self.assertRaisesRegex(RuntimeError, "but got solution with dtype Int"):
            torch.solve(b, a, out=(out, lu))

        out = torch.empty(0, dtype=dtype, device=device)
        lu = torch.empty(0, dtype=torch.int, device=device)
        with self.assertRaisesRegex(RuntimeError, "but got lu with dtype Int"):
            torch.solve(b, a, out=(out, lu))

        # device should match
        if torch.cuda.is_available():
            wrong_device = 'cpu' if self.device_type != 'cpu' else 'cuda'
            out = torch.empty(0, dtype=dtype, device=wrong_device)
            lu = torch.empty_like(a)
            with self.assertRaisesRegex(RuntimeError, "tensors to be on the same device"):
                torch.solve(b, a, out=(out, lu))
            out = torch.empty(0, dtype=dtype, device=device)
            lu = torch.empty_like(a).to(wrong_device)
            with self.assertRaisesRegex(RuntimeError, "tensors to be on the same device"):
                torch.solve(b, a, out=(out, lu))

    @skipCUDAIfNoMagma
    @skipCPUIfNoLapack
    @dtypes(torch.float, torch.double, torch.cfloat, torch.cdouble)
    @precisionOverride({torch.float: 1e-4, torch.cfloat: 1e-4})
    def test_tensorsolve(self, device, dtype):
        def run_test(a_shape, dims):
            a = torch.randn(a_shape, dtype=dtype, device=device)
            b = torch.randn(a_shape[:2], dtype=dtype, device=device)
            result = torch.linalg.tensorsolve(a, b, dims=dims)
            expected = np.linalg.tensorsolve(a.cpu().numpy(), b.cpu().numpy(), axes=dims)
            self.assertEqual(result, expected)

            # check the out= variant
            out = torch.empty_like(result)
            ans = torch.linalg.tensorsolve(a, b, dims=dims, out=out)
            self.assertEqual(ans, out)
            self.assertEqual(ans, result)

        a_shapes = [(2, 3, 6), (3, 4, 4, 3)]
        dims = [None, (0, 2)]
        for a_shape, d in itertools.product(a_shapes, dims):
            run_test(a_shape, d)

    @skipCUDAIfNoMagma
    @skipCPUIfNoLapack
    @dtypes(torch.float, torch.double, torch.cfloat, torch.cdouble)
    def test_tensorsolve_empty(self, device, dtype):
        # Check for empty inputs. NumPy does not work for these cases.
        a = torch.empty(0, 0, 1, 2, 3, 0, dtype=dtype, device=device)
        b = torch.empty(a.shape[:2], dtype=dtype, device=device)
        x = torch.linalg.tensorsolve(a, b)
        self.assertEqual(torch.tensordot(a, x, dims=len(x.shape)), b)

    @skipCUDAIfNoMagma
    @skipCPUIfNoLapack
    @dtypes(torch.float, torch.double, torch.cfloat, torch.cdouble)
    @precisionOverride({torch.float: 1e-4, torch.cfloat: 1e-4})
    def test_tensorsolve_non_contiguous(self, device, dtype):
        def run_test_permuted(a_shape, dims):
            # check for permuted / transposed inputs
            a = torch.randn(a_shape, dtype=dtype, device=device)
            a = a.movedim((0, 2), (-2, -1))
            self.assertFalse(a.is_contiguous())
            b = torch.randn(a.shape[:2], dtype=dtype, device=device)
            b = b.t()
            self.assertFalse(b.is_contiguous())
            result = torch.linalg.tensorsolve(a, b, dims=dims)
            expected = np.linalg.tensorsolve(a.cpu().numpy(), b.cpu().numpy(), axes=dims)
            self.assertEqual(result, expected)

        def run_test_skipped_elements(a_shape, dims):
            # check for inputs with skipped elements
            a = torch.randn(a_shape, dtype=dtype, device=device)
            a = a[::2]
            self.assertFalse(a.is_contiguous())
            b = torch.randn(a_shape[:2], dtype=dtype, device=device)
            b = b[::2]
            self.assertFalse(b.is_contiguous())
            result = torch.linalg.tensorsolve(a, b, dims=dims)
            expected = np.linalg.tensorsolve(a.cpu().numpy(), b.cpu().numpy(), axes=dims)
            self.assertEqual(result, expected)

            # check non-contiguous out
            out = torch.empty(2 * result.shape[0], *result.shape[1:], dtype=dtype, device=device)[::2]
            self.assertFalse(out.is_contiguous())
            ans = torch.linalg.tensorsolve(a, b, dims=dims, out=out)
            self.assertEqual(ans, out)
            self.assertEqual(ans, result)

        a_shapes = [(2, 3, 6), (3, 4, 4, 3)]
        dims = [None, (0, 2)]
        for a_shape, d in itertools.product(a_shapes, dims):
            run_test_permuted(a_shape, d)

        a_shapes = [(4, 3, 6), (6, 4, 4, 3)]
        dims = [None, (0, 2)]
        for a_shape, d in itertools.product(a_shapes, dims):
            run_test_skipped_elements(a_shape, d)

    @skipCUDAIfNoMagma
    @skipCPUIfNoLapack
    @dtypes(torch.float32)
    def test_tensorsolve_errors_and_warnings(self, device, dtype):
        # tensorsolve expects the input that can be reshaped to a square matrix
        a = torch.eye(2 * 3 * 4, dtype=dtype, device=device).reshape((2 * 3, 4, 2, 3, 4))
        b = torch.randn(8, 4, dtype=dtype, device=device)
        self.assertTrue(np.prod(a.shape[2:]) != np.prod(b.shape))
        with self.assertRaisesRegex(RuntimeError, r'Expected self to satisfy the requirement'):
            torch.linalg.tensorsolve(a, b)

        # if non-empty out tensor with wrong shape is passed a warning is given
        out = torch.empty_like(a)
        b = torch.randn(6, 4, dtype=dtype, device=device)
        with warnings.catch_warnings(record=True) as w:
            # Trigger warning
            torch.linalg.tensorsolve(a, b, out=out)
            # Check warning occurs
            self.assertEqual(len(w), 1)
            self.assertTrue("An output with one or more elements was resized" in str(w[-1].message))

        # dtypes should be safely castable
        out = torch.empty_like(a).to(torch.int)
        with self.assertRaisesRegex(RuntimeError, "but got result with dtype Int"):
            torch.linalg.tensorsolve(a, b, out=out)

        # device should match
        if torch.cuda.is_available():
            wrong_device = 'cpu' if self.device_type != 'cpu' else 'cuda'
            out = torch.empty(0, dtype=dtype, device=wrong_device)
            with self.assertRaisesRegex(RuntimeError, "tensors to be on the same device"):
                torch.linalg.tensorsolve(a, b, out=out)

    @skipCUDAIfNoMagma
    @skipCPUIfNoLapack
    @dtypes(*floating_and_complex_types())
    @precisionOverride({torch.float: 1e-3, torch.cfloat: 1e-3})
    def test_tensorinv(self, device, dtype):

        def run_test(a_shape, ind):
            a = torch.randn(a_shape, dtype=dtype, device=device)
            a_numpy = a.cpu().numpy()
            result = torch.linalg.tensorinv(a, ind=ind)
            expected = np.linalg.tensorinv(a_numpy, ind=ind)
            self.assertEqual(result, expected)

            # check the out= variant
            out = torch.empty_like(result)
            ans = torch.linalg.tensorinv(a, ind=ind, out=out)
            self.assertEqual(ans, out)
            self.assertEqual(ans, result)

        # compare to NumPy output
        run_test((12, 3, 4), ind=1)
        run_test((3, 8, 24), ind=2)
        run_test((18, 3, 3, 2), ind=1)
        run_test((1, 4, 2, 2), ind=2)
        run_test((2, 3, 5, 30), ind=3)
        run_test((24, 2, 2, 3, 2), ind=1)
        run_test((3, 4, 2, 3, 2), ind=2)
        run_test((1, 2, 3, 2, 3), ind=3)
        run_test((3, 2, 1, 2, 12), ind=4)

    @skipCUDAIfNoMagma
    @skipCPUIfNoLapack
    @dtypes(*floating_and_complex_types())
    @precisionOverride({torch.float: 1e-3, torch.cfloat: 1e-3})
    def test_tensorinv_non_contiguous(self, device, dtype):

        def run_test(a_shape, ind):
            # check for permuted (transposed) case
            a = torch.randn(a_shape, dtype=dtype, device=device)
            permutation = list(range(0, a.ndim))
            a = a.permute(permutation[ind:] + permutation[:ind])
            self.assertFalse(a.is_contiguous())
            a_numpy = a.cpu().numpy()
            result = torch.linalg.tensorinv(a, ind=a.ndim - ind)
            expected = np.linalg.tensorinv(a_numpy, ind=a.ndim - ind)
            self.assertEqual(result, expected)

        def run_test_skipped_elements(a_shape, ind):
            # check for input with skipped elements
            a = torch.randn(a_shape, dtype=dtype, device=device)
            a = a[::2]
            self.assertFalse(a.is_contiguous())
            a_numpy = a.cpu().numpy()
            result = torch.linalg.tensorinv(a, ind=ind)
            expected = np.linalg.tensorinv(a_numpy, ind=ind)
            self.assertEqual(result, expected)

            # check non-contiguous out
            out = torch.empty(2 * result.shape[0], *result.shape[1:], dtype=dtype, device=device)[::2]
            self.assertFalse(out.is_contiguous())
            ans = torch.linalg.tensorinv(a, ind=ind, out=out)
            self.assertEqual(ans, out)
            self.assertEqual(ans, result)

        run_test((12, 3, 4), ind=1)
        run_test((3, 8, 24), ind=2)
        run_test((18, 3, 3, 2), ind=1)
        run_test((1, 4, 2, 2), ind=2)
        run_test((2, 3, 5, 30), ind=3)
        run_test((24, 2, 2, 3, 2), ind=1)
        run_test((3, 4, 2, 3, 2), ind=2)
        run_test((1, 2, 3, 2, 3), ind=3)
        run_test((3, 2, 1, 2, 12), ind=4)

        run_test_skipped_elements((12, 3, 2), ind=1)
        run_test_skipped_elements((18, 3, 3, 1), ind=1)

    @skipMeta  # See https://github.com/pytorch/pytorch/issues/53739
    @skipCUDAIfNoMagma
    @skipCPUIfNoLapack
    @dtypes(*floating_and_complex_types())
    def test_tensorinv_empty(self, device, dtype):
        for ind in range(1, 4):
            # Check for empty inputs. NumPy does not work for these cases.
            a = torch.empty(0, 0, 1, 2, 3, 0, dtype=dtype, device=device)
            a_inv = torch.linalg.tensorinv(a, ind=ind)
            self.assertEqual(a_inv.shape, a.shape[ind:] + a.shape[:ind])

    @skipMeta  # See https://github.com/pytorch/pytorch/issues/53739
    @skipCUDAIfNoMagma
    @skipCPUIfNoLapack
    @dtypes(*floating_and_complex_types())
    def test_tensorinv_errors_and_warnings(self, device, dtype):

        def check_shape(a_shape, ind):
            # tensorinv requires the input to satisfy
            # prod(a.shape[ind:]) == prod(a.shape[:ind])
            a = torch.randn(a_shape, dtype=dtype, device=device)
            with self.assertRaisesRegex(RuntimeError, "Expected self to satisfy the requirement"):
                torch.linalg.tensorinv(a, ind=ind)

        def check_ind(a_shape, ind):
            a = torch.randn(a_shape, dtype=dtype, device=device)
            with self.assertRaisesRegex(RuntimeError, "Expected a strictly positive integer"):
                torch.linalg.tensorinv(a, ind=ind)

        def check_out(a_shape, ind):
            # if non-empty out tensor with wrong shape is passed a warning is given
            a = torch.randn(a_shape, dtype=dtype, device=device)
            out = torch.empty_like(a)
            with warnings.catch_warnings(record=True) as w:
                # Trigger warning
                torch.linalg.tensorinv(a, ind=ind, out=out)
                # Check warning occurs
                self.assertEqual(len(w), 1)
                self.assertTrue("An output with one or more elements was resized" in str(w[-1].message))

            # dtypes should be safely castable
            out = torch.empty(0, dtype=torch.int, device=device)
            with self.assertRaisesRegex(RuntimeError, "but got result with dtype Int"):
                torch.linalg.tensorinv(a, ind=ind, out=out)

            # device should match
            if torch.cuda.is_available():
                wrong_device = 'cpu' if self.device_type != 'cpu' else 'cuda'
                out = torch.empty(0, dtype=dtype, device=wrong_device)
                with self.assertRaisesRegex(RuntimeError, "tensors to be on the same device"):
                    torch.linalg.tensorinv(a, ind=ind, out=out)

        # test for invalid shape
        check_shape((2, 3, 4), ind=1)
        check_shape((1, 2, 3, 4), ind=3)

        # test for invalid ind
        check_ind((12, 3, 4), ind=-1)
        check_ind((18, 3, 3, 2), ind=0)

        # test for invalid out tensor
        check_out((12, 3, 4), ind=1)
        check_out((3, 8, 24), ind=2)

    @skipCUDAIfNoMagma
    @skipCPUIfNoLapack
    @dtypes(*floating_and_complex_types())
    def test_tensorinv_singular_input(self, device, dtype):

        def check_singular_input(a_shape, ind):
            prod_ind_end = np.prod(a_shape[ind:])
            a = torch.eye(prod_ind_end, dtype=dtype, device=device)
            a[-1, -1] = 0   # Now `a` is singular
            a = a.reshape(a_shape)
            with self.assertRaisesRegex(RuntimeError, "Failed to invert the input tensor, because it is singular"):
                torch.linalg.tensorinv(a, ind=ind)

        # test for non-invertible input
        check_singular_input((12, 3, 4), ind=1)
        check_singular_input((3, 6, 18), ind=2)

    def _test_dot_vdot_vs_numpy(self, device, dtype, torch_fn, np_fn):
        def check(x, y):
            # Compare with numpy
            res = torch_fn(x, y)
            ref = torch.from_numpy(np.array(np_fn(x.cpu().numpy(), y.cpu().numpy())))
            self.assertEqual(res.cpu(), ref)

            # Test out variant
            out = torch.empty_like(res)
            torch_fn(x, y, out=out)
            self.assertEqual(out, res)

        # Empty
        x = torch.tensor([], dtype=dtype, device=device)
        y = torch.tensor([], dtype=dtype, device=device)
        check(x, y)

        # Contiguous
        x = torch.randn(10, dtype=dtype, device=device)
        y = torch.randn(10, dtype=dtype, device=device)
        check(x, y)

        # 0 strided
        y = torch.randn(1, dtype=dtype, device=device).expand(10)
        check(x, y)

        # 2 strided
        check(x[::2], y[::2])

    @dtypes(torch.float, torch.cfloat)
    @precisionOverride({torch.cfloat: 1e-4, torch.float32: 5e-5})
    def test_dot_vs_numpy(self, device, dtype):
        self._test_dot_vdot_vs_numpy(device, dtype, torch.dot, np.dot)

    @dtypes(torch.float, torch.cfloat)
    @precisionOverride({torch.cfloat: 1e-4, torch.float32: 5e-5})
    def test_vdot_vs_numpy(self, device, dtype):
        self._test_dot_vdot_vs_numpy(device, dtype, torch.vdot, np.vdot)

    def _test_dot_vdot_invalid_args(self, device, torch_fn, complex_dtypes=False):
        def check(x, y, regex):
            with self.assertRaisesRegex(RuntimeError, regex):
                torch_fn(x, y)

        if complex_dtypes:
            x = torch.randn(1, dtype=torch.cfloat, device=device)
            y = torch.randn(3, dtype=torch.cdouble, device=device)
        else:
            x = torch.randn(1, dtype=torch.float, device=device)
            y = torch.randn(3, dtype=torch.double, device=device)

        check(x, y, 'dot : expected both vectors to have same dtype')
        check(x.reshape(1, 1), y, '1D tensors expected')
        check(x.expand(9), y.to(x.dtype), 'inconsistent tensor size')

        if self.device_type != 'cpu':
            x_cpu = x.expand(3).cpu()
            check(x_cpu, y.to(x.dtype), 'Expected all tensors to be on the same device')

    @onlyOnCPUAndCUDA
    def test_vdot_invalid_args(self, device):
        self._test_dot_vdot_invalid_args(device, torch.vdot)
        self._test_dot_vdot_invalid_args(device, torch.vdot, complex_dtypes=True)

    @onlyOnCPUAndCUDA
    def test_dot_invalid_args(self, device):
        self._test_dot_vdot_invalid_args(device, torch.dot)
        self._test_dot_vdot_invalid_args(device, torch.dot, complex_dtypes=True)

    @skipCUDAIfNoMagma
    @skipCPUIfNoLapack
    @dtypes(*floating_and_complex_types())
    def test_matrix_rank(self, device, dtype):
        matrix_rank = torch.linalg.matrix_rank

        def run_test(shape0, shape1, batch):
            a = torch.randn(*batch, shape0, shape1, dtype=dtype, device=device)
            rank_a = matrix_rank(a)

            self.assertEqual(rank_a, matrix_rank(a.conj().transpose(-2, -1)))
            aaH = torch.matmul(a, a.conj().transpose(-2, -1))
            rank_aaH = matrix_rank(aaH)
            rank_aaH_hermitian = matrix_rank(aaH, hermitian=True)
            self.assertEqual(rank_aaH, rank_aaH_hermitian)
            aHa = torch.matmul(a.conj().transpose(-2, -1), a)
            self.assertEqual(matrix_rank(aHa), matrix_rank(aHa, hermitian=True))

            # check against NumPy
            self.assertEqual(rank_a, np.linalg.matrix_rank(a.cpu().numpy()))
            self.assertEqual(matrix_rank(a, 0.01), np.linalg.matrix_rank(a.cpu().numpy(), 0.01))

            self.assertEqual(rank_aaH, np.linalg.matrix_rank(aaH.cpu().numpy()))
            self.assertEqual(matrix_rank(aaH, 0.01), np.linalg.matrix_rank(aaH.cpu().numpy(), 0.01))

            # hermitian flag for NumPy was added in 1.14.0
            if np.lib.NumpyVersion(np.__version__) >= '1.14.0':
                self.assertEqual(rank_aaH_hermitian,
                                 np.linalg.matrix_rank(aaH.cpu().numpy(), hermitian=True))
                self.assertEqual(matrix_rank(aaH, 0.01, True),
                                 np.linalg.matrix_rank(aaH.cpu().numpy(), 0.01, True))

            # check out= variant
            out = torch.empty(a.shape[:-2], dtype=torch.int64, device=device)
            ans = matrix_rank(a, out=out)
            self.assertEqual(ans, out)
            self.assertEqual(ans, rank_a)

        shapes = (3, 13)
        batches = ((), (0, ), (4, ), (3, 5, ))
        for (shape0, shape1), batch in zip(itertools.product(shapes, reversed(shapes)), batches):
            run_test(shape0, shape1, batch)

    @skipCUDAIfNoMagma
    @skipCPUIfNoLapack
    @dtypes(*floating_and_complex_types())
    def test_matrix_rank_tol(self, device, dtype):

        def run_test_tol(shape0, shape1, batch):
            a = make_tensor((*batch, shape0, shape1), dtype=dtype, device=device)
            # Check against NumPy output
            # Test float tol, and specific value for each matrix
            tolerances = [float(torch.rand(1)), ]
            # Test different types of tol tensor
            for tol_type in all_types():
                tolerances.append(make_tensor(a.shape[:-2], dtype=tol_type, device=device, low=0))
            # Test broadcasting of tol
            if a.ndim > 2:
                tolerances.append(make_tensor(a.shape[-3], dtype=torch.float32, device=device, low=0))
            for tol in tolerances:
                actual = torch.linalg.matrix_rank(a, tol=tol)
                numpy_tol = tol if isinstance(tol, float) else tol.cpu().numpy()
                expected = np.linalg.matrix_rank(a.cpu().numpy(), tol=numpy_tol)
                self.assertEqual(actual, expected)

        shapes = (3, 13)
        batches = ((), (0, ), (4, ), (3, 5, ))
        for (shape0, shape1), batch in zip(itertools.product(shapes, reversed(shapes)), batches):
            run_test_tol(shape0, shape1, batch)

    @skipCUDAIfNoMagma
    @skipCPUIfNoLapack
    @dtypes(*floating_and_complex_types())
    def test_matrix_rank_empty(self, device, dtype):
        matrix_rank = torch.linalg.matrix_rank

        # NumPy doesn't work for input with no elements
        def run_test(shape0, shape1, batch):
            a = torch.randn(*batch, shape0, shape1, dtype=dtype, device=device)
            rank_a = matrix_rank(a)
            expected = torch.zeros(batch, dtype=torch.int64, device=device)

            self.assertEqual(rank_a, matrix_rank(a.conj().transpose(-2, -1)))

            aaH = torch.matmul(a, a.conj().transpose(-2, -1))
            rank_aaH = matrix_rank(aaH)
            rank_aaH_hermitian = matrix_rank(aaH, hermitian=True)
            self.assertEqual(rank_aaH, rank_aaH_hermitian)

            aHa = torch.matmul(a.conj().transpose(-2, -1), a)
            self.assertEqual(matrix_rank(aHa), matrix_rank(aHa, hermitian=True))

            self.assertEqual(rank_a, expected)
            self.assertEqual(matrix_rank(a, 0.01), expected)

            self.assertEqual(rank_aaH, expected)
            self.assertEqual(matrix_rank(aaH, 0.01), expected)

            self.assertEqual(rank_aaH_hermitian, expected)
            self.assertEqual(matrix_rank(aaH, 0.01, True), expected)

        batches = ((), (4, ), (3, 5, ))
        for batch in batches:
            run_test(0, 0, batch)
            run_test(0, 3, batch)
            run_test(3, 0, batch)

    @skipCUDAIfNoMagma
    @skipCPUIfNoLapack
    @dtypes(*floating_and_complex_types())
    def test_matrix_rank_out_errors_and_warnings(self, device, dtype):
        # dtypes should be safely castable
        a = torch.eye(2, dtype=dtype, device=device)
        out = torch.empty(0, dtype=torch.bool, device=device)
        with self.assertRaisesRegex(RuntimeError, "but got result with dtype Bool"):
            torch.linalg.matrix_rank(a, out=out)

        # device should match
        if torch.cuda.is_available():
            wrong_device = 'cpu' if self.device_type != 'cpu' else 'cuda'
            out = torch.empty(0, dtype=dtype, device=wrong_device)
            with self.assertRaisesRegex(RuntimeError, "tensors to be on the same device"):
                torch.linalg.matrix_rank(a, out=out)

        # if out tensor with wrong shape is passed a warning is given
        with warnings.catch_warnings(record=True) as w:
            out = torch.empty(3, dtype=dtype, device=device)
            # Trigger warning
            torch.linalg.matrix_rank(a, out=out)
            # Check warning occurs
            self.assertEqual(len(w), 1)
            self.assertTrue("An output with one or more elements was resized" in str(w[-1].message))

    @skipCUDAIfNoMagma
    @skipCPUIfNoLapack
    @dtypes(*floating_and_complex_types())
    def test_matrix_rank_basic(self, device, dtype):
        matrix_rank = torch.linalg.matrix_rank

        a = torch.eye(10, dtype=dtype, device=device)
        self.assertEqual(matrix_rank(a).item(), 10)
        self.assertEqual(matrix_rank(a, hermitian=True).item(), 10)

        a[5, 5] = 0
        self.assertEqual(matrix_rank(a).item(), 9)
        self.assertEqual(matrix_rank(a, hermitian=True).item(), 9)

    @skipCUDAIfNoMagma
    @skipCPUIfNoLapack
    @dtypes(*floating_and_complex_types())
    def test_old_matrix_rank(self, device, dtype):
        a = torch.eye(10, dtype=dtype, device=device)
        self.assertEqual(torch.matrix_rank(a).item(), 10)
        self.assertEqual(torch.matrix_rank(a, True).item(), 10)

        a[5, 5] = 0
        self.assertEqual(torch.matrix_rank(a).item(), 9)
        self.assertEqual(torch.matrix_rank(a, True).item(), 9)

        a = torch.randn(24, 42, dtype=dtype, device=device)
        self.assertEqual(torch.matrix_rank(a), torch.matrix_rank(a.t()))
        aaT = torch.mm(a, a.conj().t())
        self.assertEqual(torch.matrix_rank(aaT), torch.matrix_rank(aaT, True))
        aTa = torch.mm(a.conj().t(), a)
        self.assertEqual(torch.matrix_rank(aTa), torch.matrix_rank(aTa, True))

        a = torch.randn(35, 75, dtype=dtype, device=device)
        self.assertEqual(torch.matrix_rank(a), np.linalg.matrix_rank(a.cpu().numpy()))
        self.assertEqual(torch.matrix_rank(a, 0.01), np.linalg.matrix_rank(a.cpu().numpy(), 0.01))

        aaT = torch.mm(a, a.conj().t())
        self.assertEqual(torch.matrix_rank(aaT), np.linalg.matrix_rank(aaT.cpu().numpy()))
        self.assertEqual(torch.matrix_rank(aaT, 0.01), np.linalg.matrix_rank(aaT.cpu().numpy(), 0.01))

        if np.lib.NumpyVersion(np.__version__) >= '1.14.0':
            self.assertEqual(torch.matrix_rank(aaT, True), np.linalg.matrix_rank(aaT.cpu().numpy(), True))
            self.assertEqual(torch.matrix_rank(aaT, 0.01, True), np.linalg.matrix_rank(aaT.cpu().numpy(), 0.01, True))

    @onlyOnCPUAndCUDA
    @dtypes(torch.double)
    # This tests only the cases where torch.chain_matmul differs from torch.linalg.multi_dot which this is an "alias" for.
    def test_chain_matmul(self, device, dtype):
        # chain_matmul accepts a single input tensor while multi_dot does not
        t = make_tensor((2, 2), device, dtype)
        self.assertEqual(t, torch.chain_matmul(t))
        with self.assertRaisesRegex(RuntimeError, r"chain_matmul\(\): Expected one or more matrices"):
            torch.chain_matmul()

        # chain_matmul expects all tensors to be 2D whereas multi_dot allows the first and last tensors to
        # be either 1D or 2D
        with self.assertRaisesRegex(RuntimeError, r"Tensor dimension is 1, expected 2 instead"):
            torch.chain_matmul(make_tensor(1, device, dtype), make_tensor(1, device, dtype))

    @onlyOnCPUAndCUDA
    @dtypes(torch.double, torch.cdouble)
    def test_multi_dot(self, device, dtype):
        def check(*shapes, noncontiguous=False):
            tensors = [make_tensor(shape, device, dtype, noncontiguous=noncontiguous) for shape in shapes]
            np_arrays = [tensor.cpu().numpy() for tensor in tensors]
            res = torch.linalg.multi_dot(tensors).cpu()
            ref = torch.from_numpy(np.array(np.linalg.multi_dot(np_arrays)))
            self.assertEqual(res, ref)

        # test for inputs with empty dimensions
        check([0], [0])
        check([2], [2, 0])
        check([1, 0], [0])
        check([0, 2], [2, 1])
        check([2, 2], [2, 0])
        check([2, 0], [0, 3])
        check([0, 0], [0, 1])
        check([4, 2], [2, 0], [0, 3], [3, 2])

        # test variable output shapes
        check([2], [2])
        check([1, 2], [2])
        check([2], [2, 1])
        check([1, 2], [2, 1])
        check([3, 2], [2, 4])

        # test multiple input tensors
        check([3], [3, 4], [4, 2], [2, 5], [5])
        check([1, 2], [2, 2], [2, 3], [3, 1])

        # test large tensors
        check([10, 100], [100, 5], [5, 50])
        check([10, 20], [20, 30], [30, 5])

        # test noncontiguous input
        check([3, 2], [2, 2], [2, 3], [3, 4], noncontiguous=True)
        check([15, 5], [5, 10], [10, 20], [20, 25], noncontiguous=True)

    @onlyOnCPUAndCUDA
    @dtypes(torch.float)
    def test_multi_dot_errors(self, device, dtype):
        def check(tensors, out, msg):
            with self.assertRaisesRegex(RuntimeError, msg):
                torch.linalg.multi_dot(tensors, out=out)

        a = make_tensor(2, device, dtype)

        check([], None, "expected at least 2 tensors")
        check([a], None, "expected at least 2 tensors")

        check([torch.tensor(1, device=device, dtype=dtype), a], None, "the first tensor must be 1D or 2D")
        check([a, torch.tensor(1, device=device, dtype=dtype)], None, "the last tensor must be 1D or 2D")

        check([a, a, a], None, "tensor 1 must be 2D")
        check([a, make_tensor((2, 2, 2), device, dtype), a], None, "tensor 1 must be 2D")

        check([a, make_tensor(2, device, torch.double)], None, "all tensors must have be the same dtype")
        check([a, a], torch.empty(0, device=device, dtype=torch.double), "expected out tensor to have dtype")

        if self.device_type == 'cuda':
            check([a, make_tensor(2, 'cpu', dtype)], None, "all tensors must be on the same device")
            check([a, a], torch.empty(0, dtype=dtype), "expected out tensor to be on device")

        check([a, make_tensor(3, device, dtype)], None, "cannot be multiplied")
        check([a, make_tensor((3, 2), device, dtype), a], None, "cannot be multiplied")

    @precisionOverride({torch.float32: 5e-6, torch.complex64: 5e-6})
    @skipCUDAIfNoMagma
    @skipCPUIfNoLapack
    @dtypes(*floating_and_complex_types())
    def test_qr(self, device, dtype):
        def run_test(tensor_dims, some):
            A = torch.randn(*tensor_dims, dtype=dtype, device=device)
            Q, R = torch.qr(A, some=some)

            # Check0: Q[-2:] = (m, n_columns), R[-2:] = (n_columns, n)
            m, n = tensor_dims[-2:]
            n_columns = m if (not some) and m > n else min(m, n)
            self.assertEqual(Q.size(-2), m)
            self.assertEqual(R.size(-1), n)
            self.assertEqual(Q.size(-1), n_columns)

            A_ = A.cpu().numpy()
            Q_ = Q.cpu().numpy()
            R_ = R.cpu().numpy()

            # Check1: A = QR
            self.assertEqual(A_, np.matmul(Q_, R_))

            # Check2: A = QR (with out)
            Q_out, R_out = torch.full_like(Q, math.nan), torch.full_like(R, math.nan)
            torch.qr(A, some=some, out=(Q_out, R_out))
            Q_out_ = Q_out.cpu().numpy()
            R_out_ = R_out.cpu().numpy()
            self.assertEqual(A_, np.matmul(Q_out_, R_out_))

            # Check3: Q == Q_out, R == R_out
            self.assertEqual(Q_, Q_out_)
            self.assertEqual(R_, R_out_)

            # Check4: Q^{T}Q = I, triu(R) = R
            eye = torch.eye(n_columns, device=device, dtype=dtype).expand(Q.shape[:-2] + (n_columns, n_columns)).cpu().numpy()
            self.assertEqual(np.matmul(Q_.swapaxes(-1, -2).conj(), Q_), eye)
            self.assertEqual(R.triu(), R)

        tensor_dims_list = [(0, 5), (0, 0), (5, 0),  # Empty Tensors
                            (2, 1, 0, 5), (2, 1, 0, 0), (2, 1, 5, 0), (2, 0, 5, 5),  # Batched empty Tensors
                            (3, 5), (5, 5), (5, 3),  # Single matrix
                            (7, 3, 5), (7, 5, 5), (7, 5, 3),  # 3-dim Tensors
                            (7, 5, 3, 5), (7, 5, 5, 5), (7, 5, 5, 3)]  # 4-dim Tensors
        for tensor_dims, some in itertools.product(tensor_dims_list, [True, False]):
            run_test(tensor_dims, some)

    @skipCUDAIfNoMagma
    @skipCPUIfNoLapack
    @dtypes(torch.float, torch.double, torch.cfloat, torch.cdouble)
    def test_qr_vs_numpy(self, device, dtype):
        """
        test torch.linalg.qr vs numpy.linalg.qr
        """
        sizes_to_test = [
            (7, 5),
            (5, 7),
            (5, 0),    # empty
            (0, 5),    # empty
        ]
        for size in sizes_to_test:
            t = torch.randn(size, device=device, dtype=dtype)
            np_t = t.cpu().numpy()
            for mode in ['reduced', 'complete']:
                exp_q, exp_r = np.linalg.qr(np_t, mode=mode)
                q, r = torch.linalg.qr(t, mode=mode)
                self.assertEqual(q, exp_q)
                self.assertEqual(r, exp_r)
            #
            # for mode='r' we need a special logic because numpy returns only r
            exp_r = np.linalg.qr(np_t, mode='r')
            q, r = torch.linalg.qr(t, mode='r')
            # check that q is empty
            self.assertEqual(q.shape, (0,))
            self.assertEqual(q.dtype, t.dtype)
            self.assertEqual(q.device, t.device)
            # check r
            self.assertEqual(r, exp_r)

    @skipCUDAIfNoMagma
    @skipCPUIfNoLapack
    @dtypes(torch.float)
    def test_linalg_qr_autograd_errors(self, device, dtype):
        # torch.linalg.qr(mode='r') returns only 'r' and discards 'q', but
        # without 'q' you cannot compute the backward pass. Check that
        # linalg_qr_backward complains cleanly in that case.
        inp = torch.randn((5, 7), device=device, dtype=dtype, requires_grad=True)
        q, r = torch.linalg.qr(inp, mode='r')
        self.assertEqual(q.shape, (0,))  # empty tensor
        b = torch.sum(r)
        with self.assertRaisesRegex(RuntimeError,
                                    "The derivative of qr is not implemented when mode='r'"):
            b.backward()
        #
        inp = torch.randn((7, 5), device=device, dtype=dtype, requires_grad=True)
        q, r = torch.linalg.qr(inp, mode='complete')
        b = torch.sum(r)
        with self.assertRaisesRegex(RuntimeError,
                                    "The derivative of qr is not implemented when mode='complete' and nrows > ncols"):
            b.backward()

    @skipCUDAIfNoMagma
    @skipCPUIfNoLapack
    @dtypes(torch.float, torch.double, torch.cfloat, torch.cdouble)
    def test_qr_batched(self, device, dtype):
        """
        test torch.linalg.qr vs numpy.linalg.qr. We need some special logic
        because numpy does not support batched qr
        """
        def np_qr_batched(a, mode):
            """poor's man batched version of np.linalg.qr"""
            all_q = []
            all_r = []
            for matrix in a:
                result = np.linalg.qr(matrix, mode=mode)
                if mode == 'r':
                    all_r.append(result)
                else:
                    q, r = result
                    all_q.append(q)
                    all_r.append(r)
            if mode == 'r':
                return np.array(all_r)
            else:
                return np.array(all_q), np.array(all_r)

        t = torch.randn((3, 7, 5), device=device, dtype=dtype)
        np_t = t.cpu().numpy()
        for mode in ['reduced', 'complete']:
            exp_q, exp_r = np_qr_batched(np_t, mode=mode)
            q, r = torch.linalg.qr(t, mode=mode)
            self.assertEqual(q, exp_q)
            self.assertEqual(r, exp_r)
        # for mode='r' we need a special logic because numpy returns only r
        exp_r = np_qr_batched(np_t, mode='r')
        q, r = torch.linalg.qr(t, mode='r')
        # check that q is empty
        self.assertEqual(q.shape, (0,))
        self.assertEqual(q.dtype, t.dtype)
        self.assertEqual(q.device, t.device)
        # check r
        self.assertEqual(r, exp_r)

    @skipCUDAIfNoMagma
    @skipCPUIfNoLapack
    @dtypes(torch.float, torch.double, torch.cfloat, torch.cdouble)
    def test_qr_out(self, device, dtype):
        """
        test torch.linalg.qr(out=...) vs torch.lingalg.qr
        """
        sizes_to_test = [
            (7, 5),
            (5, 7),
            (5, 0),    # empty
            (0, 5),    # empty
        ]
        for size in sizes_to_test:
            t = torch.randn(size, device=device, dtype=dtype)
            np_t = t.cpu().numpy()
            for mode in ['reduced', 'complete', 'r']:
                q, r = torch.linalg.qr(t, mode=mode)
                out = (torch.empty((0), dtype=dtype, device=device),
                       torch.empty((0), dtype=dtype, device=device))
                q2, r2 = torch.linalg.qr(t, mode=mode, out=out)
                self.assertIs(q2, out[0])
                self.assertIs(r2, out[1])
                self.assertEqual(q2, q)
                self.assertEqual(r2, r)

    @skipCUDAIfNoMagma
    @skipCPUIfNoLapack
    @dtypes(torch.float)
    def test_qr_error_cases(self, device, dtype):
        t1 = torch.randn(5, device=device, dtype=dtype)
        with self.assertRaisesRegex(RuntimeError, 'qr input should have at least 2 dimensions, but has 1 dimensions instead'):
            torch.linalg.qr(t1)
        t2 = torch.randn((5, 7), device=device, dtype=dtype)
        with self.assertRaisesRegex(RuntimeError, "qr received unrecognized mode 'hello'"):
            torch.linalg.qr(t2, mode='hello')

    def _check_einsum(self, *args, np_args=None):
        if np_args is None:
            np_args = [arg.cpu().numpy() if isinstance(arg, torch.Tensor) else arg for arg in args]
        res = torch.einsum(*args)
        ref = np.einsum(*np_args)
        self.assertEqual(torch.from_numpy(np.array(ref)), res)

    @dtypes(torch.double, torch.cdouble)
    def test_einsum(self, device, dtype):
        # Test cases from https://gist.github.com/rockt/15ee013889d65342088e9260a377dc8f
        x = make_tensor((5,), device, dtype)
        y = make_tensor((7,), device, dtype)
        A = make_tensor((3, 5), device, dtype)
        B = make_tensor((2, 5), device, dtype)
        C = make_tensor((2, 3, 5), device, dtype)
        D = make_tensor((2, 5, 7), device, dtype)
        E = make_tensor((7, 9), device, dtype)
        F = make_tensor((2, 3, 3, 5), device, dtype)
        G = make_tensor((5, 4, 6), device, dtype)
        H = make_tensor((4, 4), device, dtype)
        I = make_tensor((2, 3, 2), device, dtype)

        # Vector operations
        self._check_einsum('i->', x)                     # sum
        self._check_einsum('i,i->', x, x)                # dot
        self._check_einsum('i,i->i', x, x)               # vector element-wisem mul
        self._check_einsum('i,j->ij', x, y)              # outer

        # Matrix operations
        self._check_einsum("ij->ji", A)                  # transpose
        self._check_einsum("ij->j", A)                   # row sum
        self._check_einsum("ij->i", A)                   # col sum
        self._check_einsum("ij,ij->ij", A, A)            # matrix element-wise mul
        self._check_einsum("ij,j->i", A, x)              # matrix vector multiplication
        self._check_einsum("ij,kj->ik", A, B)            # matmul
        self._check_einsum("ij,ab->ijab", A, E)          # matrix outer product

        # Tensor operations
        self._check_einsum("Aij,Ajk->Aik", C, D)         # batch matmul
        self._check_einsum("ijk,jk->i", C, A)            # tensor matrix contraction
        self._check_einsum("aij,jk->aik", D, E)          # tensor matrix contraction
        self._check_einsum("abCd,dFg->abCFg", F, G)      # tensor tensor contraction
        self._check_einsum("ijk,jk->ik", C, A)           # tensor matrix contraction with double indices
        self._check_einsum("ijk,jk->ij", C, A)           # tensor matrix contraction with double indices
        self._check_einsum("ijk,ik->j", C, B)            # non contiguous
        self._check_einsum("ijk,ik->jk", C, B)           # non contiguous with double indices

        # Test diagonals
        self._check_einsum("ii", H)                      # trace
        self._check_einsum("ii->i", H)                   # diagonal
        self._check_einsum('iji->j', I)                  # non-contiguous trace
        self._check_einsum('ngrg...->nrg...', make_tensor((2, 1, 3, 1, 4), device, dtype))

        # Test ellipsis
        self._check_einsum("i...->...", H)
        self._check_einsum("ki,...k->i...", A.t(), B)
        self._check_einsum("k...,jk->...", A.t(), B)
        self._check_einsum('...ik, ...j -> ...ij', C, x)
        self._check_einsum('Bik,k...j->i...j', C, make_tensor((5, 3), device, dtype))
        self._check_einsum('i...j, ij... -> ...ij', C, make_tensor((2, 5, 2, 3), device, dtype))

        # torch.bilinear with noncontiguous tensors
        l = make_tensor((5, 10), device, dtype, noncontiguous=True)
        r = make_tensor((5, 20), device, dtype, noncontiguous=True)
        w = make_tensor((15, 10, 20), device, dtype)
        self._check_einsum("bn,anm,bm->ba", l, w, r)

        # with strided tensors
        self._check_einsum("bn,Anm,bm->bA", l[:, ::2], w[:, ::2, ::2], r[:, ::2])

    @dtypes(torch.double, torch.cdouble)
    def test_einsum_sublist_format(self, device, dtype):
        x = make_tensor((5,), device, dtype)
        y = make_tensor((7,), device, dtype)
        A = make_tensor((3, 5), device, dtype)
        B = make_tensor((2, 5), device, dtype)
        C = make_tensor((2, 1, 3, 1, 4), device, dtype)

        self._check_einsum(x, [0])
        self._check_einsum(x, [0], [])
        self._check_einsum(x, [0], y, [1], [0, 1])
        self._check_einsum(A, [0, 1], [1, 0])
        self._check_einsum(A, [0, 1], x, [1], [0])
        self._check_einsum(A, [0, 1], B, [2, 1])
        self._check_einsum(A, [0, 1], B, [2, 1], [0, 2])
        self._check_einsum(C, [0, 1, 2, 1, Ellipsis], [0, 2, 1, Ellipsis])
        self._check_einsum(A.t(), [0, 1], B, [Ellipsis, 0])
        self._check_einsum(A.t(), [0, 1], B, [Ellipsis, 0], [1, Ellipsis])
        self._check_einsum(A.t(), [0, Ellipsis], B, [1, 0], [Ellipsis])

        # torch.bilinear with noncontiguous tensors
        l = make_tensor((5, 10), device, dtype, noncontiguous=True)
        r = make_tensor((5, 20), device, dtype, noncontiguous=True)
        w = make_tensor((15, 10, 20), device, dtype)
        self._check_einsum(l, [40, 41], w, [2, 41, 50], r, [40, 50], [40, 2])

    @dtypes(torch.double, torch.cdouble)
    def test_einsum_random(self, device, dtype):
        def convert_label(label):
            if label == ...:
                return '...'
            elif label < 26:
                return chr(ord('A') + label)
            else:
                return chr(ord('a') + label - 26)

        def convert_sublist(sublist):
            return ''.join(convert_label(label) for label in sublist)

        def test(n=10,                       # how many tests to generate
                 n_labels=5,                 # how many labels available
                 min_ops=1, max_ops=3,       # min and max number of operands per test
                 min_dims=1, max_dims=3,     # min and max number of dimensions per operand
                 min_size=1, max_size=8,    # min and max size of each dimension
                 max_out_dim=3,              # max number of dimensions for the output
                 enable_diagonals=True,      # controls if labels can be repeated for diagonals
                 ellipsis_prob=0.5,          # probability of including ellipsis in operand
                 broadcasting_prob=0.1):     # probability of turning some dim sizes 1 for broadcasting

            all_labels = torch.arange(52)

            assert 0 <= n
            assert 0 <= n_labels < len(all_labels)
            assert 0 < min_ops <= max_ops
            assert 0 <= min_dims <= max_dims
            assert 0 <= min_size <= max_size
            assert 0 <= max_out_dim
            assert enable_diagonals or max_dims <= n_labels

            for _ in range(n):

                # Select a subset of labels for this test and give them random sizes
                possible_labels = all_labels[torch.randperm(len(all_labels))[:n_labels]]
                labels_size = torch.randint_like(all_labels, min_size, max_size + 1)
                ellipsis_shape = torch.randint(min_size, max_size + 1, (max_dims - min_dims,))

                operands = []
                sublists = []

                ell_size = 0
                valid_labels = set()

                # create random input operands
                for _ in range(random.randint(min_ops, max_ops)):
                    n_dim = random.randint(min_dims, max_dims)
                    labels_idx = torch.ones(len(possible_labels)).multinomial(n_dim, enable_diagonals)
                    labels = possible_labels[labels_idx]
                    valid_labels.update(labels.tolist())
                    shape = labels_size[labels]

                    # turn some dimensions to size 1 for testing broadcasting
                    mask = Binomial(probs=broadcasting_prob).sample((n_dim,))
                    broadcast_labels = torch.unique(labels[mask == 1])
                    shape[(labels[..., None] == broadcast_labels).any(-1)] = 1

                    labels = labels.tolist()
                    shape = shape.tolist()

                    # include ellipsis if not all dimensions were assigned a label already
                    if n_dim < max_dims and torch.rand(1) < ellipsis_prob:
                        ell_num_dim = random.randint(1, max_dims - n_dim)
                        ell_size = max(ell_size, ell_num_dim)
                        ell_shape = ellipsis_shape[-ell_num_dim:]
                        # again, turn some dimensions to size 1 for broadcasting
                        mask = Binomial(probs=broadcasting_prob).sample((ell_num_dim,))
                        ell_shape[mask == 1] = 1
                        ell_index = random.randint(0, n_dim)
                        shape[ell_index:ell_index] = ell_shape
                        labels.insert(ell_index, ...)

                    operands.append(make_tensor(shape, device, dtype))
                    sublists.append(labels)

                # NumPy has a bug with the sublist format so for now we compare PyTorch sublist
                # implementation against the equation format implementation of NumPy
                # see https://github.com/numpy/numpy/issues/10926
                np_operands = [op.cpu().numpy() for op in operands]

                # test equation format
                equation = ','.join(convert_sublist(l) for l in sublists)
                self._check_einsum(equation, *operands, np_args=(equation, *np_operands))

                # test sublist format
                args = [*itertools.chain(*zip(operands, sublists))]
                self._check_einsum(*args, np_args=(equation, *np_operands))

                # generate an explicit output
                out_sublist = []
                num_out_labels = max(0, random.randint(0, min(max_out_dim, len(valid_labels))) - ell_size)
                if num_out_labels > 0:
                    out_labels_idx = torch.ones(len(valid_labels)).multinomial(num_out_labels)
                    out_sublist = torch.tensor(list(valid_labels))[out_labels_idx].tolist()
                out_sublist.insert(random.randint(0, num_out_labels), ...)

                # test equation format with explicit output
                equation += '->' + convert_sublist(out_sublist)
                self._check_einsum(equation, *operands, np_args=(equation, *np_operands))

                # test sublist format with explicit output
                args.append(out_sublist)
                self._check_einsum(*args, np_args=(equation, *np_operands))

        test(100)

    def test_einsum_corner_cases(self, device):
        def check(equation, *operands, expected_output):
            tensors = [torch.tensor(operand, device=device, dtype=torch.float32) if not isinstance(operand, tuple)
                       else make_tensor(operand, device, torch.float32) for operand in operands]
            output = torch.einsum(equation, tensors)
            self.assertEqual(output, torch.tensor(expected_output, dtype=torch.float32, device=device))

        # Test equation variantions
        check(' ', 1, expected_output=1)
        check(' -> ', 1, expected_output=1)
        check(' , ', 2, 2, expected_output=4)
        check(' , , ', 2, 2, 2, expected_output=8)
        check(' , -> ', 2, 2, expected_output=4)
        check(' i ', [1], expected_output=[1])
        check(' i -> ', [1], expected_output=1)
        check(' i -> i ', [1], expected_output=[1])
        check(' i , i ', [2], [2], expected_output=4)
        check(' i , i -> i ', [2], [2], expected_output=[4])

        # Test tensors with 0 size dimensions
        check('i', [], expected_output=[])
        check(' i j -> j', [[], []], expected_output=[])
        check('ij->i', [[], []], expected_output=[0., 0.])
        check(' i j k  ,  k  -> i j ', (3, 0, 6), (6,), expected_output=[[], [], []])

        # Test broadcasting
        check('i,j', [2], [1, 2], expected_output=[[2, 4]])
        check('i,ij->ij', [1, 2], [[1, 2, 3], [2, 3, 4]], expected_output=[[1, 2, 3], [4, 6, 8]])

        # Test ellipsis broadcasting
        check('...', 1, expected_output=1)
        check('...->', 1, expected_output=1)
        check('...->...', 1, expected_output=1)
        check('...', [1], expected_output=[1])
        check('...->', [1], expected_output=1)
        check('z...->z', [1], expected_output=[1])
        check('Z...->...Z', [1], expected_output=[1])
        check('...a->', [[2], [4]], expected_output=6)
        check('a...b->ab', [[[1], [2]], [[3], [4]]], expected_output=[[3], [7]])

    def test_einsum_error_cases(self, device):
        def check(*args, regex, exception=RuntimeError):
            with self.assertRaisesRegex(exception, r'einsum\(\):.*' + regex):
                torch.einsum(*args)

        x = make_tensor((2,), device, torch.float32)
        y = make_tensor((2, 3), device, torch.float32)

        check('', [], regex=r'at least one operand', exception=ValueError)
        check('. ..', [x], regex=r'found \'.\' for operand 0 that is not part of any ellipsis')
        check('... ...', [x], regex=r'found \'.\' for operand 0 for which an ellipsis was already found')
        check('1', [x], regex=r'invalid subscript given at index 0')
        check(',', [x], regex=r'fewer operands were provided than specified in the equation')
        check('', [x, x], regex=r'more operands were provided than specified in the equation')
        check('', [x], regex=r'the number of subscripts in the equation \(0\) does not match the number '
              r'of dimensions \(1\) for operand 0 and no ellipsis was given')
        check('ai', [x], regex=r'the number of subscripts in the equation \(2\) does not match the number '
              r'of dimensions \(1\) for operand 0 and no ellipsis was given')
        check('ai...', [x], regex=r'the number of subscripts in the equation \(2\) is more than the number '
              r'of dimensions \(1\) for operand 0')
        check('a->... .', [x], regex=r'found \'.\' for output but an ellipsis \(...\) was already found')
        check('a->..', [x], regex=r'found \'.\' for output that is not part of any ellipsis \(...\)')
        check('a->1', [x], regex=r'invalid subscript given at index 3')
        check('a->aa', [x], regex=r'output subscript a appears more than once in the output')
        check('a->i', [x], regex=r'output subscript i does not appear in the equation for any input operand')
        check('aa', [y], regex=r'subscript a is repeated for operand 0 but the sizes don\'t match, 3 != 2')
        check('a, ba', [x, y], regex=r'operands do not broadcast with remapped shapes \[original->remapped\]: '
              r'\[2\]->\[1, 2\] \[2, 3\]->\[2, 3\]')

        check(x, [-1], regex=r'not within the valid range \[0, 52\)', exception=ValueError)
        check(x, [52], regex=r'not within the valid range \[0, 52\)', exception=ValueError)

    def _gen_shape_inputs_linalg_triangular_solve(self, shape, dtype, device, well_conditioned=False):
        make_arg = partial(make_tensor, dtype=dtype, device=device)
        make_randn = partial(torch.randn, dtype=dtype, device=device)
        b, n, k = shape
        for left, uni, expand_a, tr_a, conj_a, expand_b, tr_b, conj_b in product((True, False), repeat=8):
            # expand means that we generate a batch of matrices with a stride of zero in the batch dimension
            if (conj_a or conj_b) and not dtype.is_complex:
                continue
            # We just expand on the batch size
            if (expand_a or expand_b) and b == 1:
                continue

            size_a = (b, n, n) if left else (b, k, k)
            size_b = (b, n, k) if not tr_b else (b, k, n)

            # If expand_a or expand_b, we'll expand them to the correct size later
            if b == 1 or expand_a:
                size_a = size_a[1:]
            if b == 1 or expand_b:
                size_b = size_b[1:]

            if well_conditioned:
                PLU = torch.lu_unpack(*torch.lu(make_randn(*size_a)))
                if uni:
                    # A = L from PLU
                    A = PLU[1].transpose(-2, -1).contiguous()
                else:
                    # A = U from PLU
                    A = PLU[2].contiguous()
            else:
                A = make_arg(size_a)
                A.triu_()

            diag = A.diagonal(0, -2, -1)
            if uni:
                diag.fill_(1.)
            else:
                diag[diag.abs() < 1e-6] = 1.

            B = make_arg(size_b)

            if tr_a:
                A.transpose_(-2, -1)
            if tr_b:
                B.transpose_(-2, -1)
            if conj_a:
                A = A.conj()
            if conj_b:
                B = B.conj()
            if expand_a:
                A = A.expand(b, *size_a)
            if expand_b:
                B = B.expand(b, n, k)
            yield A, B, left, not tr_a, uni

    def _test_linalg_solve_triangular(self, A, B, left, upper, uni):
        X = torch.linalg.solve_triangular(A, B, left=left, upper=upper, unitriangular=uni)
        if left:
            self.assertEqual(A @ X, B)
        else:
            self.assertEqual(X @ A, B)
        out = B
        # B may be expanded
        if not B.is_contiguous() and not B.transpose(-2, -1).is_contiguous():
            out = B.clone()
        torch.linalg.solve_triangular(A, B, left=left, upper=upper, unitriangular=uni, out=out)
        self.assertEqual(X, out)

    @dtypes(*floating_and_complex_types())
    @precisionOverride({torch.float32: 1e-2, torch.complex64: 1e-2,
                        torch.float64: 1e-8, torch.complex128: 1e-8})
    def test_linalg_solve_triangular(self, device, dtype):
        # This exercises the API + BLAS CPU + batched cuBLAS
        ks = (3, 1, 0)
        ns = (5, 0)
        bs = (1, 2, 0)

        gen_inputs = self._gen_shape_inputs_linalg_triangular_solve
        for b, n, k in itertools.chain(product(bs, ns, ks)):
            for A, B, left, upper, uni in gen_inputs((b, n, k), dtype, device):
                self._test_linalg_solve_triangular(A, B, left, upper, uni)

    @onlyCUDA
    @skipCUDAIfNoMagma
    @dtypes(*floating_and_complex_types())
    @precisionOverride({torch.float32: 1e-2, torch.complex64: 1e-2,
                        torch.float64: 1e-8, torch.complex128: 1e-8})
    def test_linalg_solve_triangular_large(self, device, dtype):
        # Exercises magma and cublas
        magma = (9, 513, 1)
        iterative_cublas = (2, 64, 1)

        gen_inputs = self._gen_shape_inputs_linalg_triangular_solve
        for shape in (magma, iterative_cublas):
            for A, B, left, upper, uni in gen_inputs(shape, dtype, device, well_conditioned=True):
                self._test_linalg_solve_triangular(A, B, left, upper, uni)

    @dtypes(*floating_and_complex_types())
    @precisionOverride({torch.float32: 1e-2, torch.complex64: 1e-2,
                        torch.float64: 1e-8, torch.complex128: 1e-8})
    def test_linalg_solve_triangular_broadcasting(self, device, dtype):
        make_arg = partial(make_tensor, dtype=dtype, device=device)

        sizes = (((2, 1, 3, 4, 4), (2, 1, 3, 4, 6)),
                 ((2, 1, 3, 4, 4), (4, 6)),
                 ((4, 4), (2, 1, 3, 4, 2)),
                 ((1, 3, 1, 4, 4), (2, 1, 3, 4, 5)))
        for size_A, size_B in sizes:
            for left, upper, uni in itertools.product([True, False], repeat=3):
                A = make_arg(size_A)
                if upper:
                    A.triu_()
                else:
                    A.tril_()
                diag = A.diagonal(0, -2, -1)
                if uni:
                    diag.fill_(1.)
                else:
                    diag[diag.abs() < 1e-6] = 1.
                B = make_arg(size_B)
                if not left:
                    B.transpose_(-2, -1)

                X = torch.linalg.solve_triangular(A, B, left=left, upper=upper, unitriangular=uni)
                if left:
                    B_other = A @ X
                else:
                    B_other = X @ A

                self.assertEqual(*torch.broadcast_tensors(B, B_other))

    def triangular_solve_test_helper(self, A_dims, b_dims, upper, unitriangular,
                                     device, dtype):
        triangle_function = torch.triu if upper else torch.tril
        b = torch.randn(*b_dims, dtype=dtype, device=device)
        A = torch.randn(*A_dims, dtype=dtype, device=device)
        # create positive definite matrix
        A = torch.matmul(A, A.transpose(-2, -1))
        A_triangular = triangle_function(A)
        if unitriangular:
            A_triangular.diagonal(dim1=-2, dim2=-1).fill_(1.)
        return b, A_triangular

    @skipCUDAIfNoMagma
    @skipCPUIfNoLapack
    @dtypes(*floating_and_complex_types())
    @precisionOverride({torch.float32: 1e-3, torch.complex64: 1e-3,
                        torch.float64: 1e-8, torch.complex128: 1e-8})
    def test_triangular_solve(self, device, dtype):
        ks = [0, 1, 3]
        ns = [0, 5]
        for (k, n), (upper, unitriangular, transpose) in itertools.product(zip(ks, ns),
                                                                           itertools.product([True, False], repeat=3)):
            b, A = self.triangular_solve_test_helper((n, n), (n, k), upper,
                                                     unitriangular, device, dtype)
            x = torch.triangular_solve(b, A, upper=upper, unitriangular=unitriangular, transpose=transpose)[0]
            if transpose:
                self.assertEqual(b, np.matmul(A.t().cpu(), x.cpu()))
            else:
                self.assertEqual(b, np.matmul(A.cpu(), x.cpu()))

    @skipCPUIfNoLapack
    @skipCUDAIfNoMagma
    @dtypes(*floating_and_complex_types())
    @precisionOverride({torch.float32: 1e-3, torch.complex64: 1e-3,
                        torch.float64: 1e-8, torch.complex128: 1e-8})
    def test_triangular_solve_batched(self, device, dtype):
        def triangular_solve_batch_helper(A_dims, b_dims, upper, unitriangular, transpose):
            b, A = self.triangular_solve_test_helper(A_dims, b_dims, upper,
                                                     unitriangular, device, dtype)
            x_exp_list = []
            for i in range(b_dims[0]):
                x_exp_list.append(torch.triangular_solve(b[i], A[i], upper=upper,
                                                         unitriangular=unitriangular,
                                                         transpose=transpose)[0])
            x_exp = torch.stack(x_exp_list)  # Stacked output
            x_act = torch.triangular_solve(b, A, upper=upper,
                                           unitriangular=unitriangular,
                                           transpose=transpose)[0]  # Actual output
            self.assertEqual(x_act, x_exp)  # Equality check
            if transpose:
                A = A.transpose(-2, -1)

            Ax = np.matmul(A.cpu(), x_act.cpu())
            self.assertEqual(b, Ax)

        def triangular_solve_zero_batch_helper(A_dims, b_dims, upper, unitriangular, transpose):
            b, A = self.triangular_solve_test_helper(A_dims, b_dims, upper,
                                                     unitriangular, device, dtype)
            x = torch.triangular_solve(b, A, upper=upper,
                                       unitriangular=unitriangular,
                                       transpose=transpose)[0]
            self.assertTrue(x.shape == b.shape)

        for upper, unitriangular, transpose in itertools.product([True, False], repeat=3):
            batchsize = 3
            triangular_solve_batch_helper((batchsize, 5, 5), (batchsize, 5, 10),
                                          upper, unitriangular, transpose)

            # test empty input
            triangular_solve_batch_helper((batchsize, 0, 0), (batchsize, 0, 10),
                                          upper, unitriangular, transpose)
            triangular_solve_batch_helper((batchsize, 0, 0), (batchsize, 0, 0),
                                          upper, unitriangular, transpose)

            # test zero batch case
            batchsize = 0
            triangular_solve_zero_batch_helper((batchsize, 5, 5), (batchsize, 5, 10),
                                               upper, unitriangular, transpose)


    @slowTest
    @skipCUDAIfNoMagma
    @skipCPUIfNoLapack
    @dtypes(*floating_and_complex_types())
    @precisionOverride({torch.float32: 1e-3, torch.complex64: 1e-3,
                        torch.float64: 1e-8, torch.complex128: 1e-8})
    def test_triangular_solve_batched_many_batches(self, device, dtype):
        for upper, transpose, unitriangular in itertools.product([True, False], repeat=3):
            # test batched A case
            b, A = self.triangular_solve_test_helper((256, 256, 5, 5), (5, 1),
                                                     upper, unitriangular, device, dtype)
            x, _ = torch.triangular_solve(b, A,
                                          upper=upper, transpose=transpose, unitriangular=unitriangular)
            if transpose:
                A = A.transpose(-2, -1)

            Ax = torch.matmul(A, x)

            rtol = 1e-2 if dtype in [torch.float32, torch.complex64] else self.precision
            self.assertEqual(Ax, b.expand_as(Ax), atol=self.precision, rtol=rtol)

            # test batched b case
            b, A = self.triangular_solve_test_helper((3, 3), (512, 512, 3, 1),
                                                     upper, unitriangular, device, dtype)
            x, _ = torch.triangular_solve(b, A, upper=upper, transpose=transpose,
                                          unitriangular=unitriangular)
            if transpose:
                A = A.transpose(-2, -1)

            self.assertEqual(torch.matmul(A, x), b)

    @skipCUDAIfNoMagma
    @skipCPUIfNoLapack
    @unittest.skipIf(not TEST_SCIPY, "SciPy not found")
    @dtypes(*floating_and_complex_types())
    def test_triangular_solve_batched_broadcasting(self, device, dtype):
        from scipy.linalg import solve_triangular as tri_solve

        def scipy_tri_solve_batched(A, B, upper, trans, diag):
            batch_dims_A, batch_dims_B = A.shape[:-2], B.shape[:-2]
            single_dim_A, single_dim_B = A.shape[-2:], B.shape[-2:]
            expand_dims = tuple(torch._C._infer_size(torch.Size(batch_dims_A),
                                                     torch.Size(batch_dims_B)))
            expand_A = np.broadcast_to(A, expand_dims + single_dim_A)
            expand_B = np.broadcast_to(B, expand_dims + single_dim_B)
            flat_A = expand_A.reshape((-1,) + single_dim_A)
            flat_B = expand_B.reshape((-1,) + single_dim_B)
            flat_X = np.vstack([tri_solve(a, b, lower=(not upper), trans=int(trans), unit_diagonal=diag)
                                for a, b in zip(flat_A, flat_B)])
            return flat_X.reshape(expand_B.shape)

        def run_test(A_dims, b_dims, device, upper, transpose, unitriangular):
            b, A = self.triangular_solve_test_helper(A_dims, b_dims, upper,
                                                     unitriangular, device, dtype)
            x_exp = torch.as_tensor(scipy_tri_solve_batched(A.cpu().numpy(), b.cpu().numpy(),
                                                            upper, transpose, unitriangular))
            x = torch.triangular_solve(b, A, upper=upper, transpose=transpose, unitriangular=unitriangular)[0]

            self.assertEqual(x, x_exp.to(device))

        for upper, transpose, unitriangular in itertools.product([True, False], repeat=3):
            # test against scipy.linalg.solve_triangular
            run_test((2, 1, 3, 4, 4), (2, 1, 3, 4, 6), device, upper, transpose, unitriangular)  # no broadcasting
            run_test((2, 1, 3, 4, 4), (4, 6), device, upper, transpose, unitriangular)  # broadcasting b
            run_test((4, 4), (2, 1, 3, 4, 2), device, upper, transpose, unitriangular)  # broadcasting A
            run_test((1, 3, 1, 4, 4), (2, 1, 3, 4, 5), device, upper, transpose, unitriangular)  # broadcasting A & b

<<<<<<< HEAD
=======
    @onlyCPU
    @skipCPUIfNoLapack
    @dtypes(torch.float32, torch.float64, torch.complex64, torch.complex128)
    def test_triangular_solve_singular(self, device, dtype):
        b = torch.rand(3, 1, dtype=dtype, device=device)
        A = torch.eye(3, 3, dtype=dtype, device=device)
        A[-1, -1] = 0  # Now A is singular
        err_str = r"triangular_solve: The diagonal element 3 is zero"
        with self.assertRaisesRegex(RuntimeError, err_str):
            torch.triangular_solve(b, A)

>>>>>>> adbcc819
    @skipCUDAIfNoMagma
    @skipCPUIfNoLapack
    @dtypes(*floating_and_complex_types())
    def test_triangular_solve_out_errors_and_warnings(self, device, dtype):
        # dtypes should be safely castable
        a = torch.eye(2, dtype=dtype, device=device)
        b = torch.randn(2, 1, dtype=dtype, device=device)
        out = torch.empty_like(b).to(torch.int)
        clone_a = torch.empty_like(a)
        with self.assertRaisesRegex(RuntimeError, "but got result with dtype Int"):
            torch.triangular_solve(b, a, out=(out, clone_a))

        out = torch.empty_like(b)
        clone_a = clone_a.to(torch.int)
        with self.assertRaisesRegex(RuntimeError, "but got clone_A with dtype Int"):
            torch.triangular_solve(b, a, out=(out, clone_a))

        # device should match
        if torch.cuda.is_available():
            wrong_device = 'cpu' if self.device_type != 'cpu' else 'cuda'
            out = torch.empty(0, dtype=dtype, device=wrong_device)
            clone_a = torch.empty_like(a)
            with self.assertRaisesRegex(RuntimeError, "tensors to be on the same device"):
                torch.triangular_solve(b, a, out=(out, clone_a))
            out = torch.empty(0, dtype=dtype, device=device)
            clone_a = torch.empty_like(a).to(wrong_device)
            with self.assertRaisesRegex(RuntimeError, "tensors to be on the same device"):
                torch.triangular_solve(b, a, out=(out, clone_a))

        # if out tensor with wrong shape is passed a warning is given
        with warnings.catch_warnings(record=True) as w:
            out = torch.empty(1, dtype=dtype, device=device)
            clone_a = torch.empty(1, dtype=dtype, device=device)
            # Trigger warning
            torch.triangular_solve(b, a, out=(out, clone_a))
            # Check warning occurs
            self.assertEqual(len(w), 2)
            self.assertTrue("An output with one or more elements was resized" in str(w[-1].message))
            self.assertTrue("An output with one or more elements was resized" in str(w[-2].message))

    def check_single_matmul(self, x, y, shape):
        a = np.array(x, copy=False)
        b = np.array(y, copy=False)
        expected = np.matmul(a, b)

        ans = torch.matmul(x, y)
        self.assertTrue(ans.is_contiguous())
        self.assertTrue(np.array_equal(ans, expected))

        out = torch.zeros(*shape, dtype=torch.int64).to(x.device)
        ans = torch.matmul(x, y, out=out)
        self.assertIs(ans, out)
        self.assertTrue(ans.is_contiguous())
        self.assertTrue(np.array_equal(ans, expected))

    # TODO: update to run on CUDA, too
    @onlyCPU
    def test_matmul_small_brute_force_1d_Nd(self, device):
        # Issue #20452: range(0, 10) does not work.
        n = 1
        for m in range(1, 8):
            for p in range(1, 8):
                for o in range(1, 5):
                    # 1d, 3d, inner dimensions C
                    x = torch.arange(m, device=device)
                    y = torch.arange(o * m * p, device=device).reshape(o, m, p)
                    self.check_single_matmul(x, y, (o, n, p))

                    # 1d, 3d, inner dimensions Fortran
                    x = torch.arange(m, device=device)
                    y = torch.arange(o * p * m, device=device).reshape(o, p, m).transpose(-1, -2)
                    self.check_single_matmul(x, y, (o, n, p))

                    # 1d, 3d, inner dimensions non-contiguous
                    x = torch.arange(2 * m, device=device)[::2]
                    y = torch.arange(o * m * 2 * p, device=device).reshape(o, m, 2 * p)[:, :, ::2]
                    self.check_single_matmul(x, y, (o, n, p))

                    for r in range(1, 5):
                        # 1d, 4d, inner dimensions C
                        x = torch.arange(m)
                        y = torch.arange(r * o * m * p, device=device).reshape(r, o, m, p)
                        self.check_single_matmul(x, y, (r, o, n, p))

                        # 1d, 4d, inner dimensions Fortran
                        x = torch.arange(m)
                        y = torch.arange(r * o * p * m, device=device).reshape(r, o, p, m).transpose(-1, -2)
                        self.check_single_matmul(x, y, (r, o, n, p))

                        # 1d, 4d, inner dimensions non-contiguous
                        x = torch.arange(2 * m, device=device)[::2]
                        y = torch.arange(r * o * m * 2 * p, device=device).reshape(r, o, m, 2 * p)[:, :, :, ::2]
                        self.check_single_matmul(x, y, (r, o, n, p))

    # TODO: update to run on CUDA, too
    @onlyCPU
    def test_matmul_small_brute_force_2d_Nd(self, device):
        # Issue #20452: range(0, 10) does not work.
        for n in range(1, 5):
            for m in range(1, 5):
                for p in range(1, 5):
                    for o in range(1, 3):
                        # 2d, 3d, inner dimensions C
                        x = torch.arange(n * m, device=device).reshape(n, m)
                        y = torch.arange(o * m * p, device=device).reshape(o, m, p)
                        self.check_single_matmul(x, y, (o, n, p))

                        # 2d, 3d, inner dimensions Fortran
                        x = torch.arange(m * n, device=device).reshape(m, n).transpose(-1, -2)
                        y = torch.arange(o * p * m, device=device).reshape(o, p, m).transpose(-1, -2)
                        self.check_single_matmul(x, y, (o, n, p))

                        # 2d, 3d, inner dimensions non-contiguous
                        x = torch.arange(n * 2 * m, device=device).reshape(n, 2 * m)[:, ::2]
                        y = torch.arange(o * m * 2 * p, device=device).reshape(o, m, 2 * p)[:, :, ::2]
                        self.check_single_matmul(x, y, (o, n, p))

                        for r in range(1, 2):
                            # 2d, 4d, inner dimensions C
                            x = torch.arange(n * m, device=device).reshape(n, m)
                            y = torch.arange(r * o * m * p, device=device).reshape(r, o, m, p)
                            self.check_single_matmul(x, y, (r, o, n, p))

                            # 2d, 4d, inner dimensions Fortran
                            x = torch.arange(m * n, device=device).reshape(m, n).transpose(-1, -2)
                            y = torch.arange(r * o * p * m, device=device).reshape(r, o, p, m).transpose(-1, -2)
                            self.check_single_matmul(x, y, (r, o, n, p))

                            # 2d, 4d, inner dimensions non-contiguous
                            x = torch.arange(n * 2 * m, device=device).reshape(n, 2 * m)[:, ::2]
                            y = torch.arange(r * o * m * 2 * p, device=device).reshape(r, o, m, 2 * p)[:, :, :, ::2]
                            self.check_single_matmul(x, y, (r, o, n, p))

    def test_linear_algebra_scalar_raises(self, device) -> None:
        m = torch.randn(5, 5, device=device)
        v = torch.randn(5, device=device)
        s = torch.tensor(7, device=device)
        self.assertRaises(RuntimeError, lambda: torch.mv(m, s))
        self.assertRaises(RuntimeError, lambda: torch.addmv(v, m, s))

    @onlyCPU
    @dtypes(torch.float)
    def test_cross(self, device, dtype):
        x = torch.rand(100, 3, 100, dtype=dtype, device=device)
        y = torch.rand(100, 3, 100, dtype=dtype, device=device)
        res1 = torch.cross(x, y)
        res2 = torch.tensor((), dtype=dtype, device=device)
        torch.cross(x, y, out=res2)
        self.assertEqual(res1, res2)

    @onlyCPU
    @dtypes(torch.float)
    def test_cross_with_and_without_dim(self, device, dtype):
        x = torch.rand(100, 3, dtype=dtype, device=device)
        y = torch.rand(100, 3, dtype=dtype, device=device)
        res1 = torch.cross(x, y, dim=1)
        res2 = torch.cross(x, y, dim=-1)
        res3 = torch.cross(x, y)
        self.assertEqual(res1, res2)
        self.assertEqual(res1, res3)

    def test_cross_errors(self, device):
        self.assertRaisesRegex(
            RuntimeError, "inconsistent tensors dimensions",
            lambda: torch.cross(torch.rand(100, 3, device=device), torch.rand(100, 3, 10, device=device)))
        self.assertRaisesRegex(
            RuntimeError, "inconsistent tensors sizes",
            lambda: torch.cross(torch.rand(5, 3, device=device), torch.rand(3, 5, device=device)))
        self.assertRaisesRegex(
            RuntimeError, "no dimension of size 3 in input",
            lambda: torch.cross(torch.rand(5, 4, device=device), torch.rand(5, 4, device=device)))
        self.assertRaisesRegex(
            RuntimeError, "dimension 0 does not have size 3",
            lambda: torch.cross(torch.rand(5, 4, 3, device=device), torch.rand(5, 4, 3, device=device), dim=0))
        self.assertRaisesRegex(
            RuntimeError, "dimension -1 does not have size 3",
            lambda: torch.cross(torch.rand(5, 3, 4, device=device), torch.rand(5, 3, 4, device=device), dim=-1))
        self.assertRaisesRegex(
            IndexError, "Dimension out of range",
            lambda: torch.cross(torch.rand(5, 3, 4, device=device), torch.rand(5, 3, 4, device=device), dim=-5))

    def test_renorm(self, device):
        m1 = torch.randn(20, 20, device=device)  # big enough to exercise vectorized path
        res1 = torch.tensor((), device=device)

        def renorm(matrix, value, dim, max_norm):
            m1 = matrix.transpose(dim, 0).contiguous()
            # collapse non-dim dimensions.
            m2 = m1.clone().resize_(m1.size(0), int(math.floor(m1.nelement() / m1.size(0))))
            norms = m2.norm(value, 1, True)
            # clip
            new_norms = norms.clone()
            new_norms[torch.gt(norms, max_norm)] = max_norm
            new_norms.div_(norms.add_(1e-7))
            # renormalize
            m1.mul_(new_norms.expand_as(m1))
            return m1.transpose(dim, 0)

        # note that the axis fed to torch.renorm is different (2~=1)
        maxnorm = m1.norm(2, 1).mean()
        m2 = renorm(m1, 2, 1, maxnorm)
        m1.renorm_(2, 1, maxnorm)
        self.assertEqual(m1, m2, atol=1e-5, rtol=0)
        self.assertEqual(m1.norm(2, 0), m2.norm(2, 0), atol=1e-5, rtol=0)

        m1 = torch.randn(3, 4, 5, device=device)
        m2 = m1.transpose(1, 2).contiguous().clone().resize_(15, 4)
        maxnorm = m2.norm(2, 0).mean()
        m2 = renorm(m2, 2, 1, maxnorm)
        m1.renorm_(2, 1, maxnorm)
        m3 = m1.transpose(1, 2).contiguous().clone().resize_(15, 4)
        self.assertEqual(m3, m2)
        self.assertEqual(m3.norm(2, 0), m2.norm(2, 0))

    @skipCPUIfNoLapack
    @skipCUDAIfNoCusolver
    @dtypes(*floating_and_complex_types())
    def test_ormqr(self, device, dtype):

        def run_test(batch, m, n, fortran_contiguous):
            A = make_tensor((*batch, m, n), dtype=dtype, device=device)
            reflectors, tau = torch.geqrf(A)
            if not fortran_contiguous:
                self.assertTrue(reflectors.transpose(-2, -1).is_contiguous())
                reflectors = reflectors.contiguous()

            # Q is of size m x m
            Q, _ = torch.linalg.qr(A, mode='complete')
            C_right = make_tensor((*batch, m, n), dtype=dtype, device=device)
            C_left = make_tensor((*batch, n, m), dtype=dtype, device=device)

            expected = Q @ C_right
            actual = torch.ormqr(reflectors, tau, C_right, left=True, transpose=False)
            self.assertEqual(expected, actual)

            expected = C_left @ Q
            actual = torch.ormqr(reflectors, tau, C_left, left=False, transpose=False)
            self.assertEqual(expected, actual)

            expected = Q.transpose(-2, -1).conj() @ C_right
            actual = torch.ormqr(reflectors, tau, C_right, left=True, transpose=True)
            self.assertEqual(expected, actual)

            expected = C_left @ Q.transpose(-2, -1).conj()
            actual = torch.ormqr(reflectors, tau, C_left, left=False, transpose=True)
            self.assertEqual(expected, actual)

            # if tau is all zeros then the implicit matrix Q is the identity matrix
            # so the actual result should be C_right in this case
            zero_tau = torch.zeros_like(tau)
            actual = torch.ormqr(reflectors, zero_tau, C_right, left=True, transpose=False)
            self.assertEqual(C_right, actual)

        batches = [(), (0, ), (2, ), (2, 1)]
        ns = [5, 2, 0]
        for batch, (m, n), fortran_contiguous in product(batches, product(ns, ns), [True, False]):
            run_test(batch, m, n, fortran_contiguous)

    @skipCPUIfNoLapack
    @skipCUDAIfNoCusolver
    @dtypes(*floating_and_complex_types())
    def test_ormqr_errors_and_warnings(self, device, dtype):
        test_cases = [
            # input1 size, input2 size, input3 size, error regex
            ((10,), (2,), (2,), r"input must have at least 2 dimensions"),
            ((2, 2), (2,), (2,), r"other must have at least 2 dimensions"),
            ((10, 6), (20,), (10, 6), r"other.shape\[-2\] must be greater than or equal to tau.shape\[-1\]"),
            ((6, 6), (5,), (5, 5), r"other.shape\[-2\] must be equal to input.shape\[-2\]"),
            ((1, 2, 2), (2, 2), (1, 2, 2), r"batch dimensions of tau to be equal to input.shape\[:-2\]"),
            ((1, 2, 2), (1, 2), (2, 2, 2), r"batch dimensions of other to be equal to input.shape\[:-2\]"),
        ]
        for a_size, tau_size, c_size, error_regex in test_cases:
            a = make_tensor(a_size, dtype=dtype, device=device)
            tau = make_tensor(tau_size, dtype=dtype, device=device)
            c = make_tensor(c_size, dtype=dtype, device=device)
            with self.assertRaisesRegex(RuntimeError, error_regex):
                torch.ormqr(a, tau, c)

    def test_blas_empty(self, device):
        def fn(torchfn, *args, test_out=False, **kwargs):
            def call_torch_fn(*args, **kwargs):
                return torchfn(*tuple(torch.randn(shape, device=device) if isinstance(shape, tuple) else shape
                                      for shape in args), **kwargs)
            result = call_torch_fn(*args, **kwargs)
            if not test_out:
                return result
            else:
                out = torch.full_like(result, math.nan)
                out1 = call_torch_fn(*args, **kwargs, out=out)
                return out

        # mm, addmm
        self.assertEqual((0, 0), fn(torch.mm, (0, 0), (0, 0)).shape)
        self.assertEqual((0, 5), fn(torch.mm, (0, 0), (0, 5)).shape)
        self.assertEqual((5, 0), fn(torch.mm, (5, 0), (0, 0)).shape)
        self.assertEqual((3, 0), fn(torch.mm, (3, 2), (2, 0)).shape)
        self.assertEqual(torch.zeros((5, 6), device=device), fn(torch.mm, (5, 0), (0, 6)))
        self.assertEqual(torch.zeros((5, 6), device=device), fn(torch.mm, (5, 0), (0, 6), test_out=True))

        self.assertEqual((0, 0), fn(torch.addmm, (0, 0), (0, 0), (0, 0)).shape)
        self.assertEqual((0, 1), fn(torch.addmm, (1, ), (0, 17), (17, 1)).shape)
        t = torch.randn((5, 6), device=device)
        self.assertEqual(t, fn(torch.addmm, t, (5, 0), (0, 6)))
        self.assertEqual(t, fn(torch.addmm, t, (5, 0), (0, 6), test_out=True))

        # mv, addmv
        self.assertEqual((0,), fn(torch.mv, (0, 0), (0,)).shape)
        self.assertEqual((0,), fn(torch.mv, (0, 2), (2,)).shape)
        self.assertEqual(torch.zeros((3,), device=device), fn(torch.mv, (3, 0), (0,)))
        self.assertEqual(torch.zeros((3,), device=device), fn(torch.mv, (3, 0), (0,), test_out=True))

        self.assertEqual((0,), fn(torch.addmv, (0,), (0, 0), (0,)).shape)
        t = torch.randn((3,), device=device)
        self.assertEqual(t, fn(torch.addmv, t, (3, 0), (0,)))
        self.assertEqual(t, fn(torch.addmv, t, (3, 0), (0,), test_out=True))

        # bmm, baddbmm
        self.assertEqual((0, 0, 0), fn(torch.bmm, (0, 0, 0), (0, 0, 0)).shape)
        self.assertEqual((3, 0, 5), fn(torch.bmm, (3, 0, 0), (3, 0, 5)).shape)
        self.assertEqual((0, 5, 6), fn(torch.bmm, (0, 5, 0), (0, 0, 6)).shape)
        self.assertEqual(torch.zeros((3, 5, 6), device=device), fn(torch.bmm, (3, 5, 0), (3, 0, 6)))
        self.assertEqual(torch.zeros((3, 5, 6), device=device), fn(torch.bmm, (3, 5, 0), (3, 0, 6), test_out=True))

        self.assertEqual((0, 0, 0), fn(torch.baddbmm, (0, 0, 0), (0, 0, 0), (0, 0, 0)).shape)
        self.assertEqual((3, 0, 5), fn(torch.baddbmm, (3, 0, 5), (3, 0, 0), (3, 0, 5)).shape)
        self.assertEqual((0, 5, 6), fn(torch.baddbmm, (0, 5, 6), (0, 5, 0), (0, 0, 6)).shape)
        self.assertEqual((3, 5, 6), fn(torch.baddbmm, (3, 5, 6), (3, 5, 0), (3, 0, 6)).shape)
        c = torch.arange(30, dtype=torch.float32, device=device).reshape(3, 2, 5)
        self.assertEqual(-2 * c, fn(torch.baddbmm, c, (3, 2, 0), (3, 0, 5), beta=-2))  # Issue #33467
        self.assertEqual(-2 * c, fn(torch.baddbmm, c, (3, 2, 0), (3, 0, 5), beta=-2, test_out=True))  # Issue #33467

        # addbmm
        self.assertEqual((0, 0), fn(torch.addbmm, (0, 0), (0, 0, 0), (0, 0, 0)).shape)
        self.assertEqual((0, 5), fn(torch.addbmm, (0, 5), (3, 0, 0), (3, 0, 5)).shape)
        t = torch.randn((5, 6), device=device)
        self.assertEqual(t, fn(torch.addbmm, t, (0, 5, 0), (0, 0, 6)))
        self.assertEqual(t, fn(torch.addbmm, t, (0, 5, 0), (0, 0, 6), test_out=True))

        # matmul
        self.assertEqual(torch.tensor(0., device=device), fn(torch.matmul, (0,), (0,)))
        self.assertEqual(torch.tensor(0., device=device), fn(torch.matmul, (0,), (0,), test_out=True))
        self.assertEqual((0, 0), fn(torch.matmul, (0, 0), (0, 0)).shape)
        self.assertEqual((0, 0, 0), fn(torch.matmul, (0, 0, 0), (0, 0, 0)).shape)
        self.assertEqual((5, 0, 0), fn(torch.matmul, (5, 0, 0), (5, 0, 0)).shape)
        self.assertEqual(torch.zeros((5, 3, 4), device=device), fn(torch.matmul, (5, 3, 0), (5, 0, 4)))
        self.assertEqual(torch.zeros((5, 3, 4), device=device), fn(torch.matmul, (5, 3, 0), (5, 0, 4), test_out=True))

        # dot
        self.assertEqual(torch.tensor(0., device=device), fn(torch.dot, (0,), (0,)))
        self.assertEqual(torch.tensor(0., device=device), fn(torch.dot, (0,), (0,), test_out=True))

        if torch._C.has_lapack:
            # lu
            A_LU, pivots = fn(torch.lu, (0, 5, 5))
            self.assertEqual([(0, 5, 5), (0, 5)], [A_LU.shape, pivots.shape])
            A_LU, pivots = fn(torch.lu, (0, 0, 0))
            self.assertEqual([(0, 0, 0), (0, 0)], [A_LU.shape, pivots.shape])
            A_LU, pivots = fn(torch.lu, (2, 0, 0))
            self.assertEqual([(2, 0, 0), (2, 0)], [A_LU.shape, pivots.shape])

    @dtypesIfCUDA(torch.cfloat, torch.cdouble,
                  *torch.testing.get_all_fp_dtypes(include_half=not CUDA9, include_bfloat16=(CUDA11OrLater and SM53OrLater)))
    @dtypes(*(set(torch.testing.get_all_dtypes()) - {torch.half, torch.bool}))
    def test_blas_alpha_beta_empty(self, device, dtype):
        # This test is disabled on CUDA 9 due to:
        # See: https://github.com/pytorch/pytorch/issues/31006
        if dtype is torch.bfloat16 and self.device_type == 'xla':
            # TODO (@zasdfgbnm): this causes the following error on test
            # TestTorchDeviceTypeXLA.test_blas_alpha_beta_empty_xla_bfloat16:
            #
            #   RuntimeError: _th_equal not supported on CPUType for BFloat16
            return
        # ensure beta is respected
        value = 11
        input = torch.full((2,), value, dtype=dtype, device=device)
        mat = torch.ones((2, 0), dtype=dtype, device=device)
        vec = torch.ones((0,), dtype=dtype, device=device)
        out = torch.empty((2,), dtype=dtype, device=device)
        if dtype.is_complex:
            alpha = 6 + 7j
            beta = 3 + 4j
        else:
            alpha = 6
            beta = 3
        self.assertEqual(torch.full((2,), beta * value, dtype=dtype, device=device),
                         torch.addmv(input=input, mat=mat, vec=vec, alpha=alpha, beta=beta))
        self.assertEqual(torch.full((2,), beta * value, dtype=dtype, device=device),
                         torch.addmv(input=input, mat=mat, vec=vec, alpha=alpha, beta=beta, out=out))

        # torch.addmm
        input = torch.full((2, 3), value, dtype=dtype, device=device)
        mat2 = torch.ones((0, 3), dtype=dtype, device=device)
        out = torch.empty((2, 3), dtype=dtype, device=device)
        self.assertEqual(torch.full((2, 3), beta * value, dtype=dtype, device=device),
                         torch.addmm(input=input, mat1=mat, mat2=mat2, alpha=alpha, beta=beta))
        self.assertEqual(torch.full((2, 3), beta * value, dtype=dtype, device=device),
                         torch.addmm(input=input, mat1=mat, mat2=mat2, alpha=alpha, beta=beta, out=out))

    @dtypes(*(torch.testing.get_all_complex_dtypes() + torch.testing.get_all_fp_dtypes()))
    def test_blas_nan_out(self, device, dtype):
        # These functions should work correctly with NaN filled outputs,
        # but need special handling, see [NOTE: cpu_zero]
        b = 3
        n = 5
        m = 7
        p = 11

        # torch.mv
        nm = torch.randn((m, n), device=device).t()
        _m = torch.randn((), device=device).expand(m)
        _m_out = torch.full((m,), float('nan'), device=device)
        self.assertEqual(torch.mv(nm, _m), torch.mv(nm, _m, out=_m_out))
        self.assertEqual(0, torch.isnan(torch.mv(nm, _m)).sum())

        # torch.mm
        mp = torch.randn((p, m), device=device).t()
        np_out = torch.full((n, p), float('nan'), device=device)
        self.assertEqual(torch.mm(nm, mp), torch.mm(nm, mp, out=np_out))

        # torch.bmm
        bnm = torch.randn((b, m, n), device=device).transpose(1, 2)
        bmp = torch.randn((b, p, m), device=device).transpose(1, 2)
        bnp_out = torch.full((b, n, p), float('nan'), device=device)
        self.assertEqual(torch.bmm(bnm, bmp), torch.bmm(bnm, bmp, out=bnp_out))

    @onlyCPU  # not supported by CUBLAS
    def test_blas_mv_large_input(self, device):
        # This would previously fail if the allocated output had NaNs, see:
        # https://github.com/pytorch/pytorch/issues/31663 and [NOTE: cpu_zero]
        n = 3000
        m = 200

        nm = torch.randn((m, n), device=device).t()
        _m = torch.randn((), device=device).expand(m)
        _m_out = torch.full((m,), 0., device=device)

        self.assertEqual(torch.mv(nm, _m), torch.mv(nm, _m, out=_m_out))

    @onlyCPU
    def test_renorm_ps(self, device):
        # full reduction
        x = torch.randn(5, 5)
        xn = x.numpy()
        for p in [1, 2, 3, 4, inf]:
            res = x.renorm(p, 1, 1)
            expected = x / x.norm(p, 0, keepdim=True).clamp(min=1)
            self.assertEqual(res, expected, msg="renorm failed for {}-norm".format(p))

    @skipCPUIfNoLapack
    @skipCUDAIfNoCusolver
    @dtypes(*floating_and_complex_types())
    def test_householder_product(self, device, dtype):
        def generate_reflectors_and_tau(A):
            """
            This function uses numpy.linalg.qr with mode "raw" to extract output of LAPACK's geqrf.
            There is torch.geqrf function but it doesn't work with complex-valued input.
            """
            if A.numel() > 0:
                A_cpu = A.cpu()
                flattened_batch_shape = [-1, *A_cpu.shape[-2:]]
                reflectors = torch.empty_like(A_cpu).view(*flattened_batch_shape)
                tau_shape = [*A_cpu.shape[:-2], A_cpu.shape[-1]]
                tau = torch.empty(tau_shape, dtype=dtype).view(-1, A_cpu.shape[-1])
                for A_i, reflectors_i, tau_i in zip(A_cpu.contiguous().view(*flattened_batch_shape), reflectors, tau):
                    reflectors_tmp, tau_i[:] = map(torch.from_numpy, np.linalg.qr(A_i, mode='raw'))
                    reflectors_i[:] = reflectors_tmp.T
                reflectors = reflectors.view(*A_cpu.shape)
                tau = tau.view(tau_shape)
                return reflectors.to(A.device), tau.to(A.device)

            reflectors = torch.empty_like(A)
            tau = torch.empty(*A.shape[:-2], A.shape[-1], dtype=dtype, device=device)
            return reflectors, tau

        def run_test(shape):
            A = torch.randn(*shape, dtype=dtype, device=device)
            reflectors, tau = generate_reflectors_and_tau(A)
            expected, _ = torch.linalg.qr(A)
            actual = torch.linalg.householder_product(reflectors, tau)
            # torch.linalg.qr does not work correctly for zero batch dimension tensors
            # see https://github.com/pytorch/pytorch/issues/50576
            if (A.numel() > 0):
                self.assertEqual(expected, actual)
            else:
                self.assertTrue(actual.shape == shape)

            # if tau is empty and A is not the result should be a matrix with ones on the diagonal
            if (A.numel() > 0):
                tau_empty = torch.empty(*shape[:-2], 0, dtype=dtype, device=device)
                identity_mat = torch.zeros_like(reflectors)
                identity_mat.diagonal(dim1=-1, dim2=-2)[:] = 1
                actual = torch.linalg.householder_product(reflectors, tau_empty)
                self.assertEqual(actual, identity_mat)

            out = torch.empty_like(A)
            ans = torch.linalg.householder_product(reflectors, tau, out=out)
            self.assertEqual(ans, out)
            if (A.numel() > 0):
                self.assertEqual(expected, out)

        shapes = [(0, 0), (5, 0),  # Empty matrix
                  (5, 5), (5, 3),  # Single matrix
                  (0, 0, 0), (0, 5, 5), (0, 5, 3),  # Zero batch dimension tensors
                  (2, 5, 5), (2, 5, 3),  # 3-dim tensors
                  (2, 1, 5, 5), (2, 1, 5, 3)]  # 4-dim tensors
        for shape in shapes:
            run_test(shape)

    @skipCPUIfNoLapack
    @skipCUDAIfNoCusolver
    def test_householder_product_errors_and_warnings(self, device):
        test_cases = [
            # input1 size, input2 size, error regex
            ((10,), (2,), r"input must have at least 2 dimensions"),
            ((10, 6), (20,), r"input.shape\[-1\] must be greater than or equal to tau.shape\[-1\]"),
            ((6, 10), (5,), r"input.shape\[-2\] must be greater than or equal to input.shape\[-1\]"),
        ]
        for a_size, tau_size, error_regex in test_cases:
            a = torch.rand(*a_size, device=device)
            tau = torch.rand(*tau_size, device=device)
            with self.assertRaisesRegex(RuntimeError, error_regex):
                torch.linalg.householder_product(a, tau)

        # if out tensor with wrong shape is passed a warning is given
        reflectors = torch.randn(3, 3, device=device)
        tau = torch.randn(3, device=device)
        out = torch.empty(2, 3, device=device)
        with warnings.catch_warnings(record=True) as w:
            # Trigger warning
            torch.linalg.householder_product(reflectors, tau, out=out)
            # Check warning occurs
            self.assertEqual(len(w), 1)
            self.assertTrue("An output with one or more elements was resized" in str(w[-1].message))

        # dtypes should be safely castable
        out = torch.empty_like(reflectors).to(torch.int)
        with self.assertRaisesRegex(RuntimeError, "but got result with dtype Int"):
            torch.linalg.householder_product(reflectors, tau, out=out)

        with self.assertRaisesRegex(RuntimeError, "tau dtype Int does not match input dtype"):
            torch.linalg.householder_product(reflectors, tau.to(torch.int))

        if torch.cuda.is_available():
            # device of out and input should match
            wrong_device = 'cpu' if self.device_type != 'cpu' else 'cuda'
            out = torch.empty_like(reflectors).to(wrong_device)
            with self.assertRaisesRegex(RuntimeError, "Expected all tensors to be on the same device"):
                torch.linalg.householder_product(reflectors, tau, out=out)

            # device of tau and input should match
            wrong_device = 'cpu' if self.device_type != 'cpu' else 'cuda'
            tau = tau.to(wrong_device)
            with self.assertRaisesRegex(RuntimeError, "Expected all tensors to be on the same device"):
                torch.linalg.householder_product(reflectors, tau)

    @precisionOverride({torch.complex64: 5e-6})
    @skipCUDAIfNoMagma
    @skipCPUIfNoLapack
    @dtypes(torch.double, torch.cfloat, torch.cdouble)
    def test_lu(self, device, dtype):
        from torch.testing._internal.common_utils import random_matrix

        def run_test(device, pivot):
            def run_subtest(matrix_size, batches, device, pivot, singular=False, a=None):
                if isinstance(matrix_size, int):
                    rows = columns = matrix_size
                else:
                    rows, columns = matrix_size
                if a is None:
                    a = random_matrix(rows, columns, *batches, **dict(singular=singular, dtype=dtype)).to(device)
                a_LU_info, pivots_info, info_ = a.lu(pivot=pivot, get_infos=True)
                self.assertEqual(a_LU_info.size(), torch.Size(batches + (rows, columns)))
                self.assertEqual(pivots_info.size(), torch.Size(batches + (min(rows, columns),)))
                self.assertEqual(info_.size(), torch.Size(batches))
                # If a randomly generated input matrix is singular,
                # then info_ contains indices i such that U[i, i] ==
                # 0. This however conveys that the factorization was
                # successful albeit with a singular input. Therefore,
                # we require info.min() >= 0
                self.assertGreaterEqual(info_.min(), 0)
                a_LU, pivots = a.lu(pivot=pivot)
                self.assertEqual(a_LU, a_LU_info)
                self.assertEqual(pivots_info, pivots)


                P, L, U = torch.lu_unpack(a_LU, pivots)
                P_ = P.cpu().numpy()
                L_ = L.cpu().numpy()
                U_ = U.cpu().numpy()

                self.assertEqual(np.matmul(P_, np.matmul(L_, U_)), a)

                if self.device_type == 'cuda':
                    # lu without pivoting is implemented only for cuda device
                    a_LU_info_nopiv, nopiv, info_nopiv = a.lu(pivot=False, get_infos=True)
                    P_nopiv, L_nopiv, U_nopiv = torch.lu_unpack(a_LU_info_nopiv, nopiv)
                    P_nopiv_ = P_nopiv.cpu().numpy()
                    L_nopiv_ = L_nopiv.cpu().numpy()
                    U_nopiv_ = U_nopiv.cpu().numpy()

                    self.assertEqual(np.matmul(P_nopiv_, np.matmul(L_nopiv_, U_nopiv_)), a)

                    k = min(rows, columns)
                    self.assertEqual(nopiv, torch.arange(1, 1 + k, device=device, dtype=torch.int32).expand(a.shape[:-2] + (k, )))
                    if not singular:
                        # It is not guaranteed that LU factorization
                        # without pivoting is able to determine if a
                        # matrix is singular while LU factorization
                        # with pivoting is. Therefore, we require the
                        # equality of info-s only for non-singular
                        # matrices.
                        # NOTE: infor_ is reshaped because info_nopiv might have
                        # squashed batch dimensions for complex types on CUDA,
                        # see the TODOs above.
                        self.assertEqual(info_.reshape(info_nopiv.shape), info_nopiv)

            for ms, batch in itertools.product([3, 5, 7, (4, 2), (3, 4)], [(), (2,), (3,), (3, 5)]):
                run_subtest(ms, batch, device, pivot)
                run_subtest(ms, batch, device, pivot, singular=True)

                # Reproducer of a magma bug, see https://bitbucket.org/icl/magma/issues/13/getrf_batched-kernel-produces-nans-on
                a = torch.ones(batch + (ms if isinstance(ms, tuple) else (ms, ms)), dtype=torch.double, device=device)
                run_subtest(ms, batch, device, pivot, singular=True, a=a)

            # Info should be positive for rank deficient matrices
            a = torch.ones(5, 3, 3, device=device)
            self.assertGreater(a.lu(pivot=pivot, get_infos=True)[2][0], 0)

        run_test(device, True)

        if self.device_type == 'cpu':
            # Error checking, no pivoting variant on CPU
            with self.assertRaisesRegex(RuntimeError, 'lu without pivoting is not implemented on the CPU'):
                torch.lu(torch.empty(1, 2, 2), pivot=False)
        else:
            run_test(device, False)

    @skipCPUIfNoLapack
    @skipCUDAIfNoMagma
    @dtypes(torch.float, torch.double, torch.cfloat, torch.cdouble)
    @skipCUDAIfRocm
    @precisionOverride({torch.float: 1e-3})
    def test_lu_unpack(self, device, dtype):
        def run_test(pivot):
            for shape in ((3, 3), (5, 3, 3), (7, 3, 5, 5), (7, 5, 3, 3, 3)):
                a = torch.randn(*shape, dtype=dtype, device=device)
                a_lu, p = torch.lu(a, pivot=pivot)
                p_ref, l_ref, u_ref = torch.lu_unpack(a_lu, p)
                self.assertEqual(p_ref.matmul(l_ref.matmul(u_ref)), a)
            for shape in ((3, 3), (5, 3, 3), (7, 3, 5, 5), (7, 5, 3, 3, 3),
                          (3, 5), (5, 3), (3, 3, 5), (3, 5, 3),
                          (7, 5, 3, 5, 3), (7, 5, 3, 3, 5),
                          # empty tensors
                          (0, 0), (0, 0, 0), (0, 3, 3)
                          ):
                a = make_tensor(shape, dtype=dtype, device=device, low=-0.1, high=+0.1)
                a_lu, p = torch.lu(a, pivot=pivot)
                p_ref, l_ref, u_ref = torch.lu_unpack(a_lu, p)
                self.assertEqual(p_ref.matmul(l_ref.matmul(u_ref)), a)

        run_test(True)

        if self.device_type == 'cuda':
            run_test(False)

    @skipCPUIfNoLapack
    @skipCUDAIfNoMagma
    @dtypes(torch.double)
    def test_lu_unpack_check_input(self, device, dtype):
        x = torch.rand(5, 5, 5, device=device, dtype=dtype)
        lu_data, lu_pivots = torch.lu(x, pivot=True)

        with self.assertRaisesRegex(RuntimeError, "torch.int32 dtype"):
            torch.lu_unpack(lu_data, lu_pivots.long())
        with self.assertRaisesRegex(RuntimeError, "contiguous tensor"):
            torch.lu_unpack(lu_data, lu_pivots.transpose(-1, -2))

        # check that onces flags are unset, Nones are returned
        p, l, u = torch.lu_unpack(lu_data, lu_pivots, unpack_data=False)
        self.assertTrue((l == u) and l is None)
        p, l, u = torch.lu_unpack(lu_data, lu_pivots, unpack_pivots=False)
        self.assertTrue(p is None)
        p, l, u = torch.lu_unpack(lu_data, lu_pivots, unpack_data=False, unpack_pivots=False)
        self.assertTrue((p == l == u) and p is None)

    @skipCUDAIfNoMagma
    @skipCPUIfNoLapack
    @dtypes(torch.double)
    @skipCUDAIfRocm
    def test_lobpcg_basic(self, device, dtype):
        self._test_lobpcg_method(device, dtype, 'basic')

    @skipCUDAIfNoMagma
    @skipCPUIfNoLapack
    @dtypes(torch.double)
    @skipCUDAIfRocm
    def test_lobpcg_ortho(self, device, dtype):
        self._test_lobpcg_method(device, dtype, 'ortho')

    def _test_lobpcg_method(self, device, dtype, method):
        from torch.testing._internal.common_utils import random_symmetric_pd_matrix, random_sparse_pd_matrix
        from torch._linalg_utils import matmul, qform
        from torch._lobpcg import lobpcg

        def test_tracker(worker):
            k = worker.iparams['k']
            nc = worker.ivars['converged_count']
            if k <= nc:
                tol = worker.fparams['tol']
                rerr = worker.tvars['rerr']
                X = worker.X
                E = worker.E
                B = worker.B
                A = worker.A
                dtype = X.dtype
                device = X.device

                # Check convergence
                self.assertLessEqual(rerr[:k].max(), tol)

                # Check B-orthogonality
                I = torch.eye(k, k, dtype=dtype, device=device)
                self.assertEqual(qform(B, X[:, :k]), I)

                # Check block equation
                self.assertEqual(qform(A, X[:, :k]) / E[:k], I, atol=0.2, rtol=0)

        orig_lobpcg = lobpcg

        def lobpcg(*args, **kwargs):
            kwargs['tracker'] = test_tracker
            kwargs['niter'] = 1000
            kwargs['method'] = method
            kwargs['tol'] = 1e-8
            return orig_lobpcg(*args, **kwargs)
        prec = 5e-4

        # check dense input
        mm = torch.matmul
        for batches in [(), (2,), (2, 3)]:
            for m, n, k in [
                    (9, 3, 1),
                    (9, 3, 2),
                    (9, 2, 2),
                    (100, 15, 5),
            ]:
                # skip tests that are known to fail with the basic
                # LOBPCG method due to calling cholesky on singular
                # input
                if method == 'basic' and (m, n, k) in [(9, 2, 2), (100, 15, 5)]:
                    continue
                A = random_symmetric_pd_matrix(m, *batches, device=device, dtype=dtype)
                B = random_symmetric_pd_matrix(m, *batches, device=device, dtype=dtype)

                # classical eigenvalue problem, smallest eigenvalues
                E, V = lobpcg(A, k=k, n=n, largest=False)
                self.assertEqual(E.shape, batches + (k,))
                self.assertEqual(V.shape, batches + (m, k))
                self.assertEqual(matmul(A, V), mm(V, E.diag_embed()), atol=prec, rtol=0)
                e = torch.symeig(A)[0]
                e_smallest = e[..., :k]
                self.assertEqual(E, e_smallest)

                # classical eigenvalue problem, largest eigenvalues
                E, V = lobpcg(A, k=k, n=n, largest=True)
                e_largest, _ = torch.sort(e[..., -k:], descending=True)
                self.assertEqual(E, e_largest, atol=prec, rtol=0)
                self.assertEqual(matmul(A, V), mm(V, E.diag_embed()), atol=prec, rtol=0)

                # generalized eigenvalue problem, smallest eigenvalues
                E, V = lobpcg(A, B=B, k=k, n=n, largest=False)
                self.assertEqual(matmul(A, V), mm(matmul(B, V), E.diag_embed()), atol=prec, rtol=0)

                # generalized eigenvalue problem, largest eigenvalues
                E, V = lobpcg(A, B=B, k=k, n=n, largest=True)
                self.assertEqual(matmul(A, V) / E.max(), mm(matmul(B, V), (E / E.max()).diag_embed()),
                                 atol=prec, rtol=0)

        # check sparse input
        for m, n, k, density in [
                (5, 1, 1, 0.8),
                (9, 3, 2, 0.5),
                (100, 1, 1, 0.1),
                (1000, 7, 3, 0.01),
        ]:
            # skip tests that are known to fail with the basic LOBCG
            # method due to insufficient accuracy
            if method == 'basic' and (m, n, k, density) in [(1000, 7, 3, 0.01)]:
                continue
            A = random_sparse_pd_matrix(m, density=density, device=device, dtype=dtype)
            B = random_sparse_pd_matrix(m, density=density, device=device, dtype=dtype)
            A_eigenvalues = torch.arange(1, m + 1, dtype=dtype) / m
            e_smallest = A_eigenvalues[..., :k]
            e_largest, _ = torch.sort(A_eigenvalues[..., -k:], descending=True)

            # classical eigenvalue problem, smallest eigenvalues
            E, V = lobpcg(A, k=k, n=n, largest=False)
            self.assertEqual(E, e_smallest)
            self.assertEqual(matmul(A, V), mm(V, E.diag_embed()), atol=prec, rtol=0)

            # classical eigenvalue problem, largest eigenvalues
            E, V = lobpcg(A, k=k, n=n, largest=True)
            self.assertEqual(matmul(A, V), mm(V, E.diag_embed()), atol=prec, rtol=0)
            self.assertEqual(E, e_largest)

            # generalized eigenvalue problem, smallest eigenvalues
            E, V = lobpcg(A, B=B, k=k, n=n, largest=False)
            self.assertEqual(matmul(A, V), matmul(B, mm(V, E.diag_embed())), atol=prec, rtol=0)

            # generalized eigenvalue problem, largest eigenvalues
            E, V = lobpcg(A, B=B, k=k, n=n, largest=True)
            self.assertEqual(matmul(A, V) / E.max(), mm(matmul(B, V), (E / E.max()).diag_embed()),
                             atol=prec, rtol=0)

    @skipCPUIfNoLapack
    @onlyCPU
    @dtypes(torch.double)
    def test_lobpcg_torchscript(self, device, dtype):
        from torch.testing._internal.common_utils import random_sparse_pd_matrix
        from torch._linalg_utils import matmul as mm

        lobpcg = torch.jit.script(torch.lobpcg)

        m = 500
        k = 5
        A1 = random_sparse_pd_matrix(m, density=2.0 / m, device=device, dtype=dtype)
        X1 = torch.randn((m, k), dtype=dtype, device=device)
        E1, V1 = lobpcg(A1, X=X1)
        eq_err = torch.norm((mm(A1, V1) - V1 * E1), 2) / E1.max()
        self.assertLess(eq_err, 1e-6)

    @unittest.skipIf(not TEST_SCIPY or (TEST_SCIPY and scipy.__version__ < '1.4.1'), "Scipy not found or older than 1.4.1")
    @skipCPUIfNoLapack
    @onlyCPU
    @dtypes(torch.double)
    def test_lobpcg_scipy(self, device, dtype):
        """Compare torch and scipy.sparse.linalg implementations of lobpcg
        """
        import time
        from torch.testing._internal.common_utils import random_sparse_pd_matrix
        from torch._linalg_utils import matmul as mm
        from scipy.sparse.linalg import lobpcg as scipy_lobpcg
        import scipy.sparse

        def toscipy(A):
            if A.layout == torch.sparse_coo:
                values = A.coalesce().values().cpu().numpy().copy()
                indices = A.coalesce().indices().cpu().numpy().copy()
                return scipy.sparse.coo_matrix((values, (indices[0], indices[1])), A.shape)
            return A.cpu().numpy().copy()

        niter = 1000
        repeat = 10
        m = 500   # size of the square matrix
        k = 7     # the number of requested eigenpairs
        A1 = random_sparse_pd_matrix(m, density=2.0 / m, device=device, dtype=dtype)
        B1 = random_sparse_pd_matrix(m, density=2.0 / m, device=device, dtype=dtype)
        X1 = torch.randn((m, k), dtype=dtype, device=device)

        A2 = toscipy(A1)
        B2 = toscipy(B1)
        X2 = toscipy(X1)

        lambdas1 = []

        def tracker(worker):
            lambdas1.append(worker.E[:])

        tol = 1e-8
        # tol for scipy lobpcg will be choosed so that the number of
        # iterations will be equal or very close to pytorch lobpcg
        # (that is around 170-180)

        # Standard eigenvalue problem
        E1, V1 = torch.lobpcg(A1, X=X1, niter=niter, largest=True, tracker=tracker, tol=tol)
        E2, V2, lambdas2 = scipy_lobpcg(A2, X2, maxiter=niter, largest=True, retLambdaHistory=True, tol=1.1 * tol)
        iters1 = len(lambdas1)
        iters2 = len(lambdas2)
        self.assertLess(abs(iters1 - iters2), 0.05 * max(iters1, iters2))

        E2a, V2a = scipy_lobpcg(A2, X2, maxiter=niter, largest=False)

        eq_err = torch.norm((mm(A1, V1) - V1 * E1), 2) / E1.max()
        eq_err_scipy = (abs(A2.dot(V2) - V2 * E2)**2).sum() ** 0.5 / E2.max()
        self.assertLess(eq_err, 1e-6)        # std
        self.assertLess(eq_err_scipy, 1e-6)  # std

        self.assertEqual(E1, torch.from_numpy(E2.copy()))

        # Generalized eigenvalue problem
        lambdas1 = []

        def tracker(worker):
            lambdas1.append(worker.E[:])

        E1, V1 = torch.lobpcg(A1, B=B1, X=X1, niter=niter, largest=True, tracker=tracker, tol=tol)
        E2, V2, lambdas2 = scipy_lobpcg(A2, X2, B=B2, maxiter=niter, largest=True, retLambdaHistory=True, tol=39 * tol)
        E2a, V2a = scipy_lobpcg(A2, X2, B=B2, maxiter=niter, largest=False)
        iters1 = len(lambdas1)
        iters2 = len(lambdas2)
        self.assertLess(abs(iters1 - iters2), 0.05 * max(iters1, iters2))

        eq_err = torch.norm((mm(A1, V1) - mm(B1, V1) * E1), 2) / E1.max()
        eq_err_scipy = (abs(A2.dot(V2) - B2.dot(V2) * E2)**2).sum() ** 0.5 / E2.max()
        self.assertLess(eq_err, 1e-6)        # general
        self.assertLess(eq_err_scipy, 1e-6)  # general

        self.assertEqual(E1, torch.from_numpy(E2.copy()))

        # Timings
        elapsed_ortho = 0
        elapsed_ortho_general = 0
        elapsed_scipy = 0
        elapsed_general_scipy = 0
        for i in range(repeat):
            start = time.time()
            torch.lobpcg(A1, X=X1, niter=niter, method='ortho', tol=tol)
            end = time.time()
            elapsed_ortho += end - start

            start = time.time()
            torch.lobpcg(A1, X=X1, B=B1, niter=niter, method='ortho', tol=tol)
            end = time.time()
            elapsed_ortho_general += end - start

            start = time.time()
            scipy_lobpcg(A2, X2, maxiter=niter, tol=1.1 * tol)
            end = time.time()
            elapsed_scipy += end - start

            start = time.time()
            scipy_lobpcg(A2, X2, B=B2, maxiter=niter, tol=39 * tol)
            end = time.time()
            elapsed_general_scipy += end - start

        elapsed_ortho_ms = 1000.0 * elapsed_ortho / repeat
        elapsed_ortho_general_ms = 1000.0 * elapsed_ortho_general / repeat
        elapsed_scipy_ms = 1000.0 * elapsed_scipy / repeat
        elapsed_general_scipy_ms = 1000.0 * elapsed_general_scipy / repeat

        print('''
CPU timings: torch.lobpcg vs scipy.sparse.linalg.lobpcg
-------------------------------------------------------
              | standard    | generalized | method
torch.lobpcg  | {:10.2f}  | {:10.2f}  | ortho
scipy_lobpcg  | {:10.2f}  | {:10.2f}  | N/A
-(input size: {:4}, eigenpairs:{:2}, units: ms per call)-
        '''.format(elapsed_ortho_ms, elapsed_ortho_general_ms,
                   elapsed_scipy_ms, elapsed_general_scipy_ms,
                   m, k))

        # Handling of very small tolerence
        tol = 1e-100

        lambdas1 = []

        def tracker(worker):
            lambdas1.append(worker.E[:])

        E1, V1 = torch.lobpcg(A1, X=X1, niter=niter, largest=True, tracker=tracker, tol=tol)
        iters1 = len(lambdas1)
        eq_err = torch.norm((mm(A1, V1) - V1 * E1), 2) / E1.max()

        try:
            E2, V2, lambdas2 = scipy_lobpcg(A2, X2, maxiter=niter, largest=True, retLambdaHistory=True, tol=tol)
            iters2 = len(lambdas2)
            eq_err_scipy = (abs(A2.dot(V2) - V2 * E2)**2).sum() ** 0.5 / E2.max()
        except Exception as msg:
            print('Calling scipy_lobpcg failed [standard]:', msg)
            iters2 = -1
            eq_err_scipy = -1

        lambdas1 = []

        def tracker(worker):
            lambdas1.append(worker.E[:])

        E1, V1 = torch.lobpcg(A1, X=X1, B=B1, niter=niter, largest=True, tracker=tracker, tol=tol)
        iters1_general = len(lambdas1)
        eq_err_general = torch.norm((mm(A1, V1) - mm(B1, V1) * E1), 2) / E1.max()

        try:
            E2, V2, lambdas2 = scipy_lobpcg(A2, X2, B=B2, maxiter=niter, largest=True, retLambdaHistory=True, tol=tol)
            iters2_general = len(lambdas2)
            eq_err_general_scipy = (abs(A2.dot(V2) - B2.dot(V2) * E2)**2).sum() ** 0.5 / E2.max()
        except Exception as msg:
            print('Calling scipy_lobpcg failed [generalized]:', msg)
            iters2_general = -1
            eq_err_general_scipy = -1

        print('''\
Handling of small tol={:6.0e}: torch.lobpcg vs scipy.sparse.linalg.lobpcg
----------------------------------------------------------------------------
              | standard    | generalized |  niter | method
torch.lobpcg  | {:10.2e}  | {:10.2e}  | {:6} | ortho
scipy_lobpcg  | {:10.2e}  | {:10.2e}  | {:6} | N/A
---(input size: {:4}, eigenpairs:{:2}, units: relative error, maxiter={:4})---
'''.format(tol, eq_err, eq_err_general, iters1, eq_err_scipy, eq_err_general_scipy, iters2, m, k, niter))

    def _test_addmm_addmv(self, f, t, m, v, *, alpha=None, beta=None, transpose_out=False):
        dtype = t.dtype
        numpy_dtype = dtype
        if dtype in {torch.bfloat16}:
            numpy_dtype = torch.float
        if dtype.is_complex:
            alpha = 0.9 + 0.3j if alpha is None else alpha
            beta = 0.5 + 0.6j if beta is None else beta
        else:
            alpha = 1.2 if alpha is None else alpha
            beta = 0.8 if beta is None else beta
        res1 = f(t, m, v, alpha=alpha, beta=beta)
        res2 = torch.full_like(res1, math.nan)
        if transpose_out:
            res2 = res2.t().clone(memory_format=torch.contiguous_format).t()
        f(t, m, v, alpha=alpha, beta=beta, out=res2)
        res3 = alpha * (m.to(numpy_dtype).cpu().numpy() @ v.to(numpy_dtype).cpu().numpy())
        if beta != 0:
            res3 += (beta * t).to(numpy_dtype).cpu().numpy()
        res3 = torch.from_numpy(res3).to(dtype)
        self.assertEqual(res1, res2)
        self.assertEqual(res1, res3)

    @precisionOverride({torch.bfloat16: 1e-0, torch.half: 5e-4, torch.float: 1e-4, torch.double: 1e-8,
                        torch.cfloat: 1e-4, torch.cdouble: 1e-8})
    @dtypesIfCUDA(*torch.testing.get_all_complex_dtypes(),
                  *torch.testing.get_all_fp_dtypes(include_bfloat16=(TEST_WITH_ROCM or (CUDA11OrLater and SM53OrLater)),
                                                   include_half=(not TEST_WITH_ROCM)))
    @dtypes(torch.bfloat16, torch.float, torch.double, torch.cfloat, torch.cdouble)
    def test_addmv(self, device, dtype):
        # have to use torch.randn(...).to(bfloat16) instead of
        # torch.randn(..., dtype=bfloat16). randn does not support
        # bfloat16 yet.
        ts = [
            torch.randn(10, device=device).to(dtype),
            torch.randn(1, device=device).to(dtype).expand(10),
        ]
        vs = [
            torch.randn(100, device=device).to(dtype),
            torch.ones(1, device=device).to(dtype).expand(100),  # to reduce errors for low precision
        ]
        ms = [
            # 0d
            torch.ones((), device=device).to(dtype).expand(10, 100),  # to reduce errors for low precision
            # 1d
            torch.randn((1, 100), device=device).to(dtype).expand(10, 100),
            # this initialization reduces errors for low precision for broadcasted matrices
            # by making sure that intermediate and result values are exactly representable
            # in low precision type
            torch.randint(3, (10, 1), dtype=torch.float, device=device).to(dtype).expand(10, 100),
            # 2d
            torch.randn((10, 100), device=device).to(dtype),
            torch.randn((100, 10), device=device).to(dtype).t(),
        ]
        for m, v, t in itertools.product(ms, vs, ts):
            self._test_addmm_addmv(torch.addmv, t, m, v)
        # Test beta=0, t=nan
        t = torch.full((10,), math.nan, device=device).to(dtype)
        for m, v in itertools.product(ms, vs):
            self._test_addmm_addmv(torch.addmv, t, m, v, beta=0)

    @dtypesIfCUDA(*torch.testing.get_all_fp_dtypes(include_bfloat16=(TEST_WITH_ROCM or (CUDA11OrLater and SM53OrLater))))
    @dtypes(torch.float, torch.double)
    def test_addmv_rowmajor_colmajor_incx_incy_lda(self, device, dtype):
        # tests (o, s)*(s).  o is output size, s is summed size.
        o = 5
        s = 3
        a_data = torch.arange(1, o * s + 1, device=device, dtype=dtype).view(o, s)
        x_data = torch.arange(1, s + 1, 1, device=device, dtype=dtype)
        y_data = torch.ones(o, device=device, dtype=dtype)
        control = torch.tensor([15., 33., 51., 69., 87.], device=device, dtype=dtype)

        def _test(row_major, incx, incy, lda_tail):
            if row_major:
                a_storage = torch.full((o, s + lda_tail), float('nan'), device=device, dtype=dtype)
            else:
                a_storage = torch.full((s, o + lda_tail), float('nan'), device=device, dtype=dtype).permute(1, 0)
            a = a_storage[:o, :s].copy_(a_data)

            x_storage = torch.full((s, incx), float('nan'), device=device, dtype=dtype)
            x = x_storage[:, 0].copy_(x_data)

            y_storage = torch.full((o, incy), float('nan'), device=device, dtype=dtype)
            y = y_storage[:, 0].copy_(y_data)

            self._test_addmm_addmv(torch.addmv, y, a, x)

        for row_major, incx, incy, lda_tail in itertools.product((False, True), (1, 2), (1, 2), (0, 1)):
            _test(row_major, incx, incy, lda_tail)

    @precisionOverride({torch.double: 1e-8, torch.float: 1e-4, torch.bfloat16: 0.6,
                        torch.half: 1e-1, torch.cfloat: 1e-4, torch.cdouble: 1e-8})
    @dtypesIfCUDA(*torch.testing.get_all_complex_dtypes(),
                  *torch.testing.get_all_fp_dtypes(include_bfloat16=(TEST_WITH_ROCM or (CUDA11OrLater and SM53OrLater))))
    @dtypes(*torch.testing.get_all_complex_dtypes(), *torch.testing.get_all_fp_dtypes())
    @tf32_on_and_off(0.05)
    def test_addmm(self, device, dtype):
        M = torch.randn(10, 25, device=device).to(dtype)
        m1 = torch.randn(10, 50, device=device).to(dtype)
        m2 = torch.randn(50, 25, device=device).to(dtype)
        self._test_addmm_addmv(torch.addmm, M, m1, m2)

        # Test 0-strided
        M = torch.randn(10, 1, device=device).to(dtype).expand(10, 25)
        m1 = torch.randn(10, 1, device=device).to(dtype).expand(10, 50)
        m2 = torch.randn(50, 25, device=device).to(dtype)
        self._test_addmm_addmv(torch.addmm, M, m1, m2)

        # Test beta=0, M=nan
        M = torch.full((10, 25), math.nan, device=device).to(dtype)
        m1 = torch.randn(10, 50, device=device).to(dtype)
        m2 = torch.randn(50, 25, device=device).to(dtype)
        self._test_addmm_addmv(torch.addmm, M, m1, m2, beta=0)

        # Test transpose
        for t1, t2, t3, t4 in itertools.product([True, False], repeat=4):
            def maybe_transpose(cond, m):
                if not cond:
                    return m
                return m.t().clone(memory_format=torch.contiguous_format).t()

            M = maybe_transpose(t1, torch.randn(10, 25, device=device).to(dtype))
            m1 = maybe_transpose(t2, torch.randn(10, 50, device=device).to(dtype))
            m2 = maybe_transpose(t3, torch.randn(50, 25, device=device).to(dtype))
            self._test_addmm_addmv(torch.addmm, M, m1, m2, transpose_out=t4)

    @dtypes(torch.float, torch.double)
    @dtypesIfCUDA(*([torch.float, torch.double] + torch.testing.get_all_complex_dtypes()))
    @tf32_on_and_off(0.005)
    def test_addmm_sizes(self, device, dtype):
        for m in [0, 1, 25]:
            for n in [0, 1, 10]:
                for k in [0, 1, 8]:
                    M = torch.randn(n, m, device=device).to(dtype)
                    m1 = torch.randn(n, k, device=device).to(dtype)
                    m2 = torch.randn(k, m, device=device).to(dtype)
                    self._test_addmm_addmv(torch.addmm, M, m1, m2)

                    m1 = torch.randn(n, k + 1, device=device).to(dtype)
                    m2 = torch.randn(k, m, device=device).to(dtype)
                    self.assertRaisesRegex(RuntimeError, f"{n}x{k + 1}.*{k}x{m}", lambda: torch.addmm(M, m1, m2))
                    self.assertRaisesRegex(RuntimeError, f"{n}x{k + 1}.*{k}x{m}", lambda: torch.mm(m1, m2))

    @unittest.skipIf(IS_FBCODE and IS_REMOTE_GPU, "cublas runtime error")
    @onlyCUDA
    def test_matmul_45724(self, device):
        # https://github.com/pytorch/pytorch/issues/45724
        a = torch.rand(65537, 22, 64, device=device, dtype=torch.half)
        b = torch.rand(65537, 64, 22, device=device, dtype=torch.half)
        c = torch.full((65537, 22, 22), math.nan, dtype=torch.half, device=device)
        cpu_result = torch.matmul(a.cpu().float(), b.cpu().float()).cuda().half()
        torch.matmul(a, b, out=c)
        self.assertEqual(c, cpu_result)

    @slowTest
    @onlyOnCPUAndCUDA
    @dtypes(torch.float32, torch.float64, torch.bfloat16, torch.int32, torch.int64, torch.cfloat, torch.cdouble)
    @dtypesIfCUDA(torch.float32, torch.float64, torch.cfloat, torch.cdouble)
    @tf32_on_and_off(0.01)
    def test_mm(self, device, dtype):
        def _test_mm(n, m, p, dtype, genf):
            # helper function
            def matrixmultiply(mat1, mat2):
                n = mat1.size(0)
                m = mat1.size(1)
                p = mat2.size(1)
                res = torch.zeros(n, p, dtype=dtype, device=device)
                for i, j in iter_indices(res):
                    res[i, j] = sum(mat1[i, k] * mat2[k, j] for k in range(m))
                return res

            # contiguous case
            mat1 = genf(n, m)
            mat2 = genf(m, p)
            res = torch.mm(mat1, mat2)

            res2 = matrixmultiply(mat1, mat2)
            self.assertEqual(res, res2)

            # non contiguous case 1
            mat1 = genf(n, m)
            mat2 = genf(p, m).t()
            res = torch.mm(mat1, mat2)

            res2 = matrixmultiply(mat1, mat2)
            self.assertEqual(res, res2)

            # non contiguous case 2
            mat1 = genf(m, n).t()
            mat2 = genf(m, p)
            res = torch.mm(mat1, mat2)

            res2 = matrixmultiply(mat1, mat2)
            self.assertEqual(res, res2)

            # non contiguous case 3
            mat1 = genf(m, n).t()
            mat2 = genf(p, m).t()
            res = torch.mm(mat1, mat2)

            res2 = matrixmultiply(mat1, mat2)
            self.assertEqual(res, res2)

            # test with zero stride
            mat1 = genf(n, m)
            mat2 = genf(m, 1).expand(m, p)
            res = torch.mm(mat1, mat2)

            res2 = matrixmultiply(mat1, mat2)
            self.assertEqual(res, res2)

            # explicitly exercise the _out variant in torch.mm().
            # contiguous case
            mat1 = genf(n, m)
            mat2 = genf(m, p)
            res = genf(n, p)
            torch.mm(mat1, mat2, out=res)

            res2 = matrixmultiply(mat1, mat2)
            self.assertEqual(res, res2)

            # explicitly exercise the _out variant in torch.mm().
            # non contiguous case 3
            mat1 = genf(m, n).t()
            mat2 = genf(p, m).t()
            res = genf(n, p)
            torch.mm(mat1, mat2, out=res)

            res2 = matrixmultiply(mat1, mat2)
            self.assertEqual(res, res2)

        def genf_int(x, y):
            return torch.randint(0, 100, (x, y), dtype=dtype, device=device)

        def genf_bfloat(x, y):
            return torch.randn(x, y, dtype=torch.float32, device=device).to(dtype)

        def genf_float(x, y):
            return torch.randn(x, y, dtype=dtype, device=device)

        for (n, m, p) in [(20, 10, 5), (15, 5, 10), (5, 18, 10)]:
            if (dtype == torch.int32) or (dtype == torch.int64):
                genf = genf_int
            elif (dtype == torch.bfloat16):
                genf = genf_bfloat
            else:
                genf = genf_float

            _test_mm(n, m, p, dtype, genf)

    @onlyOnCPUAndCUDA
    def test_mm_bmm_non_memory_dense(self, device):
        def _slice(tensor, fn):
            return fn(tensor)[..., ::2]
        A = torch.randn(3, 6, dtype=torch.cfloat, device=device)
        B = torch.randn(3, 3, dtype=torch.cfloat, device=device)
        out = torch.empty(3, 3, device=device, dtype=torch.complex64).t()
        out1 = torch.empty(3, 3, device=device, dtype=torch.complex64).t()
        A_conj = _slice(A, torch.conj)
        A_conj_physical = _slice(A, torch.conj_physical)

        self.assertEqual(torch.mm(A_conj, B, out=out), torch.mm(A_conj_physical, B, out=out))
        self.assertEqual(torch.mm(A_conj.t(), B, out=out), torch.mm(A_conj_physical.t(), B, out=out))

        Ab = torch.randn(2, 3, 6, dtype=torch.cfloat, device=device)
        Bb = torch.randn(2, 3, 3, dtype=torch.cfloat, device=device)
        Bb_ = torch.randn(1, 3, 3, dtype=torch.cfloat, device=device).expand(2, 3, 3)
        out_b = torch.empty(2, 3, 3, device=device, dtype=torch.complex64).transpose(-1, -2)

        Ab_conj = _slice(Ab, torch.conj)
        Ab_conj_physical = _slice(Ab, torch.conj_physical)

        def t_b(tensor):
            return tensor.transpose(-1, -2)

        self.assertEqual(torch.bmm(Ab_conj, Bb, out=out_b), torch.bmm(Ab_conj_physical, Bb, out=out_b))
        self.assertEqual(torch.bmm(t_b(Ab_conj), Bb, out=out_b), torch.bmm(t_b(Ab_conj_physical), Bb, out=out_b))

        # test broadcasting
        self.assertEqual(torch.bmm(Ab_conj, Bb_, out=out_b), torch.bmm(Ab_conj_physical, Bb_, out=out_b))
        self.assertEqual(torch.bmm(t_b(Ab_conj), Bb_, out=out_b), torch.bmm(t_b(Ab_conj_physical), Bb_, out=out_b))

    @onlyOnCPUAndCUDA
    @dtypes(torch.float32, torch.float64)
    def test_strided_mm_bmm(self, device, dtype):
        # Tests strided view case with stride smaller than corresponding dimension size
        x = torch.tensor([[1., 2., 3.], [4., 5., 6.]], dtype=dtype, device=device)
        new_shape = [2, 2, 2]
        new_stride = [3, 1, 1]
        sx = torch.as_strided(x, size=new_shape, stride=new_stride)

        torch_fn = lambda x: torch.bmm(x, x)  # noqa: E731
        np_fn = lambda x: np.matmul(x, x)  # noqa: E731
        self.compare_with_numpy(torch_fn, np_fn, sx)

        torch_fn = lambda x: torch.mm(x, x)  # noqa: E731
        self.compare_with_numpy(torch_fn, np_fn, sx[0])

    @precisionOverride({torch.half: 0.05, torch.bfloat16: 0.05})
    @skipCUDAIf(torch.version.cuda == "10.1", "flaky on CUDA 10.1")
    @onlyOnCPUAndCUDA
    @dtypes(*torch.testing.get_all_fp_dtypes(), *torch.testing.get_all_complex_dtypes())
    @tf32_on_and_off(0.05)
    def test_bmm(self, device, dtype):
        if self.device_type == 'cuda' and dtype is torch.bfloat16 and CUDA11OrLater and not SM53OrLater:
            # cuBLAS does not guarantee BFloat16 support on SM < 53.
            # So on PyTorch, we consider BFloat16 support on SM < 53 as
            # undefined bahavior
            return

        batch_sizes = [1, 10]
        M, N, O = 23, 8, 12
        numpy_dtype = dtype if dtype != torch.bfloat16 else torch.float32

        is_supported = True
        if dtype == torch.bfloat16 and self.device_type == 'cuda':
            is_supported = TEST_WITH_ROCM or (CUDA11OrLater and SM53OrLater)

        if not is_supported:
            for num_batches in batch_sizes:
                b1 = torch.randn(num_batches, M, N, device=device).to(dtype)
                b2 = torch.randn(num_batches, N, O, device=device).to(dtype)
                self.assertRaisesRegex(RuntimeError, "type|Type|not implemented|CUBLAS_STATUS_NOT_SUPPORTED",
                                       lambda: torch.bmm(b1, b2))
            return

        def invert_perm(p):
            d = {x: i for i, x in enumerate(p)}
            return (d[0], d[1], d[2])

        def generate_inputs(num_batches):
            # transposed tensors
            for perm1, perm2 in itertools.product(itertools.permutations((0, 1, 2)), repeat=2):
                b1 = make_tensor((num_batches, M, N), device, dtype, low=-1, high=1)
                b2 = make_tensor((num_batches, N, O), device, dtype, low=-1, high=1)
                b1 = b1.permute(perm1).contiguous().permute(invert_perm(perm1))
                b2 = b2.permute(perm2).contiguous().permute(invert_perm(perm2))
                yield b1, b2
            # broadcasting tensors
            for b1, b2, b3, b4, b5, b6 in itertools.product((True, False), repeat=6):
                shape1 = (num_batches if b1 else 1, M if b2 else 1, N if b3 else 1)
                shape2 = (num_batches if b4 else 1, N if b5 else 1, O if b6 else 1)
                b1 = make_tensor(shape1, device, dtype, low=-1, high=1).expand(num_batches, M, N)
                b2 = make_tensor(shape2, device, dtype, low=-1, high=1).expand(num_batches, N, O)
                yield b1, b2
            # zero-sized tensors
            for z1, z2, z3, z4 in itertools.product((True, False), repeat=4):
                shape1 = (num_batches if z1 else 0, M if z2 else 0, N if z3 else 0)
                shape2 = (num_batches if z1 else 0, N if z3 else 0, O if z4 else 0)
                b1 = torch.randn(shape1, dtype=dtype, device=device)
                b2 = torch.randn(shape2, dtype=dtype, device=device)
                yield b1, b2

        for num_batches in batch_sizes:
            for (b1, b2), perm3 in itertools.product(generate_inputs(num_batches), itertools.permutations((0, 1, 2))):
                res1 = torch.bmm(b1, b2)
                res2 = torch.full((num_batches, M, O), math.nan, dtype=dtype, device=device) \
                    .permute(perm3).contiguous().permute(invert_perm(perm3))
                torch.bmm(b1, b2, out=res2)
                expect = torch.from_numpy(
                    b1.to(numpy_dtype).cpu().numpy() @ b2.to(numpy_dtype).cpu().numpy()).to(device=device, dtype=dtype)
                self.assertEqual(expect, res1)
                self.assertEqual(expect, res2)

                if self.device_type == 'cuda':
                    # check that mixed arguments are rejected
                    self.assertRaises(RuntimeError, lambda: torch.bmm(b1, b2.cpu()))
                    self.assertRaises(RuntimeError, lambda: torch.bmm(b1.cpu(), b2))
                    self.assertRaises(RuntimeError, lambda: torch.bmm(b1, b2, out=res2.cpu()))

    def _test_addbmm_baddbmm(self, func, b1, b2, ref, out_tensor):
        getattr(out_tensor, func + "_")(b1, b2)
        self.assertEqual(out_tensor, ref)
        res3 = out_tensor.clone()

        with self.assertWarnsOnceRegex(
                UserWarning, f"This overload of {func}_ is deprecated"):
            getattr(out_tensor, func + "_")(1, b1, b2)
        self.assertEqual(out_tensor, ref * 2),
        getattr(res3, func + "_")(b1, b2, beta=1)
        self.assertEqual(out_tensor, res3)

        with self.assertWarnsOnceRegex(
                UserWarning, f"This overload of {func}_ is deprecated"):
            getattr(out_tensor, func + "_")(1., .5, b1, b2)
        self.assertEqual(out_tensor, ref * 2.5)
        getattr(res3, func + "_")(b1, b2, beta=1., alpha=.5)
        self.assertEqual(out_tensor, res3)

        with self.assertWarnsOnceRegex(
                UserWarning, f"This overload of {func} is deprecated"):
            self.assertEqual(out_tensor, getattr(torch, func)(1, out_tensor, 0, b1, b2))

        res4 = getattr(torch, func)(out_tensor, b1, b2, beta=1, alpha=.5)
        self.assertEqual(res4, ref * 3),

        nan = torch.full_like(out_tensor, math.nan)
        res5 = getattr(torch, func)(nan, b1, b2, beta=0, alpha=1)
        self.assertEqual(res5, ref)

        if b1.is_complex():
            res6 = getattr(torch, func)(out_tensor, b1, b2, beta=.1j, alpha=.5j)
            self.assertEqual(res6, out_tensor * .1j + .5j * ref)
        else:
            res6 = getattr(torch, func)(out_tensor, b1, b2, beta=.1, alpha=.5)
            self.assertEqual(res6, out_tensor * .1 + .5 * ref)

        res7 = torch.full_like(out_tensor, math.nan)
        getattr(torch, func)(nan, b1, b2, beta=0, out=res7)
        self.assertEqual(res7, ref)

    @precisionOverride({torch.half: 0.05, torch.bfloat16: 0.05})
    @onlyOnCPUAndCUDA
    @dtypes(*torch.testing.get_all_fp_dtypes(), *torch.testing.get_all_complex_dtypes())
    @tf32_on_and_off(0.05)
    def test_addbmm(self, device, dtype):
        if self.device_type == 'cuda' and dtype is torch.bfloat16 and CUDA11OrLater and not SM53OrLater:
            # cuBLAS does not guarantee BFloat16 support on SM < 53.
            # So on PyTorch, we consider BFloat16 support on SM < 53 as
            # undefined bahavior
            return

        num_batches = 2
        M, N, O = 2, 3, 4

        is_supported = True
        if dtype == torch.bfloat16:
            if self.device_type == 'cpu':
                self.precision = 1  # 43 vs 43.75
            else:
                is_supported = TEST_WITH_ROCM or (CUDA11OrLater and SM53OrLater)

        if not is_supported:
            b1 = make_tensor((num_batches, M, N), device, dtype, low=-1, high=1)
            b2 = make_tensor((num_batches, N, O), device, dtype, low=-1, high=1)
            t = make_tensor((M, O), device, dtype, low=-1, high=1)
            self.assertRaisesRegex(RuntimeError, "type|Type|not implemented|CUBLAS_STATUS_NOT_SUPPORTED",
                                   lambda: torch.addbmm(t, b1, b2))
            return

        def invert_perm(p):
            d = {x: i for i, x in enumerate(p)}
            return (d[0], d[1], d[2])

        def generate_tensor():
            numpy_dtype = dtype if dtype != torch.bfloat16 else torch.float32
            # transposed tensors
            for perm1, perm2 in itertools.product(itertools.permutations((0, 1, 2)), repeat=2):
                for perm3 in itertools.permutations((0, 1)):
                    b1 = make_tensor((num_batches, M, N), device, dtype, low=-1, high=1)
                    b2 = make_tensor((num_batches, N, O), device, dtype, low=-1, high=1)
                    b1 = b1.permute(perm1).contiguous().permute(invert_perm(perm1))
                    b2 = b2.permute(perm2).contiguous().permute(invert_perm(perm2))
                    ref = torch.from_numpy(
                        b1.to(numpy_dtype).cpu().numpy() @ b2.to(numpy_dtype).cpu().numpy()
                    ).to(device=device, dtype=dtype).sum(0)
                    out_tensor = torch.zeros_like(ref).permute(perm3).contiguous().permute(perm3)
                    yield b1, b2, ref, out_tensor
            # broadcasting tensors
            for s1, s2, s3, s4, s5, s6 in itertools.product((True, False), repeat=6):
                shape1 = (num_batches if s1 else 1, M if s2 else 1, N if s3 else 1)
                shape2 = (num_batches if s4 else 1, N if s5 else 1, O if s6 else 1)
                b1 = make_tensor(shape1, device, dtype, low=-1, high=1).expand(num_batches, M, N)
                b2 = make_tensor(shape2, device, dtype, low=-1, high=1).expand(num_batches, N, O)
                ref = torch.from_numpy(
                    b1.to(numpy_dtype).cpu().numpy() @ b2.to(numpy_dtype).cpu().numpy()
                ).to(device=device, dtype=dtype).sum(0)
                out_tensor = torch.zeros_like(ref)
                yield b1, b2, ref, out_tensor
            # zero-sized tensors
            for z1, z2, z3, z4 in itertools.product((True, False), repeat=4):
                shape1 = (num_batches if z1 else 0, M if z2 else 0, N if z3 else 0)
                shape2 = (num_batches if z1 else 0, N if z3 else 0, O if z4 else 0)
                b1 = make_tensor(shape1, device, dtype, low=-1, high=1)
                b2 = make_tensor(shape2, device, dtype, low=-1, high=1)
                ref = torch.from_numpy(
                    b1.to(numpy_dtype).cpu().numpy() @ b2.to(numpy_dtype).cpu().numpy()
                ).to(device=device, dtype=dtype).sum(0)
                out_tensor = torch.zeros_like(ref)
                yield b1, b2, ref, out_tensor

        for b1, b2, ref, out_tensor in generate_tensor():
            self._test_addbmm_baddbmm("addbmm", b1, b2, ref, out_tensor)

    @precisionOverride({torch.half: 0.1, torch.bfloat16: 0.5})
    @onlyOnCPUAndCUDA
    @dtypes(*torch.testing.get_all_fp_dtypes(), *torch.testing.get_all_complex_dtypes())
    @tf32_on_and_off(0.05)
    def test_baddbmm(self, device, dtype):
        if self.device_type == 'cuda' and dtype is torch.bfloat16 and CUDA11OrLater and not SM53OrLater:
            # cuBLAS does not guarantee BFloat16 support on SM < 53.
            # So on PyTorch, we consider BFloat16 support on SM < 53 as
            # undefined bahavior
            return

        num_batches = 10
        M, N, O = 12, 8, 5

        is_supported = True
        if dtype == torch.bfloat16 and self.device_type == 'cuda':
            is_supported = TEST_WITH_ROCM or (CUDA11OrLater and SM53OrLater)

        if not is_supported:
            b1 = make_tensor((num_batches, M, N), device, dtype, low=-1, high=1)
            b2 = make_tensor((num_batches, N, O), device, dtype, low=-1, high=1)
            t = make_tensor((num_batches, M, O), device, dtype, low=-1, high=1)
            self.assertRaisesRegex(RuntimeError, "type|Type|not implemented|CUBLAS_STATUS_NOT_SUPPORTED",
                                   lambda: torch.baddbmm(t, b1, b2))
            return

        def invert_perm(p):
            d = {x: i for i, x in enumerate(p)}
            return (d[0], d[1], d[2])

        def generate_tensor():
            numpy_dtype = dtype if dtype != torch.bfloat16 else torch.float32
            # transposed tensors
            for perm1, perm2, perm3 in itertools.product(itertools.permutations((0, 1, 2)), repeat=3):
                b1 = make_tensor((num_batches, M, N), device, dtype, low=-1, high=1)
                b2 = make_tensor((num_batches, N, O), device, dtype, low=-1, high=1)
                b1 = b1.permute(perm1).contiguous().permute(invert_perm(perm1))
                b2 = b2.permute(perm2).contiguous().permute(invert_perm(perm2))
                ref = torch.from_numpy(
                    b1.to(numpy_dtype).cpu().numpy() @ b2.to(numpy_dtype).cpu().numpy()).to(device=device, dtype=dtype)
                out_tensor = torch.zeros_like(ref)
                out_tensor = out_tensor.permute(perm3).contiguous().permute(invert_perm(perm3))
                yield b1, b2, ref, out_tensor
            # broadcasting tensors
            for s1, s2, s3, s4, s5, s6 in itertools.product((True, False), repeat=6):
                shape1 = (num_batches if s1 else 1, M if s2 else 1, N if s3 else 1)
                shape2 = (num_batches if s4 else 1, N if s5 else 1, O if s6 else 1)
                b1 = make_tensor(shape1, device, dtype, low=-1, high=1).expand(num_batches, M, N)
                b2 = make_tensor(shape2, device, dtype, low=-1, high=1).expand(num_batches, N, O)
                ref = torch.from_numpy(
                    b1.to(numpy_dtype).cpu().numpy() @ b2.to(numpy_dtype).cpu().numpy()).to(device=device, dtype=dtype)
                out_tensor = torch.zeros_like(ref)
                yield b1, b2, ref, out_tensor
            # zero-sized tensors
            for z1, z2, z3, z4 in itertools.product((True, False), repeat=4):
                shape1 = (num_batches if z1 else 0, M if z2 else 0, N if z3 else 0)
                shape2 = (num_batches if z1 else 0, N if z3 else 0, O if z4 else 0)
                b1 = make_tensor(shape1, device, dtype, low=-2, high=2)
                b2 = make_tensor(shape2, device, dtype, low=-2, high=2)
                ref = torch.from_numpy(
                    b1.to(numpy_dtype).cpu().numpy() @ b2.to(numpy_dtype).cpu().numpy()).to(device=device, dtype=dtype)
                out_tensor = torch.zeros_like(ref)
                yield b1, b2, ref, out_tensor

        for b1, b2, ref, out_tensor in generate_tensor():
            self._test_addbmm_baddbmm("baddbmm", b1, b2, ref, out_tensor)

    # TODO: update to compare against NumPy
    @onlyCUDA
    def test_solve_methods_arg_device(self, device):
        for b_device, A_device in itertools.product(['cpu', device], repeat=2):
            if b_device == A_device:
                continue

            b = torch.randn(3, 1, device=b_device)
            A = torch.randn(3, 3, device=A_device)

            # solve and cholesky_solve goes through generic backend dispatch and hit kernel specific device check first
            # triangular_solve goes through specific backend dispatch (CPU/CUDA) and hit auto-generated device check first
            generic_backend_dispatch_err_str = "Expected b and A to be on the same device"
            specific_backend_dispatch_err_str = "Expected all tensors to be on the same device"
            with self.assertRaisesRegex(RuntimeError, generic_backend_dispatch_err_str):
                torch.solve(b, A)

            with self.assertRaisesRegex(RuntimeError, generic_backend_dispatch_err_str):
                torch.cholesky_solve(b, A)

            with self.assertRaisesRegex(RuntimeError, specific_backend_dispatch_err_str):
                torch.triangular_solve(b, A)

            # b and A have to be modified to match accepted inputs sizes for lu_solve
            b = b.unsqueeze(0)
            A = A.unsqueeze(0)
            with self.assertRaisesRegex(RuntimeError, specific_backend_dispatch_err_str):
                torch.lu_solve(b, A, torch.rand(A.shape[:-1], device=A_device).int())

            # This checks if a suitable error message is thrown
            # when LU output and pivots are not on the same device
            with self.assertRaisesRegex(RuntimeError, specific_backend_dispatch_err_str):
                torch.lu_solve(b, A, torch.rand(A.shape[:-1], device=b_device).int())

    @precisionOverride({torch.float32: 5e-3, torch.complex64: 1e-3})
    @skipCUDAIfNoMagma
    @skipCPUIfNoLapack
    @dtypes(*floating_and_complex_types())
    def test_pinverse(self, device, dtype):
        from torch.testing._internal.common_utils import random_fullrank_matrix_distinct_singular_value as fullrank

        def run_test(M):
            # Testing against definition for pseudo-inverses
            MPI = torch.pinverse(M)
            MPI_ = MPI.cpu().numpy()
            M_ = M.cpu().numpy()
            if M.numel() > 0:
                self.assertEqual(M_, np.matmul(np.matmul(M_, MPI_), M_))
                self.assertEqual(MPI_, np.matmul(np.matmul(MPI_, M_), MPI_))
                self.assertEqual(np.matmul(M_, MPI_), np.matmul(M_, MPI_).swapaxes(-2, -1).conj())
                self.assertEqual(np.matmul(MPI_, M_), np.matmul(MPI_, M_).swapaxes(-2, -1).conj())
            else:
                self.assertEqual(M.shape, MPI.shape[:-2] + (MPI.shape[-1], MPI.shape[-2]))
        for sizes in [(5, 5), (3, 5, 5), (3, 7, 5, 5),  # square matrices
                      (3, 2), (5, 3, 2), (7, 5, 3, 2),  # fat matrices
                      (2, 3), (5, 2, 3), (7, 5, 2, 3),  # thin matrices
                      (0, 0), (0, 2), (2, 0), (3, 0, 0), (0, 3, 0), (0, 0, 3)]:  # zero numel matrices
            M = torch.randn(*sizes, dtype=dtype, device=device)
            run_test(M)

        # Test inverse and pseudo-inverse for invertible matrix
        for sizes in [(5, 5), (3, 5, 5), (3, 7, 5, 5)]:
            matsize = sizes[-1]
            batchdims = sizes[:-2]
            M = fullrank(matsize, *batchdims, dtype=dtype, device=device)
            self.assertEqual(torch.eye(matsize, dtype=dtype, device=device).expand(sizes), M.pinverse().matmul(M),
                             atol=1e-7, rtol=0, msg='pseudo-inverse for invertible matrix')

    @skipCPUIfNoLapack
    @skipCUDAIfNoMagmaAndNoCusolver
    @dtypes(torch.double, torch.cdouble)
    def test_matrix_power_non_negative(self, device, dtype):
        def check(*size, noncontiguous=False):
            t = make_tensor(size, device, dtype, noncontiguous=noncontiguous)
            for n in range(8):
                res = torch.linalg.matrix_power(t, n)
                ref = np.linalg.matrix_power(t.cpu().numpy(), n)
                self.assertEqual(res.cpu(), torch.from_numpy(ref))

        check(0, 0)
        check(1, 1)
        check(5, 5)
        check(5, 5, noncontiguous=True)
        check(0, 3, 3)
        check(2, 3, 3)
        check(2, 3, 4, 4, noncontiguous=True)

    @skipCPUIfNoLapack
    @skipCUDAIfNoMagmaAndNoCusolver
    @dtypes(torch.double, torch.cdouble)
    def test_matrix_power_negative(self, device, dtype):
        from torch.testing._internal.common_utils import random_fullrank_matrix_distinct_singular_value

        def check(*size):
            t = random_fullrank_matrix_distinct_singular_value(*size, dtype=dtype, device=device)
            for n in range(-7, 0):
                res = torch.linalg.matrix_power(t, n)
                ref = np.linalg.matrix_power(t.cpu().numpy(), n)
                self.assertEqual(res.cpu(), torch.from_numpy(ref))

        check(0)
        check(5)
        check(0, 2)
        check(3, 0)
        check(3, 2)
        check(5, 2, 3)

    @skipCUDAIfNoMagma
    @skipCPUIfNoLapack
    @dtypes(torch.float, torch.complex64)
    def test_matrix_exp_utils(self, device, dtype):
        # test linear combination
        def run_test(coeff_shape, data_shape):
            coeffs = torch.rand(*coeff_shape, device=device, dtype=torch.float)
            x = torch.rand(coeff_shape[1], *data_shape, device=device, dtype=dtype)

            res1 = torch._compute_linear_combination(x, coeffs)
            res2 = (x.unsqueeze(0) * coeffs.view(*coeff_shape, *([1] * len(data_shape)))).sum(1)
            self.assertEqual(res1, res2, atol=1e-5, rtol=0.0)

            # check `out=` version
            res3 = torch.zeros(coeff_shape[0], *data_shape, device=device, dtype=dtype)
            torch._compute_linear_combination(x, coeffs, out=res3)
            self.assertEqual(res1, res3, atol=1e-5, rtol=0.0)

            res4 = torch.ones(coeff_shape[0], *data_shape, device=device, dtype=dtype)
            torch._compute_linear_combination(x, coeffs, out=res4)
            self.assertEqual(res1, res4 - 1.0, atol=1e-5, rtol=0.0)

            res5 = torch.ones(coeff_shape[0], *data_shape, device=device, dtype=dtype)
            res5_clone = res5.clone()
            torch._compute_linear_combination(x, coeffs, out=res5)
            self.assertEqual(res1, res5 - res5_clone, atol=1e-5, rtol=0.0)

        run_test([1, 3], [2, 2])
        run_test([3, 1], [2, 2])
        run_test([1, 10], [10, 10])
        run_test([10, 1], [10, 10])
        run_test([5, 3], [2, 2])
        run_test([5, 3], [100, 100])
        run_test([3, 4], [3, 3, 3])
        run_test([3, 4], [3, 3, 3, 3])

    @skipCUDAIfNoMagma
    @skipCPUIfNoLapack
    @dtypes(torch.float, torch.double, torch.complex64, torch.complex128)
    def test_matrix_exp_boundary_cases(self, device, dtype):

        with self.assertRaisesRegex(RuntimeError, "expected a tensor of floating or complex types"):
            torch.randn(3, 3).type(torch.int).matrix_exp()

        with self.assertRaisesRegex(RuntimeError, "with dim at least 2"):
            torch.randn(3).matrix_exp()

        with self.assertRaisesRegex(RuntimeError, "expected a tensor of squared matrices"):
            torch.randn(3, 2, 1).matrix_exp()

        # check 1x1 matrices
        x = torch.randn(3, 3, 1, 1)
        mexp = x.matrix_exp()
        self.assertEqual(mexp, x.exp())

    @slowTest
    @skipCUDAIfNoMagma
    @skipCPUIfNoLapack
    @dtypes(torch.float, torch.double, torch.cfloat, torch.cdouble)
    def test_matrix_exp_analytic(self, device, dtype):
        # check zero matrix
        x = torch.zeros(20, 20, dtype=dtype, device=device)
        self.assertTrue((x.matrix_exp() == torch.eye(20, 20, dtype=dtype, device=device)).all().item())

        def normalize_to_1_operator_norm(sample, desired_norm):
            sample_norm, _ = sample.abs().sum(-2).max(-1)
            sample_to_1_norm = sample / sample_norm.unsqueeze(-1).unsqueeze(-1)
            return sample_to_1_norm * desired_norm

        def gen_good_cond_number_matrices(*n):
            """
            Generates a diagonally-domimant matrix
            with the eigenvalues centered at 1
            and the radii at most (n[-1] - 1) / (n[-2] ** 2)
            """
            identity = torch.eye(n[-2], n[-1], dtype=dtype, device=device).expand(*n)
            x = torch.rand(*n, dtype=dtype, device=device) / (n[-1] ** 2)
            x = (x - x * identity) + identity
            return x

        def run_test(*n):
            if dtype == torch.float:
                thetas = [
                    1.192092800768788e-07,  # deg 1
                    5.978858893805233e-04,  # deg 2
                    5.116619363445086e-02,  # deg 4
                    5.800524627688768e-01,  # deg 8
                    1.461661507209034e+00,  # deg 12
                    3.010066362817634e+00   # deg 18
                ]
            else:  # if torch.double
                thetas = [
                    2.220446049250313e-16,  # deg 1
                    2.580956802971767e-08,  # deg 2
                    3.397168839976962e-04,  # deg 4
                    4.991228871115323e-02,  # deg 8
                    2.996158913811580e-01,  # deg 12
                    1.090863719290036e+00   # deg 18
                ]

            # generate input
            q = gen_good_cond_number_matrices(*n)
            q_ = q.cpu().numpy()
            qinv = torch.inverse(q)
            qinv_ = qinv.cpu().numpy()
            d = torch.randn(n[:-1], dtype=dtype, device=device)
            x = torch.from_numpy(
                np.matmul(q_, np.matmul(torch.diag_embed(d).cpu().numpy(), qinv_))).to(device)
            x_norm, _ = x.abs().sum(-2).max(-1)

            # test simple analytic whatever norm generated
            mexp = x.matrix_exp()
            mexp_analytic = np.matmul(
                q_,
                np.matmul(
                    torch.diag_embed(d.exp()).cpu().numpy(),
                    qinv_
                )
            )
            self.assertEqual(mexp, mexp_analytic, atol=1e-3, rtol=0.0)

            # generate norms to test different degree expansions
            sample_norms = []
            for i in range(len(thetas) - 1):
                sample_norms.append(0.5 * (thetas[i] + thetas[i + 1]))
            sample_norms = [thetas[0] / 2] + sample_norms + [thetas[-1] * 2]

            # matrices to equal norm
            for sample_norm in sample_norms:
                x_normalized = normalize_to_1_operator_norm(x, sample_norm)

                mexp = x_normalized.matrix_exp()
                mexp_analytic = np.matmul(
                    q_,
                    np.matmul(
                        torch.diag_embed((d / x_norm.unsqueeze(-1) * sample_norm).exp()).cpu().numpy(),
                        qinv_
                    )
                )
                self.assertEqual(mexp, mexp_analytic, atol=1e-3, rtol=0.0)

        # single matrix
        run_test(2, 2)
        run_test(3, 3)
        run_test(4, 4)
        run_test(5, 5)
        run_test(100, 100)
        run_test(200, 200)

        # small batch of matrices
        run_test(3, 2, 2)
        run_test(3, 3, 3)
        run_test(3, 4, 4)
        run_test(3, 5, 5)
        run_test(3, 100, 100)
        run_test(3, 200, 200)

        # large batch of matrices
        run_test(3, 3, 2, 2)
        run_test(3, 3, 3, 3)
        run_test(3, 3, 4, 4)
        run_test(3, 3, 5, 5)
        run_test(3, 3, 100, 100)
        run_test(3, 3, 200, 200)

    @skipCUDAIfNoMagma
    @skipCPUIfNoLapack
    @dtypes(torch.float, torch.double)
    def test_matrix_exp_batch(self, device, dtype):

        def run_test(*n):
            tensors_batch = torch.zeros(n, dtype=dtype, device=device)
            tensors_batch = tensors_batch.view(-1, n[-2], n[-1])

            num_matrices = tensors_batch.size(0)
            tensors_list = []
            for i in range(num_matrices):
                tensors_list.append(torch.randn(n[-2], n[-1], dtype=dtype, device=device))

            for i in range(num_matrices):
                tensors_batch[i, ...] = tensors_list[i]

            tensors_exp_map = (x.matrix_exp() for x in tensors_list)
            tensors_exp_batch = tensors_batch.matrix_exp()

            for i, tensor_exp in enumerate(tensors_exp_map):
                self.assertEqual(tensors_exp_batch[i, ...], tensor_exp)

        # small batch of matrices
        run_test(3, 2, 2)
        run_test(3, 3, 3)
        run_test(3, 4, 4)
        run_test(3, 5, 5)

        # large batch of matrices
        run_test(3, 3, 2, 2)
        run_test(3, 3, 3, 3)
        run_test(3, 3, 4, 4)
        run_test(3, 3, 5, 5)

    @skipCUDAIfNoMagma
    @skipCPUIfNoLapack
    @dtypes(torch.float, torch.double, torch.cfloat, torch.cdouble)
    def test_matrix_exp_compare_with_taylor(self, device, dtype):

        def normalize_to_1_operator_norm(sample, desired_norm):
            sample_norm, _ = sample.abs().sum(-2).max(-1)
            sample_to_1_norm = sample / sample_norm.unsqueeze(-1).unsqueeze(-1)
            return sample_to_1_norm * desired_norm

        def gen_good_cond_number_matrices(*n):
            """
            Generates a diagonally-domimant matrix
            with the eigenvalues centered at 1
            and the radii at most (n[-1] - 1) / (n[-2] ** 2)
            """
            identity = torch.eye(n[-2], n[-1], dtype=dtype, device=device).expand(*n)
            x = torch.rand(*n, dtype=dtype, device=device) / (n[-1] ** 2)
            x = (x - x * identity) + identity
            return x

        def get_taylor_approximation(a, deg):
            a_ = a.cpu().numpy()
            identity = torch.eye(a.size(-2), a.size(-1), dtype=dtype, device=device).expand_as(a)
            res = identity.cpu().numpy()
            taylor_term = identity.cpu().numpy()

            for i in range(1, deg + 1):
                taylor_term = np.matmul(a_, taylor_term) / i
                res = res + taylor_term

            return res

        def scale_square(a, deg):
            if a.abs().pow(2).sum().sqrt() < 1.0:
                return get_taylor_approximation(a, 12)
            else:
                s = int(torch.log2(a.abs().pow(2).sum().sqrt()).ceil().item())
                b = a / (2 ** s)
                b = get_taylor_approximation(b, 18)
                for _ in range(s):
                    b = np.matmul(b, b)
                return torch.from_numpy(b).to(a.device)

        def run_test(*n):
            degs = [1, 2, 4, 8, 12, 18]
            if dtype == torch.float:
                thetas = [
                    1.192092800768788e-07,  # deg 1
                    5.978858893805233e-04,  # deg 2
                    5.116619363445086e-02,  # deg 4
                    5.800524627688768e-01,  # deg 8
                    1.461661507209034e+00,  # deg 12
                    3.010066362817634e+00   # deg 18
                ]
            else:  # if torch.double
                thetas = [
                    2.220446049250313e-16,  # deg 1
                    2.580956802971767e-08,  # deg 2
                    3.397168839976962e-04,  # deg 4
                    4.991228871115323e-02,  # deg 8
                    2.996158913811580e-01,  # deg 12
                    1.090863719290036e+00   # deg 18
                ]

            # generate norms to test different degree expansions
            sample_norms = []
            for i in range(len(thetas) - 1):
                sample_norms.append(0.5 * (thetas[i] + thetas[i + 1]))
            sample_norms = [thetas[0] / 2] + sample_norms + [thetas[-1] * 2]
            degs = [degs[0]] + degs

            for sample_norm, deg in zip(sample_norms, degs):
                x = gen_good_cond_number_matrices(*n)
                x = normalize_to_1_operator_norm(x, sample_norm)

                mexp = x.matrix_exp()
                mexp_taylor = scale_square(x, deg)

                self.assertEqual(mexp, mexp_taylor, atol=1e-2, rtol=0.0)

        # single matrix
        run_test(2, 2)
        run_test(3, 3)
        run_test(4, 4)
        run_test(5, 5)

        # small batch of matrices
        run_test(3, 2, 2)
        run_test(3, 3, 3)
        run_test(3, 4, 4)
        run_test(3, 5, 5)

        # large batch of matrices
        run_test(3, 3, 2, 2)
        run_test(3, 3, 3, 3)
        run_test(3, 3, 4, 4)
        run_test(3, 3, 5, 5)

    @skipCUDAIfNoMagma
    @skipCPUIfNoLapack
    @dtypes(*floating_and_complex_types())
    @precisionOverride({torch.float32: 1e-3, torch.complex64: 1e-3,
                        torch.float64: 1e-8, torch.complex128: 1e-8})
    def test_slogdet(self, device, dtype):
        from torch.testing._internal.common_utils import (random_hermitian_matrix, random_hermitian_psd_matrix,
                                                          random_hermitian_pd_matrix, random_square_matrix_of_rank)

        # mat_chars denotes matrix characteristics
        # possible values are: hermitian, hermitian_psd, hermitian_pd, singular, non_singular
        def run_test(matsize, batchdims, mat_chars):
            num_matrices = np.prod(batchdims)
            list_of_matrices = []
            if num_matrices != 0:
                for idx in range(num_matrices):
                    mat_type = idx % len(mat_chars)
                    if mat_chars[mat_type] == 'hermitian':
                        list_of_matrices.append(random_hermitian_matrix(matsize, dtype=dtype, device=device))
                    elif mat_chars[mat_type] == 'hermitian_psd':
                        list_of_matrices.append(random_hermitian_psd_matrix(matsize, dtype=dtype, device=device))
                    elif mat_chars[mat_type] == 'hermitian_pd':
                        list_of_matrices.append(random_hermitian_pd_matrix(matsize, dtype=dtype, device=device))
                    elif mat_chars[mat_type] == 'singular':
                        list_of_matrices.append(torch.ones(matsize, matsize, dtype=dtype, device=device))
                    elif mat_chars[mat_type] == 'non_singular':
                        list_of_matrices.append(random_square_matrix_of_rank(matsize, matsize, dtype=dtype, device=device))
                full_tensor = torch.stack(list_of_matrices, dim=0).reshape(batchdims + (matsize, matsize))
            else:
                full_tensor = torch.randn(*batchdims, matsize, matsize, dtype=dtype, device=device)

            actual_value = torch.linalg.slogdet(full_tensor)
            expected_value = np.linalg.slogdet(full_tensor.cpu().numpy())
            self.assertEqual(expected_value[0], actual_value[0], atol=self.precision, rtol=self.precision)
            self.assertEqual(expected_value[1], actual_value[1], atol=self.precision, rtol=self.precision)

            # test out=variant
            sign_out = torch.empty_like(actual_value[0])
            logabsdet_out = torch.empty_like(actual_value[1])
            ans = torch.linalg.slogdet(full_tensor, out=(sign_out, logabsdet_out))
            self.assertEqual(ans[0], sign_out)
            self.assertEqual(ans[1], logabsdet_out)
            self.assertEqual(sign_out, actual_value[0])
            self.assertEqual(logabsdet_out, actual_value[1])

        for matsize, batchdims in itertools.product([0, 3, 5], [(0,), (3,), (5, 3)]):
            run_test(matsize, batchdims, mat_chars=['hermitian_pd'])
            run_test(matsize, batchdims, mat_chars=['singular'])
            run_test(matsize, batchdims, mat_chars=['non_singular'])
            run_test(matsize, batchdims, mat_chars=['hermitian', 'hermitian_pd', 'hermitian_psd'])
            run_test(matsize, batchdims, mat_chars=['singular', 'non_singular'])

    @skipCUDAIfNoMagma
    @skipCPUIfNoLapack
    @dtypes(*floating_and_complex_types())
    def test_slogdet_errors_and_warnings(self, device, dtype):
        # slogdet requires the input to be a square matrix or batch of square matrices
        a = torch.randn(2, 3, device=device, dtype=dtype)
        with self.assertRaisesRegex(RuntimeError, r'must be batches of square matrices'):
            torch.linalg.slogdet(a)

        # slogdet requires the input to be at least 2 dimensional tensor
        a = torch.randn(2, device=device, dtype=dtype)
        with self.assertRaisesRegex(RuntimeError, r'must have at least 2 dimensions'):
            torch.linalg.slogdet(a)

        # slogdet requires the input to be of float, double, cfloat or cdouble types
        a = torch.randn(2, 2, device=device, dtype=torch.bfloat16)
        with self.assertRaisesRegex(RuntimeError, r'of float, double, cfloat or cdouble types'):
            torch.linalg.slogdet(a)

        # if non-empty out tensor with wrong shape is passed a warning is given
        a = torch.randn(2, 3, 3, device=device, dtype=dtype)
        sign_out = torch.empty(1, device=device, dtype=dtype)
        real_dtype = a.real.dtype if dtype.is_complex else dtype
        logabsdet_out = torch.empty(1, device=device, dtype=real_dtype)
        with warnings.catch_warnings(record=True) as w:
            # Trigger warning
            torch.linalg.slogdet(a, out=(sign_out, logabsdet_out))
            # Check warning occurs
            self.assertEqual(len(w), 1)
            self.assertTrue("An output with one or more elements was resized" in str(w[-1].message))

        # dtypes should be safely castable
        sign_out = torch.empty_like(a).to(torch.int)
        logabsdet_out = torch.empty_like(a).to(torch.int)
        with self.assertRaisesRegex(RuntimeError, "but got sign with dtype Int"):
            torch.linalg.slogdet(a, out=(sign_out, logabsdet_out))

        sign_out = torch.empty(0, device=device, dtype=dtype)
        with self.assertRaisesRegex(RuntimeError, "but got logabsdet with dtype Int"):
            torch.linalg.slogdet(a, out=(sign_out, logabsdet_out))

        # device should match
        if torch.cuda.is_available():
            wrong_device = 'cpu' if self.device_type != 'cpu' else 'cuda'
            sign_out = torch.empty(0, device=wrong_device, dtype=dtype)
            logabsdet_out = torch.empty(0, device=wrong_device, dtype=real_dtype)
            with self.assertRaisesRegex(RuntimeError, "tensors to be on the same device"):
                torch.linalg.slogdet(a, out=(sign_out, logabsdet_out))

    @slowTest
    @skipCUDAIfNoMagma
    @skipCPUIfNoLapack
    @dtypes(torch.double)
    def test_det_logdet_slogdet(self, device, dtype):
        def reference_slogdet(M):
            sdet, logabsdet = np.linalg.slogdet(M.detach().cpu().numpy())
            return M.new_tensor(sdet), M.new_tensor(logabsdet)

        def test_single_det(M, target, desc):
            target_sdet, target_logabsdet = target

            det = M.det()
            logdet = M.logdet()
            sdet, logabsdet = M.slogdet()
            linalg_sdet, linalg_logabsdet = torch.linalg.slogdet(M)

            # Test det
            self.assertEqual(det, target_sdet * target_logabsdet.exp(),
                             atol=1e-7, rtol=0, msg='{} (det)'.format(desc))

            # Test slogdet
            # Compare the overall value rather than individual parts because of
            # precision issues when det is near zero.
            self.assertEqual(sdet * logabsdet.exp(), target_sdet * target_logabsdet.exp(),
                             atol=1e-7, rtol=0, msg='{} (slogdet)'.format(desc))
            self.assertEqual(linalg_sdet * linalg_logabsdet.exp(), target_sdet * target_logabsdet.exp(),
                             atol=1e-7, rtol=0, msg='{} (linalg_slogdet)'.format(desc))

            # Test logdet
            # Compare logdet against our own pytorch slogdet because they should
            # be consistent, while it may behave slightly differently with other
            # slogdet implementations when det is near zero due to precision
            # issues.
            if sdet.item() < 0:
                self.assertTrue(logdet.item() != logdet.item(), '{} (logdet negative case)'.format(desc))
            else:
                self.assertEqual(logdet.exp(), target_logabsdet.exp(),
                                 atol=1e-7, rtol=0, msg='{} (logdet non-negative case)'.format(desc))

        eye = torch.eye(5, dtype=dtype, device=device)
        test_single_det(eye, (torch.ones((), dtype=dtype, device=device), torch.zeros((), dtype=dtype, device=device)), 'identity')
        # Testing bug in #34061 (https://github.com/pytorch/pytorch/issues/34061)
        for n in range(250, 551, 100):
            mat = torch.randn(n, n, dtype=dtype, device=device)
            q, _ = torch.qr(mat)
            ref_det, ref_logabsdet = reference_slogdet(q)
            test_single_det(q, (ref_det, ref_logabsdet), 'orthogonal')

        def test(M):
            assert M.size(0) >= 5, 'this helper fn assumes M to be at least 5x5'
            M = M.to(device)

            ref_M_sdet, ref_M_logabsdet = reference_slogdet(M)

            test_single_det(M, (ref_M_sdet, ref_M_logabsdet), 'basic')
            if ref_M_logabsdet.exp().item() >= 1e-6:  # skip singular
                M_inv = M.inverse()
                test_single_det(M_inv, reference_slogdet(M_inv), 'inverse')

            test_single_det(M, (ref_M_sdet, ref_M_logabsdet), 'transpose')

            for x in [0, 2, 4]:
                for scale in [-2, -0.1, 0, 10]:
                    if scale > 0:
                        target = ref_M_sdet, ref_M_logabsdet + math.log(scale)
                    elif scale == 0:
                        target = torch.zeros_like(ref_M_sdet), torch.full_like(ref_M_logabsdet, -inf)
                    else:
                        target = ref_M_sdet.neg(), ref_M_logabsdet + math.log(-scale)

                    # dim 0
                    M_clone = M.clone()
                    M_clone[:, x] *= scale
                    test_single_det(M_clone, target, 'scale a row')
                    # dim 1
                    M_clone = M.clone()
                    M_clone[x, :] *= scale
                    test_single_det(M_clone, target, 'scale a column')

            for x1, x2 in [(0, 3), (4, 1), (3, 2)]:
                assert x1 != x2, 'x1 and x2 needs to be different for this test'
                target = torch.zeros_like(ref_M_sdet), torch.full_like(ref_M_logabsdet, -inf)
                # dim 0
                M_clone = M.clone()
                M_clone[:, x2] = M_clone[:, x1]
                test_single_det(M_clone, target, 'two rows are same')
                # dim 1
                M_clone = M.clone()
                M_clone[x2, :] = M_clone[x1, :]
                test_single_det(M_clone, target, 'two columns are same')

                for scale1, scale2 in [(0.3, -1), (0, 2), (10, 0.1)]:
                    det_scale = scale1 * scale2 * -1
                    if det_scale > 0:
                        target = ref_M_sdet, ref_M_logabsdet + math.log(det_scale)
                    elif det_scale == 0:
                        target = torch.zeros_like(ref_M_sdet), torch.full_like(ref_M_logabsdet, -inf)
                    else:
                        target = ref_M_sdet.neg(), ref_M_logabsdet + math.log(-det_scale)

                    # dim 0
                    M_clone = M.clone()
                    t = M_clone[:, x1] * scale1
                    M_clone[:, x1] += M_clone[:, x2] * scale2
                    M_clone[:, x2] = t
                    test_single_det(M_clone, target, 'exchanging rows')
                    # dim 1
                    M_clone = M.clone()
                    t = M_clone[x1, :] * scale1
                    M_clone[x1, :] += M_clone[x2, :] * scale2
                    M_clone[x2, :] = t
                    test_single_det(M_clone, target, 'exchanging columns')

        def get_random_mat_scale(n):
            # For matrices with values i.i.d. with 0 mean, unit variance, and
            # subexponential tail, we have:
            #   E[log det(A^2)] \approx log((n-1)!)
            #
            # Notice:
            #   log Var[det(A)] = log E[det(A^2)] >= E[log det(A^2)]
            #
            # So:
            #   stddev[det(A)] >= sqrt( (n-1)! )
            #
            # We use this as an intuitive guideline to scale random generated
            # matrices so our closeness tests can work more robustly:
            #   scale by sqrt( (n-1)! )^(-1/n) = ( (n-1)! )^(-1/(2n))
            #
            # source: https://arxiv.org/pdf/1112.0752.pdf

            # TODO: technically we need subexponential distn for this to hold,
            #       but we mostly use gaussian entries below. Consider switching
            #       to Chi-sq if this turns out not stable enough, since Chi-sq
            #       is easy enough to sample from.
            return math.factorial(n - 1) ** (-1.0 / (2 * n))

        for n in [5, 10, 25]:
            scale = get_random_mat_scale(n)
            test(torch.randn(n, n, dtype=dtype, device=device) * scale)
            r = torch.randn(n, n, dtype=dtype, device=device) * scale
            # symmetric psd
            test(r.mm(r.t()))
            # symmetric pd
            r = torch.randn(n, n, dtype=dtype, device=device) * scale
            test(r.mm(r.t()) + torch.eye(n, dtype=dtype, device=device) * 1e-6)
            # symmetric
            r = torch.randn(n, n, dtype=dtype, device=device) * scale
            for i in range(n):
                for j in range(i):
                    r[i, j] = r[j, i]
            test(r)
            # non-contiguous
            test((torch.randn(n, n, n + 1, dtype=dtype, device=device) * scale)[:, 2, 1:])
            # det = 0
            r = torch.randn(n, n, dtype=dtype, device=device) * scale
            u, s, v = r.svd()
            if reference_slogdet(u)[0] < 0:
                u = -u
            if reference_slogdet(v)[0] < 0:
                v = -v
            s[0] *= -1
            s[-1] = 0
            test(u.mm(s.diag()).mm(v))

        # Small values to test numerical stability. Note that we don't scale
        # this matrix.
        r = torch.randn(512, 512, dtype=dtype, device=device)
        u, s, v = r.svd()
        s.fill_(1. / (100 * s.numel()))
        test(u.mm(s.diag()).mm(v))

    @skipCUDAIfNoMagma
    @skipCPUIfNoLapack
    @dtypes(torch.double)
    def test_det_logdet_slogdet_batched(self, device, dtype):
        from torch.testing._internal.common_utils import (random_symmetric_matrix, random_symmetric_psd_matrix,
                                                          random_symmetric_pd_matrix, random_square_matrix_of_rank)

        # mat_chars denotes matrix characteristics
        # possible values are: sym, sym_psd, sym_pd, sing, non_sym
        def run_test(matsize, batchdims, mat_chars):
            num_matrices = reduce(lambda x, y: x * y, batchdims, 1)
            list_of_matrices = []

            for idx in range(num_matrices):
                mat_type = idx % len(mat_chars)
                if mat_chars[mat_type] == 'sym':
                    list_of_matrices.append(random_symmetric_matrix(matsize, dtype=dtype, device=device))
                elif mat_chars[mat_type] == 'sym_psd':
                    list_of_matrices.append(random_symmetric_psd_matrix(matsize, dtype=dtype, device=device))
                elif mat_chars[mat_type] == 'sym_pd':
                    list_of_matrices.append(random_symmetric_pd_matrix(matsize, dtype=dtype, device=device))
                elif mat_chars[mat_type] == 'sing':
                    list_of_matrices.append(torch.ones(matsize, matsize, dtype=dtype, device=device))
                elif mat_chars[mat_type] == 'non_sing':
                    list_of_matrices.append(random_square_matrix_of_rank(matsize, matsize, dtype=dtype, device=device))
            full_tensor = torch.stack(list_of_matrices, dim=0).reshape(batchdims + (matsize, matsize))
            # Scaling adapted from `get_random_mat_scale` in _test_det_logdet_slogdet
            full_tensor *= (math.factorial(matsize - 1) ** (-1.0 / (2 * matsize)))

            for fn in [torch.det, torch.logdet, torch.slogdet, torch.linalg.slogdet]:
                expected_value = []
                actual_value = fn(full_tensor)
                for full_idx in itertools.product(*map(lambda x: list(range(x)), batchdims)):
                    expected_value.append(fn(full_tensor[full_idx]))

                if fn == torch.slogdet or fn == torch.linalg.slogdet:
                    sign_value = torch.stack([tup[0] for tup in expected_value], dim=0).reshape(batchdims)
                    expected_value = torch.stack([tup[1] for tup in expected_value], dim=0).reshape(batchdims)
                    self.assertEqual(sign_value, actual_value[0])
                    self.assertEqual(expected_value, actual_value[1])
                else:
                    expected_value = torch.stack(expected_value, dim=0).reshape(batchdims)
                    self.assertEqual(actual_value, expected_value)

        for matsize, batchdims in itertools.product([3, 5], [(3,), (5, 3)]):
            run_test(matsize, batchdims, mat_chars=['sym_pd'])
            run_test(matsize, batchdims, mat_chars=['sing'])
            run_test(matsize, batchdims, mat_chars=['non_sing'])
            run_test(matsize, batchdims, mat_chars=['sym', 'sym_pd', 'sym_psd'])
            run_test(matsize, batchdims, mat_chars=['sing', 'non_sing'])

    @skipCUDAIfNoMagma
    @skipCPUIfNoLapack
    @dtypes(*floating_and_complex_types())
    def test_cholesky_inverse(self, device, dtype):
        from torch.testing._internal.common_utils import random_hermitian_pd_matrix

        def run_test(shape, batch, upper, contiguous):
            A = random_hermitian_pd_matrix(shape, *batch, dtype=dtype, device=device)
            if A.numel() > 0 and not contiguous:
                A = A.transpose(-2, -1)
                self.assertFalse(A.is_contiguous())
            L = torch.linalg.cholesky(A)
            expected_inverse = torch.inverse(A)
            L = L.conj().transpose(-2, -1) if upper else L
            actual_inverse = torch.cholesky_inverse(L, upper)
            self.assertEqual(actual_inverse, expected_inverse)

        shapes = (0, 3, 5)
        batches = ((), (0,), (3, ), (2, 2))
        for shape, batch, upper, contiguous in list(itertools.product(shapes, batches, (True, False), (True, False))):
            run_test(shape, batch, upper, contiguous)

        # check the out= variant
        A = random_hermitian_pd_matrix(3, 2, dtype=dtype, device=device)
        L = torch.linalg.cholesky(A)

        # There are two code paths currently for the out= variant
        # 1. When 'out' tensor is in Fortran (column-major) memory format
        # then the fast route is taken and the storage is reused directly in the computations
        # 2. When 'out' tensor is not in Fortran format then a temporary tensor is allocated internally
        # and the result is copied from the temporary tensor to 'out' tensor

        # This test checks the first code path
        out = torch.empty_like(A)
        out_t = out.transpose(-2, -1).clone(memory_format=torch.contiguous_format)
        out = out_t.transpose(-2, -1)
        ans = torch.cholesky_inverse(L, out=out)
        self.assertEqual(ans, out)
        expected = torch.inverse(A)
        self.assertEqual(expected, out)

        # This test checks the second code path
        out = torch.empty_like(A)
        ans = torch.cholesky_inverse(L, out=out)
        self.assertEqual(ans, out)
        expected = torch.inverse(A)
        self.assertEqual(expected, out)

    @skipCUDAIfNoMagma
    @skipCPUIfNoLapack
    @dtypes(*floating_and_complex_types())
    def test_cholesky_inverse_errors_and_warnings(self, device, dtype):
        # cholesky_inverse requires the input to be at least 2 dimensional tensor
        a = torch.randn(2, device=device, dtype=dtype)
        with self.assertRaisesRegex(RuntimeError, "must have at least 2 dimensions"):
            torch.cholesky_inverse(a)

        # cholesky_inverse requires a square matrix
        a = torch.randn(2, 3, device=device, dtype=dtype)
        with self.assertRaisesRegex(RuntimeError, "must be batches of square matrices"):
            torch.cholesky_inverse(a)

        # if non-empty out tensor with wrong shape is passed a warning is given
        a = torch.randn(3, 3, device=device, dtype=dtype)
        out = torch.empty(2, 3, device=device, dtype=dtype)
        with warnings.catch_warnings(record=True) as w:
            # Trigger warning
            torch.cholesky_inverse(a, out=out)
            # Check warning occurs
            self.assertEqual(len(w), 1)
            self.assertTrue("An output with one or more elements was resized" in str(w[-1].message))

        # dtypes should be safely castable
        out = torch.empty(*a.shape, dtype=torch.int, device=device)
        with self.assertRaisesRegex(RuntimeError, "but got result with dtype Int"):
            torch.cholesky_inverse(a, out=out)

        # device should match
        if torch.cuda.is_available():
            wrong_device = 'cpu' if self.device_type != 'cpu' else 'cuda'
            out = torch.empty(0, device=wrong_device, dtype=dtype)
            with self.assertRaisesRegex(RuntimeError, "Expected all tensors to be on the same device"):
                torch.cholesky_inverse(a, out=out)

        # cholesky_inverse raises an error for invalid inputs on CPU
        # for example if at least one diagonal element is zero
        a = torch.randn(3, 3, device=device, dtype=dtype)
        a[1, 1] = 0
        if self.device_type == 'cpu':
            with self.assertRaisesRegex(RuntimeError, r"cholesky_inverse: The diagonal element 2 is zero"):
                torch.cholesky_inverse(a)
        # cholesky_inverse on GPU does not raise an error for this case
        elif self.device_type == 'cuda':
            out = torch.cholesky_inverse(a)
            self.assertTrue(out.isinf().any() or out.isnan().any())

    def _select_broadcastable_dims(self, dims_full=None):
        # select full dimensionality
        if dims_full is None:
            dims_full = []
            ndims = random.randint(1, 4)
            dims_full = [random.randint(1, 8) for _ in range(ndims)]
        else:
            ndims = len(dims_full)

        # select actual dimensions for ops:
        # larger: full ndims, individual sizes may be reduced
        # smaller: possibly reduced ndims, sizes may be reduced
        smaller_ndims = random.randint(1, ndims)
        dims_small = []
        dims_large = []
        for i in range(ndims - 1, -1, -1):
            j = random.randint(1, 3)
            if j == 1:  # no reduced singleton dimension
                ds = dims_full[i]
                dl = dims_full[i]
            elif j == 2:  # larger may have reduced singleton dimension
                ds = dims_full[i]
                dl = 1 if len(dims_small) < smaller_ndims else dims_full[i]
            elif j == 3:  # smaller may have reduced singleton dimension
                ds = 1
                dl = dims_full[i]
            dims_large = [dl] + dims_large
            if len(dims_small) < smaller_ndims:
                dims_small = [ds] + dims_small
        return (dims_small, dims_large, dims_full)

    def test_broadcast_fused_matmul(self, device):
        fns = ["baddbmm", "addbmm", "addmm", "addmv", "addr"]

        for fn in fns:
            batch_dim = random.randint(1, 8)
            n_dim = random.randint(1, 8)
            m_dim = random.randint(1, 8)
            p_dim = random.randint(1, 8)

            def dims_full_for_fn():
                if fn == "baddbmm":
                    return ([batch_dim, n_dim, p_dim], [batch_dim, n_dim, m_dim], [batch_dim, m_dim, p_dim])
                elif fn == "addbmm":
                    return ([n_dim, p_dim], [batch_dim, n_dim, m_dim], [batch_dim, m_dim, p_dim])
                elif fn == "addmm":
                    return ([n_dim, p_dim], [n_dim, m_dim], [m_dim, p_dim])
                elif fn == "addmv":
                    return ([n_dim], [n_dim, m_dim], [m_dim])
                elif fn == "addr":
                    return ([n_dim, m_dim], [n_dim], [m_dim])
                else:
                    raise AssertionError("unknown function")

            (t0_dims_full, t1_dims, t2_dims) = dims_full_for_fn()
            (t0_dims_small, _, _) = self._select_broadcastable_dims(t0_dims_full)

            t0_small = torch.randn(*t0_dims_small, device=device).float()
            t1 = torch.randn(*t1_dims, device=device).float()
            t2 = torch.randn(*t2_dims, device=device).float()

            t0_full = t0_small.expand(*t0_dims_full).to(device)

            fntorch = getattr(torch, fn)
            r0 = fntorch(t0_small, t1, t2)
            r1 = fntorch(t0_full, t1, t2)
            self.assertEqual(r0, r1)

    @tf32_on_and_off(0.001)
    def test_broadcast_batched_matmul(self, device):
        n_dim = random.randint(1, 8)
        m_dim = random.randint(1, 8)
        p_dim = random.randint(1, 8)
        full_batch_dims = [random.randint(1, 3) for i in range(random.randint(1, 3))]
        (batch_dims_small, _, _) = self._select_broadcastable_dims(full_batch_dims)

        def verify_batched_matmul(full_lhs, one_dimensional):
            if not one_dimensional:
                lhs_dims = [n_dim, m_dim]
                rhs_dims = [m_dim, p_dim]
                result_dims = [n_dim, p_dim]
            else:
                lhs_dims = [n_dim, m_dim] if full_lhs else [m_dim]
                rhs_dims = [m_dim, p_dim] if not full_lhs else [m_dim]
                result_dims = [n_dim] if full_lhs else [p_dim]

            lhs_mat_dims = lhs_dims if len(lhs_dims) != 1 else [1, m_dim]
            rhs_mat_dims = rhs_dims if len(rhs_dims) != 1 else [m_dim, 1]
            full_mat_dims = lhs_mat_dims if full_lhs else rhs_mat_dims
            dim0_dims = rhs_dims if full_lhs else lhs_dims
            small_dims = batch_dims_small + (rhs_mat_dims if full_lhs else lhs_mat_dims)

            small = torch.randn(*(small_dims), device=device).float()
            dim0 = torch.randn(*(dim0_dims), device=device).float()
            full = torch.randn(*(full_batch_dims + full_mat_dims), device=device).float()
            if not one_dimensional:
                (lhsTensors, rhsTensors) = ((full,), (small, dim0)) if full_lhs else ((small, dim0), (full,))
            else:
                (lhsTensors, rhsTensors) = ((full,), (dim0,)) if full_lhs else ((dim0,), (full,))

            def maybe_squeeze_result(l, r, result):
                if len(lhs_dims) == 1 and l.dim() != 1:
                    return result.squeeze(-2)
                elif len(rhs_dims) == 1 and r.dim() != 1:
                    return result.squeeze(-1)
                else:
                    return result

            for lhs in lhsTensors:
                lhs_expanded = lhs.expand(*(torch.Size(full_batch_dims) + torch.Size(lhs_mat_dims)))
                lhs_expanded_matmul_fn = lhs_expanded.matmul
                for rhs in rhsTensors:
                    rhs_expanded = ((rhs if len(rhs_dims) != 1 else rhs.unsqueeze(-1)).
                                    expand(*(torch.Size(full_batch_dims) + torch.Size(rhs_mat_dims))))
                    truth = maybe_squeeze_result(lhs_expanded, rhs_expanded, lhs_expanded_matmul_fn(rhs_expanded))
                    for l in (lhs, lhs_expanded):
                        for r in (rhs, rhs_expanded):
                            l_matmul_fn = l.matmul
                            result = maybe_squeeze_result(l, r, l_matmul_fn(r))
                            self.assertEqual(truth, result)
                            # test torch.matmul function as well
                            torch_result = maybe_squeeze_result(l, r, torch.matmul(l, r))
                            self.assertEqual(truth, torch_result)
                            # test torch.matmul with out
                            out = torch.zeros_like(torch_result)
                            torch.matmul(l, r, out=out)
                            self.assertEqual(truth, maybe_squeeze_result(l, r, out))

                # compare to bmm
                bmm_result = (torch.bmm(lhs_expanded.contiguous().view(-1, *lhs_mat_dims),
                                        rhs_expanded.contiguous().view(-1, *rhs_mat_dims)))
                self.assertEqual(truth.view(-1, *result_dims), bmm_result.view(-1, *result_dims))

        for indices in itertools.product((True, False), repeat=2):
            verify_batched_matmul(*indices)

    @skipCUDAIfNoMagma
    @skipCPUIfNoLapack
    @dtypes(*floating_and_complex_types())
    def test_lu_solve_batched_non_contiguous(self, device, dtype):
        from numpy.linalg import solve
        from torch.testing._internal.common_utils import random_fullrank_matrix_distinct_singular_value

        A = random_fullrank_matrix_distinct_singular_value(2, 2, dtype=dtype, device='cpu')
        b = torch.randn(2, 2, 2, dtype=dtype, device='cpu')
        x_exp = torch.as_tensor(solve(A.permute(0, 2, 1).numpy(), b.permute(2, 1, 0).numpy())).to(device)
        A = A.to(device).permute(0, 2, 1)
        b = b.to(device).permute(2, 1, 0)
        assert not A.is_contiguous() and not b.is_contiguous(), "contiguous inputs"
        LU_data, LU_pivots = torch.lu(A)
        x = torch.lu_solve(b, LU_data, LU_pivots)
        self.assertEqual(x, x_exp)

    def lu_solve_test_helper(self, A_dims, b_dims, pivot, device, dtype):
        from torch.testing._internal.common_utils import random_fullrank_matrix_distinct_singular_value

        b = torch.randn(*b_dims, dtype=dtype, device=device)
        A = random_fullrank_matrix_distinct_singular_value(*A_dims, dtype=dtype).to(device)
        LU_data, LU_pivots, info = torch.lu(A, get_infos=True, pivot=pivot)
        self.assertEqual(info, torch.zeros_like(info))
        return b, A, LU_data, LU_pivots

    @skipCPUIfNoLapack
    @skipCUDAIfNoMagma
    @dtypes(*floating_and_complex_types())
    @precisionOverride({torch.float32: 1e-3, torch.complex64: 1e-3,
                        torch.float64: 1e-8, torch.complex128: 1e-8})
    def test_lu_solve(self, device, dtype):
        def sub_test(pivot):
            for k, n in zip([2, 3, 5], [3, 5, 7]):
                b, A, LU_data, LU_pivots = self.lu_solve_test_helper((n,), (n, k), pivot, device, dtype)
                x = torch.lu_solve(b, LU_data, LU_pivots)
                self.assertEqual(b, np.matmul(A.cpu(), x.cpu()))

        sub_test(True)
        if self.device_type == 'cuda':
            sub_test(False)

    @skipCUDAIfNoMagma
    @skipCPUIfNoLapack
    @dtypes(*floating_and_complex_types())
    @precisionOverride({torch.float32: 1e-3, torch.complex64: 1e-3,
                        torch.float64: 1e-8, torch.complex128: 1e-8})
    def test_lu_solve_batched(self, device, dtype):
        def sub_test(pivot):
            def lu_solve_batch_test_helper(A_dims, b_dims, pivot):
                b, A, LU_data, LU_pivots = self.lu_solve_test_helper(A_dims, b_dims, pivot, device, dtype)
                x_exp_list = []
                for i in range(b_dims[0]):
                    x_exp_list.append(torch.lu_solve(b[i], LU_data[i], LU_pivots[i]))
                x_exp = torch.stack(x_exp_list)  # Stacked output
                x_act = torch.lu_solve(b, LU_data, LU_pivots)  # Actual output
                self.assertEqual(x_exp, x_act)  # Equality check
                Ax = np.matmul(A.cpu(), x_act.cpu())
                self.assertEqual(b, Ax)

            for batchsize in [1, 3, 4]:
                lu_solve_batch_test_helper((5, batchsize), (batchsize, 5, 10), pivot)

        # Tests tensors with 0 elements
        b = torch.randn(3, 0, 3, dtype=dtype, device=device)
        A = torch.randn(3, 0, 0, dtype=dtype, device=device)
        LU_data, LU_pivots = torch.lu(A)
        self.assertEqual(torch.empty_like(b), b.lu_solve(LU_data, LU_pivots))

        sub_test(True)
        if self.device_type == 'cuda':
            sub_test(False)

    @slowTest
    @skipCUDAIfNoMagma
    @skipCPUIfNoLapack
    @dtypes(*floating_and_complex_types())
    def test_lu_solve_batched_many_batches(self, device, dtype):
        def run_test(A_dims, b_dims):
            b, A, LU_data, LU_pivots = self.lu_solve_test_helper(A_dims, b_dims, True, device, dtype)
            x = torch.lu_solve(b, LU_data, LU_pivots)
            Ax = torch.matmul(A, x)
            self.assertEqual(Ax, b.expand_as(Ax))

        run_test((5, 65536), (65536, 5, 10))
        run_test((5, 262144), (262144, 5, 10))

    @skipCUDAIfNoMagma
    @skipCPUIfNoLapack
    @dtypes(*floating_and_complex_types())
    def test_lu_solve_batched_broadcasting(self, device, dtype):
        from numpy.linalg import solve
        from torch.testing._internal.common_utils import random_fullrank_matrix_distinct_singular_value

        def run_test(A_dims, b_dims, pivot=True):
            A_matrix_size = A_dims[-1]
            A_batch_dims = A_dims[:-2]
            A = random_fullrank_matrix_distinct_singular_value(A_matrix_size, *A_batch_dims, dtype=dtype)
            b = torch.randn(*b_dims, dtype=dtype)
            x_exp = torch.as_tensor(solve(A.numpy(), b.numpy())).to(dtype=dtype, device=device)
            A, b = A.to(device), b.to(device)
            LU_data, LU_pivots = torch.lu(A, pivot=pivot)
            x = torch.lu_solve(b, LU_data, LU_pivots)
            self.assertEqual(x, x_exp)

        # test against numpy.linalg.solve
        run_test((2, 1, 3, 4, 4), (2, 1, 3, 4, 6))  # no broadcasting
        run_test((2, 1, 3, 4, 4), (4, 6))  # broadcasting b
        run_test((4, 4), (2, 1, 3, 4, 2))  # broadcasting A
        run_test((1, 3, 1, 4, 4), (2, 1, 3, 4, 5))  # broadcasting A & b

    @onlyCUDA
    @skipCUDAIfNoMagma
    @dtypes(*floating_and_complex_types())
    # this tests https://github.com/pytorch/pytorch/issues/36921
    def test_lu_solve_large_matrices(self, device, dtype):
        def run_test(A_dims, b_dims):
            b, A, LU_data, LU_pivots = self.lu_solve_test_helper(A_dims, b_dims, True, device, dtype)
            x = torch.lu_solve(b, LU_data, LU_pivots)
            Ax = torch.matmul(A, x)
            self.assertEqual(Ax, b.expand_as(Ax))

        run_test((1, 1), (1, 1, 1025))

    @skipCUDAIfNoMagma
    @skipCPUIfNoLapack
    @dtypes(*floating_and_complex_types())
    def test_lu_solve_out_errors_and_warnings(self, device, dtype):
        # dtypes should be safely castable
        a = torch.eye(2, dtype=dtype, device=device)
        LU_data, LU_pivots = torch.lu(a, pivot=True)
        b = torch.randn(2, 1, dtype=dtype, device=device)
        out = torch.empty(0, dtype=torch.int, device=device)
        with self.assertRaisesRegex(RuntimeError, "but got result with dtype Int"):
            torch.lu_solve(b, LU_data, LU_pivots, out=out)

        # device should match
        if torch.cuda.is_available():
            wrong_device = 'cpu' if self.device_type != 'cpu' else 'cuda'
            out = torch.empty(0, dtype=dtype, device=wrong_device)
            with self.assertRaisesRegex(RuntimeError, "tensors to be on the same device"):
                torch.lu_solve(b, LU_data, LU_pivots, out=out)

        # if out tensor with wrong shape is passed a warning is given
        with warnings.catch_warnings(record=True) as w:
            out = torch.empty(1, dtype=dtype, device=device)
            # Trigger warning
            torch.lu_solve(b, LU_data, LU_pivots, out=out)
            # Check warning occurs
            self.assertEqual(len(w), 1)
            self.assertTrue("An output with one or more elements was resized" in str(w[-1].message))

    @precisionOverride({torch.float32: 1e-5, torch.complex64: 1e-5})
    @skipCUDAIfNoMagma
    @skipCPUIfNoLapack
    @dtypes(*floating_and_complex_types())
    def test_symeig(self, device, dtype):
        from torch.testing._internal.common_utils import random_hermitian_matrix

        def run_test(dims, eigenvectors, upper):
            x = random_hermitian_matrix(*dims, dtype=dtype, device=device)
            if dtype.is_complex:
                real_dtype = torch.float32 if dtype is torch.complex64 else torch.float64
            else:
                real_dtype = dtype
            oute = torch.empty(dims[1:] + dims[:1], dtype=real_dtype, device=device)
            outv = torch.empty(dims[1:] + dims[:1] * 2, dtype=dtype, device=device)
            torch.symeig(x, eigenvectors=eigenvectors, upper=upper, out=(oute, outv))

            if eigenvectors:
                outv_ = outv.cpu().numpy()
                x_recon = np.matmul(np.matmul(outv_, torch.diag_embed(oute.to(dtype)).cpu().numpy()),
                                    outv_.swapaxes(-2, -1).conj())
                self.assertEqual(x, x_recon, atol=1e-8, rtol=0, msg='Incorrect reconstruction using V @ diag(e) @ V.T')
            else:
                eigvals, _ = torch.symeig(x, eigenvectors=True, upper=upper)
                self.assertEqual(eigvals, oute, msg='Eigenvalues mismatch')
                self.assertEqual(torch.empty(0, device=device, dtype=dtype), outv, msg='Eigenvector matrix not empty')

            rese, resv = x.symeig(eigenvectors=eigenvectors, upper=upper)
            self.assertEqual(rese, oute, msg="outputs of symeig and symeig with out don't match")
            self.assertEqual(resv, outv, msg="outputs of symeig and symeig with out don't match")

            # test non-contiguous
            x = random_hermitian_matrix(*dims, dtype=dtype, device=device)
            n_dim = len(dims) + 1
            # Reverse the batch dimensions and the matrix dimensions and then concat them
            x = x.permute(tuple(range(n_dim - 3, -1, -1)) + (n_dim - 1, n_dim - 2))
            assert not x.is_contiguous(), "x is intentionally non-contiguous"
            rese, resv = torch.symeig(x, eigenvectors=eigenvectors, upper=upper)
            if eigenvectors:
                resv_ = resv.cpu().numpy()
                x_recon = np.matmul(np.matmul(resv_, torch.diag_embed(rese.to(dtype)).cpu().numpy()),
                                    resv_.swapaxes(-2, -1).conj())
                self.assertEqual(x, x_recon, atol=1e-8, rtol=0, msg='Incorrect reconstruction using V @ diag(e) @ V.T')
            else:
                eigvals, _ = torch.symeig(x, eigenvectors=True, upper=upper)
                self.assertEqual(eigvals, rese, msg='Eigenvalues mismatch')
                self.assertEqual(torch.empty(0, device=device, dtype=dtype), resv, msg='Eigenvector matrix not empty')

        batch_dims_set = [(), (3,), (3, 5), (5, 3, 5)]
        for batch_dims, eigenvectors, upper in itertools.product(batch_dims_set, (True, False), (True, False)):
            run_test((5,) + batch_dims, eigenvectors, upper)

    @skipCUDAIfNoMagma
    @skipCPUIfNoLapack
    @dtypes(*floating_and_complex_types())
    def test_symeig_out_errors_and_warnings(self, device, dtype):
        from torch.testing._internal.common_utils import random_hermitian_matrix

        # if non-empty out tensor with wrong shape is passed a warning is given
        a = random_hermitian_matrix(3, dtype=dtype, device=device)
        real_dtype = a.real.dtype if dtype.is_complex else dtype
        out_w = torch.empty(7, 7, dtype=real_dtype, device=device)
        out_v = torch.empty(7, 7, dtype=dtype, device=device)
        with warnings.catch_warnings(record=True) as w:
            # Trigger warning
            torch.symeig(a, out=(out_w, out_v))
            self.assertTrue("An output with one or more elements was resized" in str(w[-2].message))
            self.assertTrue("An output with one or more elements was resized" in str(w[-1].message))

        # dtypes should be safely castable
        out_w = torch.empty(0, dtype=real_dtype, device=device)
        out_v = torch.empty(0, dtype=torch.int, device=device)
        with self.assertRaisesRegex(RuntimeError, "but got eigenvectors with dtype Int"):
            torch.symeig(a, out=(out_w, out_v))

        out_w = torch.empty(0, dtype=torch.int, device=device)
        out_v = torch.empty(0, dtype=dtype, device=device)
        with self.assertRaisesRegex(RuntimeError, "but got eigenvalues with dtype Int"):
            torch.symeig(a, out=(out_w, out_v))

        # device should match
        if torch.cuda.is_available():
            wrong_device = 'cpu' if self.device_type != 'cpu' else 'cuda'
            out_w = torch.empty(0, device=wrong_device, dtype=dtype)
            out_v = torch.empty(0, device=device, dtype=dtype)
            with self.assertRaisesRegex(RuntimeError, "tensors to be on the same device"):
                torch.symeig(a, out=(out_w, out_v))
            out_w = torch.empty(0, device=device, dtype=dtype)
            out_v = torch.empty(0, device=wrong_device, dtype=dtype)
            with self.assertRaisesRegex(RuntimeError, "tensors to be on the same device"):
                torch.symeig(a, out=(out_w, out_v))

    @skipCUDAIfNoMagma
    @skipCPUIfNoLapack
    def test_pca_lowrank(self, device):
        from torch.testing._internal.common_utils import random_lowrank_matrix, random_sparse_matrix

        dtype = torch.double

        def run_subtest(guess_rank, actual_rank, matrix_size, batches, device, pca, **options):
            density = options.pop('density', 1)
            if isinstance(matrix_size, int):
                rows = columns = matrix_size
            else:
                rows, columns = matrix_size
            if density == 1:
                a_input = random_lowrank_matrix(actual_rank, rows, columns, *batches, device=device, dtype=dtype)
                a = a_input
            else:
                a_input = random_sparse_matrix(rows, columns, density, device=device, dtype=dtype)
                a = a_input.to_dense()

            u, s, v = pca(a_input, q=guess_rank, **options)

            self.assertEqual(s.shape[-1], guess_rank)
            self.assertEqual(u.shape[-2], rows)
            self.assertEqual(u.shape[-1], guess_rank)
            self.assertEqual(v.shape[-1], guess_rank)
            self.assertEqual(v.shape[-2], columns)

            A1 = u.matmul(s.diag_embed()).matmul(v.transpose(-2, -1))
            ones_m1 = torch.ones(batches + (rows, 1), dtype=a.dtype, device=device)
            c = a.sum(axis=-2) / rows
            c = c.reshape(batches + (1, columns))
            A2 = a - ones_m1.matmul(c)
            self.assertEqual(A1, A2)

            if density == 1:
                # actual rank is known only for dense input
                detect_rank = (s.abs() > 1e-5).sum(axis=-1)
                self.assertEqual(actual_rank * torch.ones(batches, device=device, dtype=torch.int64), detect_rank)
                S = torch.linalg.svdvals(A2)
                self.assertEqual(s[..., :actual_rank], S[..., :actual_rank])

        all_batches = [(), (1,), (3,), (2, 3)]
        for actual_rank, size, all_batches in [
                (2, (17, 4), all_batches),
                (2, (100, 4), all_batches),
                (6, (100, 40), all_batches),
                (12, (1000, 1000), [()]),
        ]:
            for batches in all_batches:
                for guess_rank in [
                        actual_rank,
                        actual_rank + 2,
                        actual_rank + 6,
                ]:
                    if guess_rank <= min(*size):
                        run_subtest(guess_rank, actual_rank, size, batches, device, torch.pca_lowrank)
                        run_subtest(guess_rank, actual_rank, size[::-1], batches, device, torch.pca_lowrank)

        # sparse input
        for guess_rank, size in [
                (4, (17, 4)), (4, (4, 17)), (16, (17, 17)),
                (21, (100, 40)), (20, (40, 100)), (600, (1000, 1000))]:
            for density in [0.005, 0.1]:
                run_subtest(guess_rank, None, size, (), device, torch.pca_lowrank, density=density)

        # jitting support
        jitted = torch.jit.script(torch.pca_lowrank)
        guess_rank, actual_rank, size, batches = 2, 2, (17, 4), ()
        run_subtest(guess_rank, actual_rank, size, batches, device, jitted)

    # Ensure that nuclear_norm's out variant gives the same result as the non-out
    @onlyOnCPUAndCUDA
    @skipCUDAIfNoMagma
    @skipCPUIfNoLapack
    @dtypes(torch.float32, torch.float64)
    def test_nuclear_norm_out(self, device, dtype):
        test_cases = [
            # input size, dim
            ((25, 25), None),
            ((25, 25), (0, 1)),
            ((25, 25), (1, 0)),
            ((25, 25, 25), (2, 0)),
            ((25, 25, 25), (0, 1)),
        ]
        for keepdim in [False, True]:
            for input_size, dim in test_cases:
                msg = f'input_size: {input_size}, dim: {dim}, keepdim: {keepdim}'
                x = torch.randn(*input_size, device=device, dtype=dtype)
                result_out = torch.empty(0, device=device, dtype=dtype)
                if dim is None:
                    result = torch.nuclear_norm(x, keepdim=keepdim)
                    torch.nuclear_norm(x, keepdim=keepdim, out=result_out)
                else:
                    result = torch.nuclear_norm(x, keepdim=keepdim, dim=dim)
                    torch.nuclear_norm(x, keepdim=keepdim, dim=dim, out=result_out)
                self.assertEqual(result, result_out, msg=msg)

    @skipCUDAIfNoMagma
    @skipCPUIfNoLapack
    @dtypes(*floating_and_complex_types())
    def test_geqrf(self, device, dtype):

        def run_test(shape):
            # numpy.linalg.qr with mode = 'raw' computes the same operation as torch.geqrf
            # so this test compares against that function
            A = make_tensor(shape, dtype=dtype, device=device)

            # numpy.linalg.qr doesn't work with batched input
            m, n = A.shape[-2:]
            tau_size = "n" if m > n else "m"
            np_dtype = A.cpu().numpy().dtype
            ot = [np_dtype, np_dtype]
            numpy_geqrf_batched = np.vectorize(
                lambda x: np.linalg.qr(x, mode='raw'),
                otypes=ot,
                signature=f'(m,n)->(n,m),({tau_size})')

            expected = numpy_geqrf_batched(A.cpu())
            actual = torch.geqrf(A)

            # numpy.linalg.qr returns transposed result
            self.assertEqual(expected[0].swapaxes(-2, -1), actual[0])
            self.assertEqual(expected[1], actual[1])

        batches = [(), (0, ), (2, ), (2, 1)]
        ns = [5, 2, 0]
        for batch, (m, n) in product(batches, product(ns, ns)):
            run_test((*batch, m, n))

    @skipCUDAIfNoMagma
    @skipCPUIfNoLapack
    @dtypes(torch.double)
    def test_lstsq(self, device, dtype):
        def _test_underdetermined(a, b, expectedNorm):
            # underdetermined systems are only supported on CPU
            if self.device_type != 'cpu':
                return

            m = a.size()[0]
            n = a.size()[1]
            assert(m <= n)

            a_copy = a.clone()
            b_copy = b.clone()
            res1 = torch.lstsq(b, a)[0]
            self.assertEqual(a, a_copy, atol=0, rtol=0)
            self.assertEqual(b, b_copy, atol=0, rtol=0)
            self.assertEqual((torch.mm(a, res1) - b).norm(), expectedNorm, atol=1e-8, rtol=0)

            ta = torch.tensor((), dtype=dtype, device=device)
            tb = torch.tensor((), dtype=dtype, device=device)
            res2 = torch.lstsq(b, a, out=(tb, ta))[0]
            self.assertEqual(a, a_copy, atol=0, rtol=0)
            self.assertEqual(b, b_copy, atol=0, rtol=0)
            self.assertEqual((torch.mm(a, res1) - b).norm(), expectedNorm, atol=1e-8, rtol=0)

            res3 = torch.lstsq(b, a, out=(b, a))[0]
            self.assertEqual((torch.mm(a_copy, b) - b_copy).norm(), expectedNorm, atol=1e-8, rtol=0)
            self.assertEqual(res1, tb, atol=0, rtol=0)
            self.assertEqual(res1, b, atol=0, rtol=0)
            self.assertEqual(res1, res2, atol=0, rtol=0)
            self.assertEqual(res1, res3, atol=0, rtol=0)

        def _test_overdetermined(a, b, expectedNorm):
            m = a.size()[0]
            n = a.size()[1]
            assert(m > n)

            def check_norm(a, b, expected_norm, gels_result):
                # Checks |ax - b| and the residual info from the result

                # The first n rows is the least square solution.
                # Rows n to m-1 contain residual information.
                x = gels_result[:n]
                resid_info = gels_result[n:]

                resid_norm = (torch.mm(a, x) - b).norm()
                self.assertEqual(resid_norm, expectedNorm, atol=1e-8, rtol=0)
                self.assertEqual(resid_info.norm(), resid_norm, atol=1e-8, rtol=0)

            a_copy = a.clone()
            b_copy = b.clone()
            res1 = torch.lstsq(b, a)[0]
            self.assertEqual(a, a_copy, atol=0, rtol=0)
            self.assertEqual(b, b_copy, atol=0, rtol=0)
            check_norm(a, b, expectedNorm, res1)

            ta = torch.tensor((), dtype=dtype, device=device)
            tb = torch.tensor((), dtype=dtype, device=device)
            res2 = torch.lstsq(b, a, out=(tb, ta))[0]
            self.assertEqual(a, a_copy, atol=0, rtol=0)
            self.assertEqual(b, b_copy, atol=0, rtol=0)
            check_norm(a, b, expectedNorm, res2)

            res3 = torch.lstsq(b, a, out=(b, a))[0]
            check_norm(a_copy, b_copy, expectedNorm, res3)

            self.assertEqual(res1, tb, atol=0, rtol=0)
            self.assertEqual(res1, b, atol=0, rtol=0)
            self.assertEqual(res1, res2, atol=0, rtol=0)
            self.assertEqual(res1, res3, atol=0, rtol=0)

        # basic test
        expectedNorm = 0
        a = torch.tensor(((1.44, -9.96, -7.55, 8.34),
                          (-7.84, -0.28, 3.24, 8.09),
                          (-4.39, -3.24, 6.27, 5.28),
                          (4.53, 3.83, -6.64, 2.06)), dtype=dtype, device=device).t()
        b = torch.tensor(((8.58, 8.26, 8.48, -5.28),
                          (9.35, -4.43, -0.70, -0.26)), dtype=dtype, device=device).t()
        _test_underdetermined(a, b, expectedNorm)

        # test overdetermined
        expectedNorm = 17.390200628863
        a = torch.tensor(((1.44, -9.96, -7.55, 8.34, 7.08, -5.45),
                          (-7.84, -0.28, 3.24, 8.09, 2.52, -5.70),
                          (-4.39, -3.24, 6.27, 5.28, 0.74, -1.19),
                          (4.53, 3.83, -6.64, 2.06, -2.47, 4.70)), dtype=dtype, device=device).t()
        b = torch.tensor(((8.58, 8.26, 8.48, -5.28, 5.72, 8.93),
                          (9.35, -4.43, -0.70, -0.26, -7.36, -2.52)), dtype=dtype, device=device).t()
        _test_overdetermined(a, b, expectedNorm)

        # test underdetermined
        expectedNorm = 0
        a = torch.tensor(((1.44, -9.96, -7.55),
                          (-7.84, -0.28, 3.24),
                          (-4.39, -3.24, 6.27),
                          (4.53, 3.83, -6.64)), dtype=dtype, device=device).t()
        b = torch.tensor(((8.58, 8.26, 8.48),
                          (9.35, -4.43, -0.70)), dtype=dtype, device=device).t()
        _test_underdetermined(a, b, expectedNorm)

        # test reuse
        expectedNorm = 0
        a = torch.tensor(((1.44, -9.96, -7.55, 8.34),
                          (-7.84, -0.28, 3.24, 8.09),
                          (-4.39, -3.24, 6.27, 5.28),
                          (4.53, 3.83, -6.64, 2.06)), dtype=dtype, device=device).t()
        b = torch.tensor(((8.58, 8.26, 8.48, -5.28),
                          (9.35, -4.43, -0.70, -0.26)), dtype=dtype, device=device).t()
        ta = torch.tensor((), dtype=dtype, device=device)
        tb = torch.tensor((), dtype=dtype, device=device)
        torch.lstsq(b, a, out=(tb, ta))
        self.assertEqual((torch.mm(a, tb) - b).norm(), expectedNorm, atol=1e-8, rtol=0)
        torch.lstsq(b, a, out=(tb, ta))
        self.assertEqual((torch.mm(a, tb) - b).norm(), expectedNorm, atol=1e-8, rtol=0)
        torch.lstsq(b, a, out=(tb, ta))
        self.assertEqual((torch.mm(a, tb) - b).norm(), expectedNorm, atol=1e-8, rtol=0)

    @skipCUDAIfNoMagma
    @skipCPUIfNoLapack
    def test_lapack_empty(self, device):
        # FIXME: these are just a selection of LAPACK functions -- we need a general strategy here.
        # The LAPACK functions themselves generally do NOT work with zero sized dimensions, although
        # numpy/sci often has a direct wrapper (e.g. lu_factor) and a wrapper that "does the right thing"
        # (e.g. lu).  We often name our functions identically to the lapack function, so it will take work
        # to name / migrate-to better wrappers.
        def fn(torchfn, *args):
            return torchfn(*tuple(torch.randn(shape, device=device) if isinstance(shape, tuple) else shape
                                  for shape in args))

        # inverse, pinverse
        self.assertEqual((0, 0), fn(torch.inverse, (0, 0)).shape)
        self.assertEqual((5, 0), fn(torch.pinverse, (0, 5)).shape)
        self.assertEqual((0, 5), fn(torch.pinverse, (5, 0)).shape)
        self.assertEqual((0, 0), fn(torch.pinverse, (0, 0)).shape)

        # det, logdet, slogdet
        self.assertEqual(torch.tensor(1., device=device), fn(torch.det, (0, 0)))
        self.assertEqual(torch.tensor(0., device=device), fn(torch.logdet, (0, 0)))
        self.assertEqual((torch.tensor(1., device=device), torch.tensor(0., device=device)),
                         fn(torch.slogdet, (0, 0)))

        # eig, symeig
        evalues, evectors = fn(torch.eig, (0, 0), True)
        self.assertEqual([(0, 2), (0, 0)], [evalues.shape, evectors.shape])
        evalues, evectors = fn(torch.symeig, (0, 0), True)
        self.assertEqual([(0,), (0, 0)], [evalues.shape, evectors.shape])

        # qr
        q, r = fn(torch.qr, (3, 0), True)
        self.assertEqual([(3, 0), (0, 0)], [q.shape, r.shape])
        q, r = fn(torch.qr, (0, 3), True)
        self.assertEqual([(0, 0), (0, 3)], [q.shape, r.shape])
        q, r = fn(torch.qr, (3, 0), False)
        self.assertEqual([(3, 3), (3, 0)], [q.shape, r.shape])

        # lstsq
        self.assertRaises(RuntimeError, lambda: torch.lstsq(torch.randn(0, 0), torch.randn(0, 0)))
        self.assertRaises(RuntimeError, lambda: torch.lstsq(torch.randn(0,), torch.randn(0, 0)))

    @tf32_on_and_off(0.005)
    def test_tensordot(self, device):
        a = torch.arange(60., device=device).reshape(3, 4, 5)
        b = torch.arange(24., device=device).reshape(4, 3, 2)
        c = torch.tensordot(a, b, dims=([1, 0], [0, 1])).cpu()
        cn = torch.from_numpy(np.tensordot(a.cpu().numpy(), b.cpu().numpy(),
                                           axes=([1, 0], [0, 1])))
        self.assertEqual(c, cn)

        cout = torch.zeros((5, 2), device=device)
        torch.tensordot(a, b, dims=([1, 0], [0, 1]), out=cout).cpu()
        self.assertEqual(c, cout)

        a = torch.randn(2, 3, 4, 5, device=device)
        b = torch.randn(4, 5, 6, 7, device=device)
        c = torch.tensordot(a, b, dims=2).cpu()
        cn = torch.from_numpy(np.tensordot(a.cpu().numpy(), b.cpu().numpy(),
                                           axes=2))

        with self.assertRaisesRegex(RuntimeError, "expects dims >= 0"):
            torch.tensordot(a, b, dims=-1)

        self.assertEqual(c, cn)
        c = torch.tensordot(a, b).cpu()
        cn = torch.from_numpy(np.tensordot(a.cpu().numpy(), b.cpu().numpy()))
        self.assertEqual(c, cn)

        a = torch.tensordot(torch.tensor(0.), torch.tensor(0.), 0)
        an = torch.from_numpy(np.tensordot(np.zeros((), dtype=np.float32), np.zeros((), dtype=np.float32), 0))
        self.assertEqual(a, an)


instantiate_device_type_tests(TestLinalg, globals())

if __name__ == '__main__':
    run_tests()<|MERGE_RESOLUTION|>--- conflicted
+++ resolved
@@ -4846,12 +4846,13 @@
         bs = (1, 2, 0)
 
         gen_inputs = self._gen_shape_inputs_linalg_triangular_solve
-        for b, n, k in itertools.chain(product(bs, ns, ks)):
+        for b, n, k in product(bs, ns, ks):
             for A, B, left, upper, uni in gen_inputs((b, n, k), dtype, device):
                 self._test_linalg_solve_triangular(A, B, left, upper, uni)
 
     @onlyCUDA
-    @skipCUDAIfNoMagma
+    @skipCUDAIfNoMagma  # Magma needed for the PLU decomposition
+    @skipCUDAIfRocm  # There is a memory access bug in rocBLAS in the (non-batched) solve_triangular
     @dtypes(*floating_and_complex_types())
     @precisionOverride({torch.float32: 1e-2, torch.complex64: 1e-2,
                         torch.float64: 1e-8, torch.complex128: 1e-8})
@@ -5046,20 +5047,6 @@
             run_test((4, 4), (2, 1, 3, 4, 2), device, upper, transpose, unitriangular)  # broadcasting A
             run_test((1, 3, 1, 4, 4), (2, 1, 3, 4, 5), device, upper, transpose, unitriangular)  # broadcasting A & b
 
-<<<<<<< HEAD
-=======
-    @onlyCPU
-    @skipCPUIfNoLapack
-    @dtypes(torch.float32, torch.float64, torch.complex64, torch.complex128)
-    def test_triangular_solve_singular(self, device, dtype):
-        b = torch.rand(3, 1, dtype=dtype, device=device)
-        A = torch.eye(3, 3, dtype=dtype, device=device)
-        A[-1, -1] = 0  # Now A is singular
-        err_str = r"triangular_solve: The diagonal element 3 is zero"
-        with self.assertRaisesRegex(RuntimeError, err_str):
-            torch.triangular_solve(b, A)
-
->>>>>>> adbcc819
     @skipCUDAIfNoMagma
     @skipCPUIfNoLapack
     @dtypes(*floating_and_complex_types())
