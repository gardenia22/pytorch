#include <ATen/core/interned_strings.h>
#include <c10/util/Exception.h>
#include <c10/util/irange.h>
#include <torch/csrc/jit/ir/alias_analysis.h>
#include <torch/csrc/jit/ir/constants.h>
#include <torch/csrc/jit/ir/ir.h>
#include <torch/csrc/jit/ir/ir_views.h>
#include <torch/csrc/jit/jit_log.h>
#include <torch/csrc/jit/passes/common_subexpression_elimination.h>
#include <torch/csrc/jit/passes/constant_pooling.h>
#include <torch/csrc/jit/passes/constant_propagation.h>
#include <torch/csrc/jit/passes/dead_code_elimination.h>
#include <torch/csrc/jit/passes/integer_value_refinement.h>
#include <torch/csrc/jit/passes/loop_unrolling.h>
#include <torch/csrc/jit/passes/lower_tuples.h>
#include <torch/csrc/jit/passes/peephole.h>
#include <torch/csrc/jit/passes/peephole_list_idioms.h>
#include <torch/csrc/jit/passes/peephole_non_tensor.h>
#include <torch/csrc/jit/passes/remove_mutation.h>
#include <torch/csrc/jit/passes/shape_analysis.h>
#include <torch/csrc/jit/passes/symbolic_shape_analysis.h>
#include <torch/csrc/jit/runtime/exception_message.h>
#include <torch/csrc/jit/runtime/symbolic_shape_registry.h>
#include <torch/csrc/utils/memory.h>
#include <memory>
#include <unordered_map>
#include <vector>

/*
XXX: this is still in prototype phase and has much work left to do, including
but not limited to:
- Refactor APIs
- Add decent coverage of common ops
- Add shape analysis pass on Graph that handles Loops
- Allow concurrent reads to the operator map
- Successive applications of same inputs to same shape function (e.g. series of
pointwise ops)
- Supporting returning partially evaluated shape compute graph
*/

static bool symbolic_shape_analysis_test_mode = false;

namespace torch {
namespace jit {

// This is similar to c10::SymbolicShape, but instead of either having
// a concrete dimension or a symbolic dimension, an argument may be:
// - A Symbolic Dimension
// - A Constant Integer
// - Neither of the above. The third case can occur due to inputs to
// ops like view that accept negative values. Maintaining the distinction
// between an unknown symbolic dimension and an unknown integer allows
// us to optimize out comparisons to values < 0 (symbolic shapes are always >=
// 0) For example, a call like graph(%y: Tensor(SS(-1), 10, 10), %inp: int):
//   %five: int = prim::Constant[value=5]()
//   %zero: int = prim::Constant[value=0]()
//   %1 : int = aten::size(%y, %zero)
//   %2 : int[] = prim::ListConstruct(%five, %1, %inp)
//   %y.2: Tensor(5, SS(-1), (New Symbolic Shape)) = aten::view(%y, %2)
//
// x.view([5, y.size(0), inp])
// will have inputs equal to [5, SS(-1), c10::nullopt]

struct ShapeArg
    : public std::
          pair<c10::optional<c10::ShapeSymbol>, c10::optional<int64_t>> {
  using pair::pair;

  static ShapeArg unknownInteger() {
    return ShapeArg();
  }

  ShapeArg(int64_t int_value) {
    this->first = c10::nullopt;
    this->second = int_value;
  }

  ShapeArg(c10::ShapeSymbol ss) {
    if (ss.is_static()) {
      this->first = c10::nullopt;
      this->second = ss.value();
    } else {
      this->first = ss;
      this->second = c10::nullopt;
    }
  }

  c10::optional<int64_t> asConstantInt() {
    return this->second;
  }

  c10::optional<c10::ShapeSymbol> asShapeSymbol() {
    return this->first;
  }

 private:
  ShapeArg() {
    this->first = c10::nullopt;
    this->second = c10::nullopt;
  }
};

struct ShapeArguments {
  ShapeArguments(const c10::SymbolicShape& ss) {
    TORCH_INTERNAL_ASSERT(ss.rank())
    for (size_t i = 0; i < *ss.rank(); ++i) {
      maybe_shape_symbols_.push_back(ShapeArg(ss.at(i)));
    }
  }

  ShapeArguments(std::vector<ShapeArg> ss) {
    maybe_shape_symbols_ = std::move(ss);
  }

  int64_t len() {
    return maybe_shape_symbols_.size();
  }

  ShapeArg at(size_t i) {
    return maybe_shape_symbols_.at(i);
  }

 private:
  std::vector<ShapeArg> maybe_shape_symbols_;
};

bool setSymbolicShapeAnalysisTestMode(bool value) {
  bool old_value = symbolic_shape_analysis_test_mode;
  symbolic_shape_analysis_test_mode = value;
  return old_value;
}

bool symbolicShapeAnalysisTestModeEnabled() {
  return symbolic_shape_analysis_test_mode;
}

namespace {

bool isListOfInts(const TypePtr& type) {
  return type->cast<ListType>() &&
      type->cast<ListType>()->getElementType()->cast<IntType>();
}

c10::optional<size_t> normIndex(int64_t index, size_t len) {
  if (index < 0) {
    index = index + len;
  }
  if (index >= 0 && index < static_cast<int64_t>(len)) {
    return index;
  } else {
    return c10::nullopt;
  }
}

bool shapeGraphCleanupPasses(std::shared_ptr<Graph> graph) {
  // TODO: lower simple tuples ?
  bool made_change = RemoveListMutation(graph);
  made_change |= UnrollConstantLoops(graph);
  made_change |= ConstantPropagation(graph);
  made_change |= PeepholeOptimizeNonTensor(graph);
  made_change |= PeepholeOptimizeListIdioms(graph, /*refine_list_len*/ true);
  made_change |= RefineIntegerValues(graph);
  made_change |= ConstantPropagation(graph);
  made_change |= EliminateCommonSubexpression(graph);
  EliminateDeadCode(graph);
  return made_change;
}

void replaceWithIValue(Value* v, IValue val) {
  WithInsertPoint guard(*v->node()->owningBlock()->nodes().begin());
  v->replaceAllUsesWith(v->owningGraph()->insertConstant(val));
}

} // namespace

// Symbolic Shape Analysis works through iteratively partially evaluating
// a TorchScript shape compute graph by inputing properties from input
// Tensors. We can substitute in properties like `len(x)` and `x[1]`
// if they are statically on the input Tensors. We can also use
// assertions like `assert len(x) == 4` in order to refine the input
// length and unroll loops over its elements. We iteratively optimize and
// substitute in properties until we are unable to make any further
// optimizations. Finally, we try to extract Tensor properties from the output.
// For instance `return [1, 2, inp[2] + 1, inp[3]]` we know that the ouptut
// will be length 4 with first two dimensions equal to 1 and 2. We can also
// deduce that the 4th dimension has the same symbolic shape as inp[3], which
// means that we do know its concrete value statically but we can asssign sets
// of tensor dimensions which must be equal at runtime.

struct SymbolicShapeNodeAnalyzer {
  SymbolicShapeNodeAnalyzer(
      Node* n,
      std::shared_ptr<Graph> shape_compute_graph,
      const AliasDb& db)
      : shape_compute_graph_(shape_compute_graph->copy()), node_(n) {
    for (size_t i = 0; i < node_->inputs().size(); i++) {
      auto type = node_->input(i)->type();

      if (auto opt_type = shape_compute_graph_->inputs()
                              .at(i)
                              ->type()
                              ->cast<OptionalType>()) {
        // None will get handled with constant substitution later
        if (!type->cast<OptionalType>() &&
<<<<<<< HEAD
            !NoneType::get()->isSubtypeOf(type)) {
          shape_compute_graph_->inputs().at(i)->setType(
              opt_type->getElementType());
=======
            !NoneType::get()->isSubtypeOf(*type)) {
          graph_->inputs().at(i)->setType(opt_type->getElementType());
>>>>>>> 913baf69
        }
      } else if (shape_compute_graph_->inputs()
                     .at(i)
                     ->type()
                     ->cast<NumberType>()) {
        shape_compute_graph_->inputs().at(i)->setType(type);
      }

      if (auto tt = type->castRaw<TensorType>()) {
        // NOLINTNEXTLINE(performance-unnecessary-copy-initialization)
        c10::SymbolicShape symbolic_shapes = tt->symbolic_sizes();

        // for testing, we don't insert complete tensor shapes and rely on our
        // partial evaluation pipeline to propagate information.
        // this is a good proxy for our ability to propagate non-complete shape
        // information.

        if (symbolic_shapes.isComplete() &&
            !symbolic_shape_analysis_test_mode) {
          replaceWithIValue(
              shape_compute_graph_->inputs().at(i),
              *tt->sizes().concrete_sizes());
          continue;
        }
        // TODO: remove, all constant tensors should have typed sizes
        if (toIValue(node_->input(i))) {
          auto size = constant_as<at::Tensor>(node_->input(i))->sizes();
          if (!symbolic_shape_analysis_test_mode) {
            replaceWithIValue(shape_compute_graph_->inputs().at(i), size);
          } else {
            node_symbolic_input_indices_.emplace_back(
                i, c10::SymbolicShape(size));
          }
          continue;
        }

        // we can't optimize a tensor without fixed rank
        if (symbolic_shapes.rank()) {
          node_symbolic_input_indices_.emplace_back(i, symbolic_shapes);
        }
      } else if (
          type->cast<ListType>() &&
          type->cast<ListType>()->getElementType()->cast<TensorType>()) {
        TORCH_INTERNAL_ASSERT(false); // not handled yet
      } else if (auto ival = toIValue(node_->input(i))) {
        replaceWithIValue(shape_compute_graph_->inputs().at(i), *ival);
      } else if (
          type->cast<ListType>() &&
          type->cast<ListType>()->getElementType()->cast<IntType>()) {
        if (node_->input(i)->node()->kind() == prim::ListConstruct &&
            !db.hasWriters(node_->input(i))) {
          // it is a very common in graphs to see patterns like:
          // z = x.view(y.size())
          // or:
          // z = x.view(1, 10, y.size(0), y.size(1))
          // We want to propagate symbolic dimensions and concrete sizes
          // from y to z. To do this we try to associate symbolic dimensions
          // or concrete sizes with the integer list inputs that have a
          // constructor taken from constants or y.size() or y.size(0)
          auto list_construct = node_->input(i)->node();
          std::vector<ShapeArg> shape;
          for (Value* v : list_construct->inputs()) {
            if (auto constant = constant_as<int64_t>(v)) {
              shape.emplace_back(*constant);
            } else if (v->node()->kind() == aten::size) {
              auto const_index = constant_as<int64_t>(v->node()->input(1));
              auto tt = v->node()->input(0)->type()->expect<TensorType>();
              auto ss = tt->symbolic_sizes();
              if (!ss.rank() || !const_index) {
                // if we are getting a size of a tensor, it is an unknown
                // symbolic dimension instead of an unknown integer (must be
                // >=0)
                shape.emplace_back(at::ShapeSymbol::newSymbol());
                continue;
              }
              auto norm_index = normIndex(*const_index, *ss.rank());
              if (!norm_index) {
                shape.emplace_back(at::ShapeSymbol::newSymbol());
                continue;
              }
              shape.emplace_back(ss[*norm_index]);
            } else {
              shape.emplace_back(ShapeArg::unknownInteger());
            }
          }
          node_symbolic_input_indices_.emplace_back(i, std::move(shape));
        } else if (
            node_->input(i)->node()->kind() == aten::size &&
            !db.hasWriters(node_->input(i))) {
          auto ten_inp = node_->input(i)->node()->input();
          auto ss = ten_inp->type()->expect<TensorType>()->symbolic_sizes();
          node_symbolic_input_indices_.emplace_back(i, ss);
        }
      }
    }
  }

  void run() {
    bool made_change = true;
    constexpr size_t MAX_ATTEMPTS = 8;
    size_t curr_attempt = 0;
    while (made_change && curr_attempt < MAX_ATTEMPTS) {
      curr_attempt++;
      // symbolic shape concrete values are only used in final shape extraction
      substituteInputTensorProperties(/*symbolic_shape_values*/ nullptr);
      made_change = shapeGraphCleanupPasses(shape_compute_graph_);
    }
    std::unordered_map<Value*, int64_t> symbolic_shape_values;
    substituteInputTensorProperties(&symbolic_shape_values);
    GRAPH_DUMP("Done with partial evaluation", shape_compute_graph_);

    extractOutputShape(symbolic_shape_values);
  }

 private:
  void substituteInputTensorProperties(
      std::unordered_map<Value*, int64_t>* symbolic_shape_values) {
    // clang-format off
    // here we iteratively substitute properties of the node's input tensors
    // into the shape compute graph. we can substitute constants into the
    // like len(inp) or inp[0] if the tensor has a fixed length or a fixed
    // first dimension. we also try to resolve symbolic shapes of the same
    // symbolic value to the same Value * in the shape compute graph.
    // for the shape logic:
    // dim1 = inp1[0]
    // dim2 = inp2[0]
    // return dim1 if dim2 == 1 else dim2
    // if we see that inp1[0] and inp2[0] both have the same symbolic shape
    // value, then it is a valid transformation to replace dim2 with dim1 or
    // vice versa. to do this we collect all Value * for a particular symbolic
    // shape. Then, we replace all Value * within that set with their dominator.
    // In the example above, this allows us to infer  that the output will be the
    // symbolic dimension value of dim1.

    // if `symbolic_shape_values` is not null, record list accesses
    // which resolve to symbolic dimension values with their concrete symbolic
    // shape value. Because symbolic dimensions are represented as negative numbers and
    // are not real values, inserting them as constants in the graph would invalidate
    // the graph for further use. Instead, we keep track of what their value would be
    // for extracting output shapes.
    // clang-format on

    std::unordered_map<int64_t, std::vector<Value*>> symbolic_shape_map;

    for (const auto& index_symbolic_shape : node_symbolic_input_indices_) {
      auto index = index_symbolic_shape.first;
      auto shape_arguments = index_symbolic_shape.second;

      for (const auto& use : shape_compute_graph_->inputs().at(index)->uses()) {
        // TODO: either decompose composite ops like slice or add handling here
        switch (use.user->kind()) {
          case aten::len: {
            size_t len = shape_arguments.len();
            replaceWithIValue(use.user->output(), static_cast<int64_t>(len));
          } break;
          case aten::__getitem__: {
            auto index = constant_as<int64_t>(use.user->inputs().at(1));
            if (!index) {
              continue;
            }
            auto norm_index = normIndex(*index, shape_arguments.len());
            if (!norm_index) {
              continue;
            }
            auto shape_arg = shape_arguments.at(*norm_index);
            if (auto const_int = shape_arg.asConstantInt()) {
              replaceWithIValue(use.user->output(), const_int);
              continue;
            }
            auto maybe_shape_symbol = shape_arg.asShapeSymbol();
            if (!maybe_shape_symbol) {
              continue;
            }
            auto shape_symbol = *maybe_shape_symbol;
            if (symbolic_shape_values) {
              symbolic_shape_values->emplace(
                  use.user->output(), shape_symbol.value());
            } else {
              int64_t symbolic_index = shape_symbol.value();
              symbolic_shape_map[symbolic_index].push_back(use.user->output());
            }
            for (const auto& sym_uses : use.user->output()->uses()) {
              auto k = sym_uses.user->kind();
              if (k != aten::ge && k != aten::le && k != aten::ne &&
                  k != aten::eq && k != aten::lt && k != aten::gt) {
                break;
              }
              auto other_index = 1 - sym_uses.offset;
              auto other_value =
                  constant_as<int64_t>(sym_uses.user->input(other_index));
              if (!other_value) {
                continue;
              }

              // check for dim >= 0, 0 <= dim
              // dim >= 0
              if (k == aten::ge && *other_value == 0 && other_index == 1) {
                replaceWithIValue(sym_uses.user->output(), true);
                continue;
              }
              // 0 <= dim
              if (k == aten::le && *other_value == 0 && other_index == 0) {
                replaceWithIValue(sym_uses.user->output(), true);
                continue;
              }

              // check for dim comparisons to negative number
              if (*other_value >= 0) {
                continue;
              }
              if (k == aten::eq || k == aten::ne) {
                // True if:
                // -2 != {Positive}
                replaceWithIValue(sym_uses.user->output(), k == aten::ne);
              } else {
                // True if:
                // -2 <= / < {Positive}
                // {Positive} >= / > {-2}
                bool true_val =
                    ((other_index == 0 && (k == aten::le || k == aten::lt)) ||
                     (other_index == 1 && (k == aten::ge || k == aten::gt)));
                replaceWithIValue(sym_uses.user->output(), true_val);
              }
            }
          }
        }
      }

      for (const auto& symbolic_set : symbolic_shape_map) {
        mergeSymbolicShapeSets(symbolic_set.second);
      }
    }
  }

  void mergeSymbolicShapeSets(const std::vector<Value*>& symbolic_set) {
    // `symbolic_set` represents a set of Value * which are all equal
    // to each other. Here, we optimize the graph by replacing values
    // in the set with other dominating values.
    // in the following example, where a, b and c are all in the same
    // symbolic set:
    // if cond:
    //    a = li[0]
    //    b = li[1]
    //    return [a, b]
    // else:
    //    c = li[0]
    //    return [c, c]
    // we can replace `b` with `a` because it is dominated by `a`,
    // but we cannot replace `c` with another dominating value

    // there are ways to compute this more efficiently but typically number of
    // Values for each symbolic set is low and this is cheap to run
    for (const auto i : c10::irange(symbolic_set.size())) {
      Value* v = symbolic_set[i];
      Value* dominating_value = v;
      for (const auto& sym_set : symbolic_set) {
        if (dominating_value->node()->isDominatedBy(sym_set->node())) {
          dominating_value = sym_set;
        }
      }
      if (dominating_value != v) {
        v->replaceAllUsesWith(dominating_value);
      }
    }
  }

  c10::SymbolicShape extractListShape(
      Value* list,
      std::unordered_map<Value*, int64_t>& symbolic_shape_values,
      const AliasDb& db) {
    if (list->node()->kind() == prim::Constant) {
      auto int_list = toIValue(list)->toIntVector();
      return c10::SymbolicShape(int_list);
    }
    // We need a list construct or a constant output
    // that is not written to in order to analyze the output shape
    if (list->node()->kind() != prim::ListConstruct || db.hasWriters(list)) {
      GRAPH_DEBUG("Could not extract shape ", getHeader(node_));
      return c10::SymbolicShape();
    }
    Node* list_construct = list->node();
    std::vector<c10::optional<int64_t>> output_shape;
    for (Value* input : list_construct->inputs()) {
      if (symbolic_shape_values.count(input)) {
        output_shape.push_back(symbolic_shape_values[input]);
      } else {
        output_shape.push_back(constant_as<int64_t>(input));
      }
    }
    return c10::SymbolicShape(output_shape);
  }

  void extractOutputShape(
      std::unordered_map<Value*, int64_t>& symbolic_shape_values) {
    TORCH_INTERNAL_ASSERT(
        shape_compute_graph_->outputs().size() == node_->outputs().size());
    // TODO: would be nice if there were easy facility to look at uses and see
    // if they are all pure instead of instanting db.
    AliasDb db(shape_compute_graph_);
    for (size_t i = 0; i < shape_compute_graph_->outputs().size(); ++i) {
      auto output = shape_compute_graph_->outputs().at(i);
      auto type = output->type();
      TORCH_INTERNAL_ASSERT(isListOfInts(type));
      auto ss = extractListShape(output, symbolic_shape_values, db);
      node_->output(i)->setType(
          node_->output(i)->type()->expect<TensorType>()->withSymbolicShapes(
              ss));
    }
  }

  // node input indices that are TensorType and we need to iteratively
  // substitute properties of. We only substitute properties
  // of TensorTypes with a fixed dimension but not a complete shape,
  // because a complete shape we can completely replace with a constant
  // and non-fixed dimensions we cannot reason about at all
  // TODO: might be cleaner to store as a pair of index -> symbolic shape
  // but there were weird lifetime issues
  std::vector<std::pair<int64_t, ShapeArguments>> node_symbolic_input_indices_;
  std::vector<std::pair<int64_t, c10::SymbolicShape>>
      node_symbolic_input_indices;
  std::shared_ptr<Graph> shape_compute_graph_;
  Node* node_;
};

void PropagateShapesWithShapeFunction(
    Node* n,
    std::shared_ptr<Graph>& shape_compute_graph,
    const AliasDb& db) {
  SymbolicShapeNodeAnalyzer(n, shape_compute_graph, db).run();
}

void PropagateShapesOnBlock(Block* b, const AliasDb& db) {
  for (Node* n : b->nodes()) {
    // TODO: handle loop
    if (n->kind() == prim::If) {
      IfView if_v(n);
      PropagateShapesOnBlock(if_v.thenBlock(), db);
      PropagateShapesOnBlock(if_v.elseBlock(), db);
      mergeTypes(if_v.thenOutputs(), if_v.elseOutputs(), if_v.outputs());
    } else if (n->maybeSchema()) {
      if (auto maybe_graph = shapeComputeGraphForSchema(n->schema())) {
        PropagateShapesWithShapeFunction(n, *maybe_graph, db);
      }
    } else if (n->kind() == prim::TupleConstruct) {
      auto orig_type = n->output()->type()->expect<TupleType>();
      auto new_types = fmap(n->inputs(), [](Value* v) { return v->type(); });
      n->output()->setType(
          orig_type->createWithContained(std::move(new_types)));
    }
  }
}

void PropagateShapesOnGraph(std::shared_ptr<Graph>& graph) {
  AliasDb db(graph);
  PropagateShapesOnBlock(graph->block(), db);
}

} // namespace jit
} // namespace torch<|MERGE_RESOLUTION|>--- conflicted
+++ resolved
@@ -202,14 +202,9 @@
                               ->cast<OptionalType>()) {
         // None will get handled with constant substitution later
         if (!type->cast<OptionalType>() &&
-<<<<<<< HEAD
-            !NoneType::get()->isSubtypeOf(type)) {
+            !NoneType::get()->isSubtypeOf(*type)) {
           shape_compute_graph_->inputs().at(i)->setType(
               opt_type->getElementType());
-=======
-            !NoneType::get()->isSubtypeOf(*type)) {
-          graph_->inputs().at(i)->setType(opt_type->getElementType());
->>>>>>> 913baf69
         }
       } else if (shape_compute_graph_->inputs()
                      .at(i)
