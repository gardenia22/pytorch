--- conflicted
+++ resolved
@@ -62,29 +62,23 @@
 
 void InterpreterState::saveExceptionDebugHandle() {
   const auto& frame = frames_.back();
-  exception_debug_handle_ =
-      frame.getCode().instructions_with_handles_.at(frame.getPC()).debug_handle;
+  if (frame.getPC() >= frame.getCode().debug_handles_.size()) {
+    return;
+  }
+  exception_debug_handle_ = frame.getCode().debug_handles_[frame.getPC()];
 }
 
 bool InterpreterState::run(Stack& stack) {
   while (true) {
     try {
-<<<<<<< HEAD
       auto& frame = frames_.back();
       const auto& code = frame.getCode();
       const auto pc = frame.getPC();
-      auto inst_with_handle = code.instructions_with_handles_.at(pc);
-      Instruction inst = inst_with_handle.instruction;
-      DebugHandle debug_handle = inst_with_handle.debug_handle;
-=======
-      Instruction inst = code_->instructions_.at(pc);
-
->>>>>>> a3d12bcd
+      auto inst = code.instructions_.at(pc);
       // If no valid debug handle found then just log pc.
       // This is possible when we did not save debug handles
-      DebugHandle debug_handle = pc >= code_->debug_handles_.size()
-          ? pc
-          : code_->debug_handles_.at(pc);
+      DebugHandle debug_handle =
+          pc >= code.debug_handles_.size() ? pc : code.debug_handles_.at(pc);
 
       // std::cout << "RUNNING " << pc << " "
       //           << code_->instructions_with_handles_[pc].instruction;
