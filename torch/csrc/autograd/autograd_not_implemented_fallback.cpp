--- conflicted
+++ resolved
@@ -45,7 +45,7 @@
 
 void autogradNotImplementedFallbackImpl(const c10::OperatorHandle& op, c10::DispatchKeySet dispatch_keys, torch::jit::Stack* stack) {
   // Mimics a subset of the logic of a VariableType NotImplemented kernel
-  // - see gen_variable_type.py
+  // See gen_variable_type.py
   const auto& schema = op.schema();
   const auto& op_name = schema.operator_name().name;
   const auto& arguments = schema.arguments();
@@ -65,31 +65,18 @@
   is_aliased_output.reserve(num_returns);
 
   for (const auto i : c10::irange(num_returns)) {
-<<<<<<< HEAD
-    const auto& alias_info = returns[i].alias_info();
-    is_inplace_output.push_back(alias_info.has_value() && alias_info->isWrite());
-    any_is_inplace_output |= alias_info.has_value() && alias_info->isWrite();
-    is_aliased_output.push_back(alias_info.has_value());
-=======
     const at::AliasInfo* alias_info = returns[i].alias_info();
     is_inplace_output.push_back(alias_info != nullptr && alias_info->isWrite());
     any_is_inplace_output |= alias_info != nullptr && alias_info->isWrite();
     is_aliased_output.push_back(alias_info != nullptr);
 
->>>>>>> 355acfde
   }
   int aliased_input_idx = -1;
   int aliased_output_idx = -1;
   for (const auto i : c10::irange(num_returns)) {
-<<<<<<< HEAD
-    const auto& alias_info = returns[i].alias_info();
-    if (alias_info.has_value() && !alias_info->isWrite()) {
-      TORCH_CHECK(
-=======
     const at::AliasInfo* alias_info = returns[i].alias_info();
     if (alias_info != nullptr && !alias_info->isWrite()) {
-      AT_ASSERT(
->>>>>>> 355acfde
+      TORCH_CHECK(
         aliased_output_idx == -1,
         "Expected only a single output in the operator schema to have a non-write alias annotation (i.e., 'Tensor(a)'). "
         "Non-composite functions where multiple outputs are aliased with inputs aren't supported."
@@ -98,15 +85,9 @@
     }
   }
   for (const auto i : c10::irange(num_arguments)) {
-<<<<<<< HEAD
-    const auto& alias_info = arguments[i].alias_info();
-    if (alias_info.has_value() && !alias_info->isWrite()) {
-      TORCH_CHECK(
-=======
     const at::AliasInfo* alias_info = arguments[i].alias_info();
     if (alias_info != nullptr && !alias_info->isWrite()) {
-      AT_ASSERT(
->>>>>>> 355acfde
+      TORCH_CHECK(
         aliased_input_idx == -1,
         "Expected only a single input in the operator schema to have a non-write alias annotation (i.e., 'Tensor(a)'). "
         "Non-composite functions where multiple inputs are aliased with outputs aren't supported. "
@@ -236,8 +217,8 @@
 
   int64_t aliased_output_idx = -1;
   for (const auto i : c10::irange(num_returns)) {
-    const auto& alias_info = returns[i].alias_info();
-    if (alias_info.has_value() && !alias_info->isWrite()) {
+    const at::AliasInfo* alias_info = returns[i].alias_info();
+    if (alias_info != nullptr && !alias_info->isWrite()) {
       TORCH_CHECK(
         aliased_output_idx == -1,
         "Fallback ADInplaceOrView kernel expects only a single output in the operator schema to have a "
@@ -250,8 +231,8 @@
 
   int64_t aliased_input_idx = -1;
   for (const auto i : c10::irange(num_arguments)) {
-    const auto& alias_info = arguments[i].alias_info();
-    if (alias_info.has_value()) {
+    const at::AliasInfo* alias_info = arguments[i].alias_info();
+    if (alias_info != nullptr) {
       if (!alias_info->isWrite()) {
         TORCH_CHECK(
           aliased_input_idx == -1,
@@ -283,14 +264,14 @@
   }
 
   for (const auto i : c10::irange(num_returns)) {
-    const auto& alias_info = returns[i].alias_info();
+    const at::AliasInfo* alias_info = returns[i].alias_info();
     if (alias_info->isWrite()) {
       increment_version((*stack)[stack->size() - num_returns + i].toTensor());
     }
   }
 
   if (is_view) {
-    const c10::IValue& aliased_output_iv = (*stack)[stack->size() - num_returns + aliased_output_idx];
+    c10::IValue& aliased_output_iv = (*stack)[stack->size() - num_returns + aliased_output_idx];
     if (aliased_output_iv.isTensorList()) {
       auto aliased_output = aliased_output_iv.toTensorVector();
       // Only allow rebasing of the history if we return a single Tensor that is
@@ -307,10 +288,9 @@
       stack->at(stack->size() - num_returns + aliased_output_idx) = result;
     } else {
       TORCH_CHECK(aliased_output_iv.isTensor());
-      const at::Tensor& aliased_output = aliased_output_iv.toTensor();
       auto result = as_view(
         /* base=*/aliased_input,
-        /* tensor=*/aliased_output,
+        /* tensor=*/std::move(aliased_output_iv).toTensor(),
         /* is_bw_differentiable=*/true,
         /* is_fw_differentiable=*/true,
         /* view_func=*/[op_name=op_name](const at::Tensor&) {
