--- conflicted
+++ resolved
@@ -741,22 +741,6 @@
         def __init__(self, arg=None):
             super().__init__()
 
-<<<<<<< HEAD
-def call_prepare_scriptable_func(obj):
-    if not isinstance(obj, torch.nn.Module):
-        return obj
-    obj = obj.__prepare_scriptable__() if hasattr(obj, '__prepare_scriptable__') else obj  # type: ignore
-    for name in obj.__dict__:
-        sub_module = obj.__dict__.get(name)
-        if name == '_modules':
-            for k, v in sub_module.items():
-                sub_module[k] = call_prepare_scriptable_func(v)
-            obj.__setattr__(name, sub_module)
-        elif isinstance(sub_module, torch.nn.Module) and not isinstance(sub_module, ScriptModule):
-            obj.__setattr__(name, call_prepare_scriptable_func(sub_module))
-    return obj
-=======
->>>>>>> a49e2c5c
 
 def script(obj, optimize=None, _frames_up=0, _rcb=None):
     r"""
@@ -910,10 +894,6 @@
         return obj
 
     if isinstance(obj, torch.nn.Module):
-<<<<<<< HEAD
-        obj = call_prepare_scriptable_func(obj)
-=======
->>>>>>> a49e2c5c
         return torch.jit._recursive.create_script_module(
             obj, torch.jit._recursive.infer_methods_to_compile
         )
