--- conflicted
+++ resolved
@@ -230,7 +230,6 @@
         else:
             identity = input.new_full([], _reduction_identity('amax', input))
             mask_input = torch.where(mask, input, identity)
-<<<<<<< HEAD
         dim_ = _canonical_dim(dim, mask_input.ndim)
         return torch.amax(mask_input, dim_, bool(keepdim)).to(dtype=dtype)
     else:
@@ -301,8 +300,5 @@
             outmask = outmask.any(dim=d, keepdim=bool(keepdim))
     elif isinstance(dim, int):
         outmask = outmask.any(dim=dim, keepdim=bool(keepdim))
-=======
-        return torch.amax(mask_input, dim, bool(keepdim)).to(dtype=dtype)
->>>>>>> 1091738e
     else:
         raise ValueError(f'masked amax expects strided tensor (got {input.layout} tensor)')