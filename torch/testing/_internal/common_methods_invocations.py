from functools import reduce, wraps, partial
from itertools import product
from operator import mul, itemgetter
import collections
import operator

import torch
import numpy as np
from torch._six import inf
from torch.autograd import Variable
import collections.abc

from typing import List, Tuple, Dict, Any

from torch.testing import \
    (make_non_contiguous, _dispatch_dtypes, floating_types, floating_types_and,
     floating_and_complex_types, floating_and_complex_types_and,
     all_types_and_complex_and, all_types_and, all_types_and_complex,
     integral_types_and)
from torch.testing._internal.common_device_type import \
    (skipIf, skipMeta, skipCUDAIfNoMagma, skipCUDAIfNoMagmaAndNoCusolver, skipCUDAIfNoCusolver,
     skipCPUIfNoLapack, skipCPUIfNoMkl,
     skipCUDAIfRocm, expectedAlertNondeterministic, precisionOverride,)
from torch.testing._internal.common_cuda import CUDA11OrLater
from torch.testing._internal.common_utils import \
    (prod_single_zero, random_square_matrix_of_rank,
     random_symmetric_matrix, random_symmetric_psd_matrix,
     random_symmetric_pd_matrix, make_nonzero_det,
     random_fullrank_matrix_distinct_singular_value, set_rng_seed, SEED,
     TEST_WITH_ROCM, IS_WINDOWS, IS_MACOS, make_tensor, TEST_SCIPY,
     torch_to_numpy_dtype_dict, slowTest, TEST_WITH_ASAN, _wrap_warn_once)

from distutils.version import LooseVersion

if TEST_SCIPY:
    import scipy.special


class DecorateInfo(object):
    """Describes which test, or type of tests, should be wrapped in the given
       decorators when testing an operator. Any test that matches all provided
       arguments will be decorated. The decorators will only be applied if the
       active_if argument is True."""

    __slots__ = ['decorators', 'cls_name', 'test_name', 'device_type', 'dtypes', 'active_if']

    def __init__(self, decorators, cls_name=None, test_name=None, *,
                 device_type=None, dtypes=None, active_if=True):
        self.decorators = list(decorators) if isinstance(decorators, collections.abc.Sequence) else [decorators]
        self.cls_name = cls_name
        self.test_name = test_name
        self.device_type = device_type
        self.dtypes = dtypes
        self.active_if = active_if

    def is_active(self, cls_name, test_name, device_type, dtype):
        return (
            self.active_if and
            (self.cls_name is None or self.cls_name == cls_name) and
            (self.test_name is None or self.test_name == test_name) and
            (self.device_type is None or self.device_type == device_type) and
            (self.dtypes is None or dtype in self.dtypes)
        )


class SkipInfo(DecorateInfo):
    """Describes which test, or type of tests, should be skipped when testing
       an operator. Any test that matches all provided arguments will be skipped.
       The skip will only be checked if the active_if argument is True."""

    def __init__(self, cls_name=None, test_name=None, *,
                 device_type=None, dtypes=None, active_if=True):
        super().__init__(decorators=skipIf(True, "Skipped!"), cls_name=cls_name,
                         test_name=test_name, device_type=device_type, dtypes=dtypes,
                         active_if=active_if)

class SampleInput(object):
    """Represents sample inputs to a function."""

    # output_process_fn_grad is a function that modifies the output of op compatible with input
    __slots__ = ['input', 'args', 'kwargs', 'output_process_fn_grad']

    def __init__(self, input, *, args=tuple(), kwargs=None, output_process_fn_grad=None):
        # test_ops.py expects input to be a tuple
        self.input = input if isinstance(input, tuple) else (input,)
        self.args = args
        self.kwargs = kwargs if kwargs is not None else {}
        self.output_process_fn_grad = output_process_fn_grad

    def __repr__(self):
        arguments = [
            f'input[{len(self.input)}]',
            f'args={self.args}' if len(self.args) > 0 else None,
            f'kwargs={self.kwargs}' if len(self.kwargs) > 0 else None,
            (f'output_process_fn_grad={self.output_process_fn_grad}'
             if self.output_process_fn_grad is not None else None)]

        return f'SampleInput({", ".join(a for a in arguments if a is not None)})'

class AliasInfo(object):
    """Class holds alias information. For example, torch.abs ->
    torch.absolute, torch.Tensor.absolute, torch.Tensor.absolute_
    """

    def __init__(self, alias_name):
        self.name = alias_name
        self.op = _getattr_qual(torch, alias_name)
        self.method_variant = getattr(torch.Tensor, alias_name, None)
        self.inplace_variant = getattr(torch.Tensor, alias_name + "_", None)

    def __call__(self, *args, **kwargs):
        return self.op(*args, **kwargs)


_NOTHING = object()  # Unique value to distinguish default from anything else


# Extension of getattr to support qualified names
# e.g. _getattr_qual(torch, 'linalg.norm') -> torch.linalg.norm
def _getattr_qual(obj, name, default=_NOTHING):
    try:
        for path in name.split('.'):
            obj = getattr(obj, path)
        return obj
    except AttributeError:
        if default is not _NOTHING:
            return default
        else:
            raise


# Classes and methods for the operator database
class OpInfo(object):
    """Operator information and helper functions for acquiring it."""

    def __init__(self,
                 name,  # the string name of the function
                 *,
                 op=None,  # the function variant of the operation, populated as torch.<name> if None
                 dtypes=floating_types(),  # dtypes this function is expected to work with
                 dtypesIfCPU=None,  # dtypes this function is expected to work with on CPU
                 dtypesIfCUDA=None,  # dtypes this function is expected to work with on CUDA
                 dtypesIfROCM=None,  # dtypes this function is expected to work with on ROCM
                 default_test_dtypes=None,  # dtypes to test with by default. Gets intersected
                                            # with the dtypes support on the tested device
                 test_inplace_grad=True,  # whether to gradcheck and gradgradcheck the inplace variant
                 test_complex_grad=True,  # whether to gradcheck and gradgradcheck for complex dtypes
                 skip_bfloat16_grad=False,  # whether to skip grad and gradgradcheck for bfloat16 dtype
                 assert_autodiffed=False,  # if a op's aten::node is expected to be symbolically autodiffed
                 autodiff_nonfusible_nodes=None,  # a list of strings with node names that are expected to be in a
                                                  # DifferentiableGraph when autodiffed. Ex: ['aten::add', 'aten::mm'],
                                                  # default is populated to be ['aten::(name of Python operator)']
                 autodiff_fusible_nodes=None,  # a list of strings with node names that are expected to be in FusionGroups
                                               # inside of DifferentiableGraphs when this operation is autodiffed.
                                               # Ex: ['aten::add', 'aten::mm'], defaults to an empty list
                                               # Note: currently no ops use fusible nodes
                 output_func=lambda x: x,  # fn mapping output to part that should be gradcheck'ed
                 supports_out=True,  # whether the op supports the out kwarg
                 skips=tuple(),  # information about which tests to skip
                 decorators=None,  # decorators to apply to generated tests
                 safe_casts_outputs=False,  # whether op allows safe casting when writing to out arguments
                 sample_inputs_func=None,  # function to generate sample inputs
                 aten_name=None,  # name of the corresponding aten:: operator
                 aliases=None,  # iterable of aliases, e.g. ("absolute",) for torch.abs
                 variant_test_name='',  # additional string to include in the test name
                 supports_autograd=True,  # support for autograd
                 supports_sparse=False,  # supported for sparse
                 check_batched_grad=True,  # check batched grad when doing gradcheck
                 check_batched_gradgrad=True,  # check batched grad grad when doing gradgradcheck
                 ):

        # Validates the dtypes are generated from the dispatch-related functions
        for dtype_list in (dtypes, dtypesIfCPU, dtypesIfCUDA, dtypesIfROCM):
            assert isinstance(dtype_list, (_dispatch_dtypes, type(None)))

        self.name = name
        self.aten_name = aten_name if aten_name is not None else name
        self.variant_test_name = variant_test_name

        self.dtypes = set(dtypes)
        self.dtypesIfCPU = set(dtypesIfCPU) if dtypesIfCPU is not None else self.dtypes
        self.dtypesIfCUDA = set(dtypesIfCUDA) if dtypesIfCUDA is not None else self.dtypes
        self.dtypesIfROCM = set(dtypesIfROCM) if dtypesIfROCM is not None else self.dtypes
        self._default_test_dtypes = set(default_test_dtypes) if default_test_dtypes is not None else None

        # NOTE: if the op is unspecified it is assumed to be under the torch namespace
        self.op = op if op else _getattr_qual(torch, self.name)
        self.method_variant = getattr(torch.Tensor, name, None)
        inplace_name = name + "_"
        self.inplace_variant = getattr(torch.Tensor, inplace_name, None)
        self.operator_variant = getattr(operator, name, None)
        self.skip_bfloat16_grad = skip_bfloat16_grad

        self.test_inplace_grad = test_inplace_grad
        self.test_complex_grad = test_complex_grad
        self.supports_out = supports_out
        self.safe_casts_outputs = safe_casts_outputs

        self.skips = skips
        self.decorators = decorators
        self.output_func = output_func
        self.sample_inputs_func = sample_inputs_func

        self.assert_autodiffed = assert_autodiffed
        self.autodiff_fusible_nodes = autodiff_fusible_nodes if autodiff_fusible_nodes else []
        if autodiff_nonfusible_nodes is None:
            self.autodiff_nonfusible_nodes = ['aten::' + self.name]
        else:
            self.autodiff_nonfusible_nodes = autodiff_nonfusible_nodes
        self.supports_autograd = supports_autograd
        self.supports_sparse = supports_sparse
        self.check_batched_grad = check_batched_grad
        self.check_batched_gradgrad = check_batched_gradgrad

        self.aliases = ()  # type: ignore
        if aliases is not None:
            self.aliases = tuple(AliasInfo(a) for a in aliases)  # type: ignore

    def __call__(self, *args, **kwargs):
        """Calls the function variant of the operator."""
        return self.op(*args, **kwargs)

    def get_op(self):
        """Returns the function variant of the operator, torch.<op_name>."""
        return self.op

    def get_method(self):
        """Returns the method variant of the operator, torch.Tensor.<op_name>.
        Returns None if the operator has no method variant.
        """
        return self.method_variant

    def get_inplace(self):
        """Returns the inplace variant of the operator, torch.Tensor.<op_name>_.
        Returns None if the operator has no inplace variant.
        """
        return self.inplace_variant

    def get_operator_variant(self):
        """Returns operator variant of the operator, e.g. operator.neg
        Returns None if the operator has no operator variant.
        """
        return self.operator_variant

    def sample_inputs(self, device, dtype, requires_grad=False):
        """Returns an iterable of SampleInputs.

        These samples should be sufficient to test the function works correctly
        with autograd, TorchScript, etc.
        """
        return self.sample_inputs_func(self, device, dtype, requires_grad)

    # Returns True if the test should be skipped and False otherwise
    def should_skip(self, cls_name, test_name, device_type, dtype):
        return any(si.is_active(cls_name, test_name, device_type, dtype)
                   for si in self.skips)

    def supported_dtypes(self, device_type):
        if device_type == 'cpu':
            return self.dtypesIfCPU
        if device_type == 'cuda':
            return self.dtypesIfROCM if TEST_WITH_ROCM else self.dtypesIfCUDA
        else:
            return self.dtypes


    def supports_dtype(self, dtype, device_type):
        return dtype in self.supported_dtypes(device_type)

    def default_test_dtypes(self, device_type):
        """Returns the default dtypes used to test this operator on the device.

        Equal to the operator's default_test_dtypes filtered to remove dtypes
        not supported by the device.
        """
        supported = self.supported_dtypes(device_type)
        return (supported if self._default_test_dtypes is None
                else supported.intersection(self._default_test_dtypes))


L = 20
M = 10
S = 5


def sample_inputs_unary(op_info, device, dtype, requires_grad):
    low, high = op_info.domain
    low = low if low is None else low + op_info._domain_eps
    high = high if high is None else high - op_info._domain_eps

    return (SampleInput(make_tensor((L,), device, dtype,
                                    low=low, high=high,
                                    requires_grad=requires_grad)),
            SampleInput(make_tensor((), device, dtype,
                                    low=low, high=high,
                                    requires_grad=requires_grad)))

# Metadata class for unary "universal functions (ufuncs)" that accept a single
# tensor and have common properties like:
class UnaryUfuncInfo(OpInfo):
    """Operator information for 'universal unary functions (unary ufuncs).'
    These are functions of a single tensor with common properties like:
      - they are elementwise functions
      - the input shape is the output shape
      - they typically have method and inplace variants
      - they typically support the out kwarg
      - they typically have NumPy or SciPy references
    See NumPy's universal function documentation
    (https://numpy.org/doc/1.18/reference/ufuncs.html) for more details
    about the concept of ufuncs.
    """

    def __init__(self,
                 name,  # the string name of the function
                 *,
                 ref,  # a reference function
                 dtypes=floating_types(),
                 dtypesIfCPU=floating_and_complex_types_and(torch.bfloat16),
                 dtypesIfCUDA=floating_and_complex_types_and(torch.half),
                 dtypesIfROCM=floating_types_and(torch.half),
                 domain=(None, None),  # the [low, high) domain of the function
                 handles_large_floats=True,  # whether the op correctly handles large float values (like 1e20)
                 handles_extremals=True,  # whether the op correctly handles extremal values (like inf)
                 handles_complex_extremals=True,  # whether the op correct handles complex extremals (like inf -infj)
                 supports_complex_to_float=False,  # op supports casting from complex input to real output safely eg. angle
                 sample_inputs_func=sample_inputs_unary,
                 supports_sparse=False,
                 **kwargs):
        super(UnaryUfuncInfo, self).__init__(name,
                                             dtypes=dtypes,
                                             dtypesIfCPU=dtypesIfCPU,
                                             dtypesIfCUDA=dtypesIfCUDA,
                                             dtypesIfROCM=dtypesIfROCM,
                                             sample_inputs_func=sample_inputs_func,
                                             supports_sparse=supports_sparse,
                                             **kwargs)
        self.ref = ref
        self.domain = domain
        self.handles_large_floats = handles_large_floats
        self.handles_extremals = handles_extremals
        self.handles_complex_extremals = handles_complex_extremals
        self.supports_complex_to_float = supports_complex_to_float

        # Epsilon to ensure grad and gradgrad checks don't test values
        #   outside a function's domain.
        self._domain_eps = 1e-5

def sample_inputs_tensor_split(op_info, device, dtype, requires_grad):
    return (SampleInput(make_tensor((S, S, S), device, dtype,
                                    low=None, high=None,
                                    requires_grad=requires_grad),
                        args=(torch.tensor([1, 2, 3]),),),
            SampleInput(make_tensor((S, S, S), device, dtype,
                                    low=None, high=None,
                                    requires_grad=requires_grad),
                        args=(torch.tensor(1),),),
            SampleInput(make_tensor((S, S, S), device, dtype,
                                    low=None, high=None,
                                    requires_grad=requires_grad),
                        args=(torch.tensor([1, 2, 3]),),
                        kwargs=dict(dim=1)),)

def sample_inputs_linalg_norm(op_info, device, dtype, requires_grad):
    test_sizes = [
        (S,),
        (0,),
        (S, S),
        (0, 0),
        (S, 0),
        (0, S),
        (S, S, S),
        (0, S, S),
        (S, 0, S),
        (0, 0, 0),
    ]

    vector_ords = (None, 0, 0.5, 1, 2, 3.5, inf, -0.5, -1, -2, -3.5, -inf)
    matrix_ords = (None, 'fro', 'nuc', 1, 2, inf, -1, -2, -inf)

    inputs = []

    is_dtype_half = dtype in [torch.float16, torch.bfloat16]

    for test_size in test_sizes:
        is_vector_norm = len(test_size) == 1
        is_matrix_norm = len(test_size) == 2

        for keepdim in [False, True]:
            inputs.append(SampleInput(
                make_tensor(
                    test_size, device, dtype, low=None, high=None,
                    requires_grad=requires_grad),
                kwargs=dict(
                    keepdim=keepdim)))

            if not (is_vector_norm or is_matrix_norm):
                continue

            ords = vector_ords if is_vector_norm else matrix_ords

            for ord in ords:

                inputs.append(SampleInput(
                    make_tensor(
                        test_size, device, dtype,
                        low=None, high=None,
                        requires_grad=requires_grad),
                    args=(ord,),
                    kwargs=dict(
                        keepdim=keepdim)))

                if ord in ['nuc', 'fro']:
                    inputs.append(SampleInput(
                        make_tensor(
                            test_size, device, dtype,
                            low=None, high=None,
                            requires_grad=requires_grad),
                        kwargs=dict(
                            ord=ord,
                            keepdim=keepdim,
                            dim=(0, 1))))
        return inputs

def sample_inputs_linalg_vector_norm(op_info, device, dtype, requires_grad):
    size_1D = (S,)
    size_2D = (2, 2)

    test_cases = [
        # input size, ord, dim args
        (size_1D, None, None),
        (size_1D, None, (0,)),
        (size_1D, 0, None),
        (size_1D, 0, (0,)),
        (size_1D, 0.9, None),
        (size_1D, 0.9, (0,)),
        (size_1D, 1, None),
        (size_1D, 1, (0,)),
        (size_1D, -2.1, None),
        (size_1D, -2.1, (0,)),
        (size_1D, inf, None),
        (size_1D, inf, (0,)),
        (size_1D, -inf, None),
        (size_1D, -inf, (0,)),

        (size_2D, None, None),
        (size_2D, None, (0,)),
        (size_2D, None, (-1, 0)),
        (size_2D, 0, None),
        (size_2D, 0, (0,)),
        (size_2D, 0, (-1, 0)),
        (size_2D, 0.9, None),
        (size_2D, 0.9, (0,)),
        (size_2D, 0.9, (-1, 0)),
        (size_2D, 1, None),
        (size_2D, 1, (0,)),
        (size_2D, 1, (-1, 0)),
        (size_2D, -2.1, None),
        (size_2D, -2.1, (0,)),
        (size_2D, -2.1, (-1, 0)),
        (size_2D, inf, None),
        (size_2D, inf, (0,)),
        (size_2D, inf, (-1, 0)),
        (size_2D, -inf, None),
        (size_2D, -inf, (0,)),
        (size_2D, -inf, (-1, 0)),
    ]
    inputs = []

    for test_size, ord, dim in test_cases:
        for keepdim in [False, True]:
            inputs.append(SampleInput(
                make_tensor(
                    test_size, device, dtype,
                    low=None, high=None,
                    requires_grad=requires_grad),
                args=(ord,),
                kwargs=dict(
                    keepdim=keepdim,
                    dim=dim)))

    return inputs

def sample_inputs_addmm(op_info, device, dtype, requires_grad):
    input = SampleInput((make_tensor((S, S), device, dtype,
                                     low=None, high=None,
                                     requires_grad=requires_grad),
                         make_tensor((S, S), device, dtype,
                                     low=None, high=None,
                                     requires_grad=requires_grad),
                         make_tensor((S, S), device, dtype,
                                     low=None, high=None,
                                     requires_grad=False)))
    if dtype.is_complex:
        another_input = SampleInput((make_tensor((S, S), device, dtype,
                                     low=None, high=None,
                                     requires_grad=requires_grad),
                                     make_tensor((S, S), device, dtype,
                                     low=None, high=None,
                                     requires_grad=requires_grad),
                                     make_tensor((S, S), device, dtype,
                                     low=None, high=None,
                                     requires_grad=False)),
                                    kwargs=dict(beta=1 + 2j, alpha=2 + 3j))
        return (input, another_input)
    else:
        return (input, )

def sample_inputs_addr(op_info, device, dtype, requires_grad):
    input1 = SampleInput((make_tensor((S, M), device, dtype,
                          low=None, high=None,
                          requires_grad=requires_grad),
                          make_tensor((S, ), device, dtype,
                          low=None, high=None,
                          requires_grad=requires_grad),
                          make_tensor((M, ), device, dtype,
                          low=None, high=None,
                          requires_grad=requires_grad)))

    input2 = SampleInput((make_tensor((), device, dtype,
                          low=None, high=None,
                          requires_grad=requires_grad),
                          make_tensor((S, ), device, dtype,
                          low=None, high=None,
                          requires_grad=requires_grad),
                          make_tensor((M, ), device, dtype,
                          low=None, high=None,
                          requires_grad=requires_grad)))
    if dtype.is_complex:
        alpha, beta = 0.1 + 0.3j, 0.4 + 0.6j
    elif dtype.is_floating_point:
        alpha, beta = 0.2, 0.6
    else:
        alpha, beta = 2, 3

    input3 = SampleInput((make_tensor((S, M), device, dtype,
                          low=None, high=None,
                          requires_grad=requires_grad),
                          make_tensor((S, ), device, dtype,
                          low=None, high=None,
                          requires_grad=requires_grad),
                          make_tensor((M, ), device, dtype,
                          low=None, high=None,
                          requires_grad=requires_grad)),
                         kwargs=dict(beta=beta, alpha=alpha))

    input4 = SampleInput((make_tensor((), device, dtype,
                          low=None, high=None,
                          requires_grad=requires_grad),
                          make_tensor((S, ), device, dtype,
                          low=None, high=None,
                          requires_grad=requires_grad),
                          make_tensor((M, ), device, dtype,
                          low=None, high=None,
                          requires_grad=requires_grad)),
                         kwargs=dict(beta=beta, alpha=alpha))

    return (input1, input2, input3, input4)

def sample_inputs_xlogy(self, device, dtype, requires_grad):
    return (SampleInput((make_tensor((S, S), device, dtype,
                                     low=None, high=None,
                                     requires_grad=requires_grad),
                         make_tensor((S, S), device, dtype,
                                     low=0, high=None,
                                     requires_grad=requires_grad))),)

def sample_inputs_trace(self, device, dtype, requires_grad):
    return (SampleInput((make_tensor((S, S), device, dtype,
                                     low=None, high=None,
                                     requires_grad=requires_grad))),)

def sample_inputs_linalg_invertible(op_info, device, dtype, requires_grad=False):
    """
    This function generates always invertible input for linear algebra ops using
    random_fullrank_matrix_distinct_singular_value.
    The input is generated as the itertools.product of 'batches' and 'ns'.
    In total this function generates 8 SampleInputs
    'batches' cases include:
        () - single input,
        (0,) - zero batched dimension,
        (2,) - batch of two matrices,
        (1, 1) - 1x1 batch of matrices
    'ns' gives 0x0 and 5x5 matrices.
    Zeros in dimensions are edge cases in the implementation and important to test for in order to avoid unexpected crashes.
    """
    from torch.testing._internal.common_utils import random_fullrank_matrix_distinct_singular_value

    batches = [(), (0, ), (2, ), (1, 1)]
    ns = [5, 0]
    out = []
    for batch, n in product(batches, ns):
        a = random_fullrank_matrix_distinct_singular_value(n, *batch, dtype=dtype, device=device)
        a.requires_grad = requires_grad
        out.append(SampleInput(a))
    return out

def np_sinc_with_fp16_as_fp32(x):
    # Wraps numpy's sinc function so that fp16 values are promoted to fp32
    # before sinc is invoked. Context: numpy's sinc returns NaN when evaluated
    # at 0 for fp16.
    if x.dtype == np.float16:
        return np.sinc(x.astype(np.float32))
    else:
        return np.sinc(x)

def sample_inputs_broadcast_to(op_info, device, dtype, requires_grad):
    test_cases = (
        ((S, 1, 1), (S, S, S)),
        ((S, 1, S), (S, S, S)),
        ((S, 1), (S, S, S)),
        ((1,), (S, S, S)),
        ((1, S), (1, 1, S)),
        ((), ()),
        ((), (1, 3, 2)),
    )

    return tuple(SampleInput((make_tensor(size, device, dtype,
                                          low=None, high=None,
                                          requires_grad=requires_grad), shape))
                 for size, shape in test_cases)

def sample_inputs_div(self, device, dtype, requires_grad, rounding_mode=None):
    a = make_tensor((S, S, S), device, dtype, low=None, high=None, requires_grad=requires_grad)
    is_integral = not dtype.is_floating_point and not dtype.is_complex
    b = make_tensor((S, S, S), device, dtype, low=1 if is_integral else 0.1, high=None,
                    requires_grad=requires_grad)

    kwargs = None
    if rounding_mode is not None:
        kwargs = dict(rounding_mode=rounding_mode)

    return [
        SampleInput((a, b), kwargs=kwargs),
        SampleInput((a,), args=(2,)),
    ]

def sample_inputs_stack(op_info, device, dtype, requires_grad):
    return (SampleInput((make_tensor((S, S), device, dtype,
                                     low=None, high=None,
                                     requires_grad=requires_grad),
                        make_tensor((S, S), device, dtype,
                                    low=None, high=None,
                                    requires_grad=requires_grad),
                        make_tensor((S, S), device, dtype,
                                    low=None, high=None,
                                    requires_grad=requires_grad)), kwargs=dict(idx=0)),)

def sample_inputs_hstack_dstack_vstack(op_info, device, dtype, requires_grad):
    return (SampleInput((make_tensor((S, S), device, dtype,
                                     low=None, high=None,
                                     requires_grad=requires_grad),
                        make_tensor((S, S), device, dtype,
                                    low=None, high=None,
                                    requires_grad=requires_grad),
                        make_tensor((S, S), device, dtype,
                                    low=None, high=None,
                                    requires_grad=requires_grad))),)

def sample_inputs_gather(op_info, device, dtype, requires_grad):
    return (SampleInput((make_tensor((M, S), device, dtype,
                                     low=None, high=None,
                                     requires_grad=requires_grad),
                        0, gather_variable((S, S), 1, M, True, device=device))),
            SampleInput((make_tensor((M, S), device, dtype,
                                     low=None, high=None,
                                     requires_grad=requires_grad),
                        1, gather_variable((M, S // 2), 0, S, True, device=device))),
            SampleInput((make_tensor((), device, dtype,
                                     low=None, high=None,
                                     requires_grad=requires_grad),
                        0, torch.tensor([0], dtype=torch.int64, device=device))),
            SampleInput((make_tensor((S,), device, dtype,
                                     low=None, high=None,
                                     requires_grad=requires_grad),
                        0, torch.tensor(0, dtype=torch.int64, device=device))),
            SampleInput((make_tensor((), device, dtype,
                                     low=None, high=None,
                                     requires_grad=requires_grad),
                        0, torch.tensor(0, dtype=torch.int64, device=device))),
            )

def sample_inputs_amax_amin(op_info, device, dtype, requires_grad):
    test_cases = (
        ((S, S, S), ()),
        ((S, S, S), (1,)),
        ((S, S, S), ((1, 2,),)),
        ((S, S, S), (1, True,)),
        ((), (0,)),
        ((), ()),
        ((), (0, True,)),
    )
    return tuple(SampleInput((make_tensor(size, device, dtype,
                                          low=None, high=None,
                                          requires_grad=requires_grad)),
                             args=args)
                 for size, args in test_cases)

def sample_inputs_diff(op_info, device, dtype, requires_grad):
    test_cases = (
        ((1,), 0, None, None),
        ((S,), 0, None, None),
        ((S, 1), 0, None, None),
        ((S, 1), 1, None, None),
        ((S, S), 0, None, None),
        ((S, S), 1, None, None),
        ((S, S), 0, (1, S), (2, S)),
        ((S, S), 0, None, (2, S)),
        ((S, S, S), 1, None, None),
        ((S, S, S), 1, (S, 1, S), (S, 1, S)),)

    sample_inputs = []
    for size, dim, size_prepend, size_append in test_cases:
        args = (make_tensor(size, device, dtype,
                            low=None, high=None,
                            requires_grad=requires_grad), 1, dim,
                make_tensor(size_prepend, device, dtype,
                            low=None, high=None,
                            requires_grad=requires_grad) if size_prepend else None,
                make_tensor(size_append, device, dtype,
                            low=None, high=None,
                            requires_grad=requires_grad) if size_append else None)
        sample_inputs += [SampleInput(args)]

    return tuple(sample_inputs)

def sample_inputs_index_select(op_info, device, dtype, requires_grad):
    return (SampleInput((make_tensor((S, S, S), device, dtype,
                                     low=None, high=None,
                                     requires_grad=requires_grad),
                        0, index_variable(2, S, device=device))),
            SampleInput((make_tensor((), device, dtype,
                                     low=None, high=None,
                                     requires_grad=requires_grad),
                        0, torch.tensor([0], dtype=torch.int64, device=device))),
            SampleInput((make_tensor((), device, dtype,
                                     low=None, high=None,
                                     requires_grad=requires_grad),
                        0, torch.tensor(0, dtype=torch.int64, device=device))),
            )

def sample_inputs_sort(op_info, device, dtype, requires_grad):
    def apply_grad(t):
        if dtype in floating_types_and(torch.float16, torch.bfloat16):
            t.requires_grad_(requires_grad)

    def small_3d_unique(dtype, device):
        res = torch.randperm(S * S * S, dtype=torch.int64, device=device).view(S, S, S)
        res = res.to(dtype)
        apply_grad(res)
        return res

    samples = []

    # Test cases for small 3d tensors.
    # Imitates legacy tests from test/test_torch.py
    self = small_3d_unique(dtype, device)
    dims = range(-3, 3)
    flag = [True, False]
    for dim, descending, stable in product(dims, flag, flag):
        # default schema without stable sort
        samples.append(SampleInput((self, dim, descending)))
        # schema with stable sort, no CUDA support yet
        if torch.device(device).type == 'cpu':
            samples.append(
                SampleInput(self, kwargs=dict(dim=dim, descending=descending, stable=stable))
            )

    # Test cases for scalar tensor
    scalar = torch.tensor(1, dtype=dtype, device=device)
    apply_grad(scalar)
    samples.append(SampleInput((scalar)))
    samples.append(SampleInput((scalar, 0)))
    samples.append(SampleInput((scalar, 0, True)))
    # no CUDA support for stable sort yet
    if not device.startswith('cuda'):
        samples.append(SampleInput(scalar, kwargs=dict(stable=True)))
        samples.append(SampleInput(scalar, kwargs=dict(dim=0, stable=True)))
        samples.append(SampleInput(scalar, kwargs=dict(dim=0, descending=True, stable=True)))

    return samples

def sample_inputs_index_fill(op_info, device, dtype, requires_grad):
    samples = []
    t = make_tensor((S, S, S), device, dtype,
                    low=None, high=None,
                    requires_grad=requires_grad)
    fill_val = torch.tensor(-1 + 1j if t.is_complex() else -1)
    # non-contiguous input
    t01 = t.transpose(0, 1)
    t02 = t.transpose(0, 2)
    t12 = t.transpose(1, 2)
    idx = index_variable(1, S, device=device)
    # non-contiguous index
    idx_nonctg = torch.empty_strided((S,), (2,), device=device, dtype=torch.int64)
    idx_nonctg.copy_(idx)
    for d in range(t.dim()):
        for tensor in [t, t01, t02, t12]:
            samples.append(SampleInput((tensor, d, idx, fill_val)))
            samples.append(SampleInput((tensor, d, -idx - 1, fill_val)))
            samples.append(SampleInput((tensor, d, idx_nonctg, fill_val)))
    return samples

def sample_inputs_max_min_binary(op_info, device, dtype, requires_grad):
    inputs = []
    args_for_binary_op = (
        ((S, S, S), (S, S, S),),
        ((S, S, S), (S,),),
        ((S,), (S, S, S),),
        ((S, 1, S), (S, S),),
        ((), (),),
        ((S, S, S), (),),
        ((), (S, S, S),),
    )
    inputs = list((SampleInput(make_tensor(input_tensor, device, dtype,
                                           low=None, high=None,
                                           requires_grad=requires_grad),
                               args=(make_tensor(other_tensor, device, dtype,
                                                 low=None, high=None,
                                                 requires_grad=requires_grad),),))
                  for input_tensor, other_tensor in args_for_binary_op)
    return inputs

def sample_inputs_max_min_reduction_with_dim(op_info, device, dtype, requires_grad):
    inputs = []
    args_for_reduction_with_dim = (
        ((S, S, S), (1,),),
        ((S, S, S), (1, True, ),),
        ((), (0,),),
        ((), (0, True,),),
    )
    inputs = list((SampleInput(make_tensor(input_tensor, device, dtype,
                                           low=None, high=None,
                                           requires_grad=requires_grad),
                               args=args,))
                  for input_tensor, args in args_for_reduction_with_dim)
    return inputs

def sample_inputs_max_min_reduction_no_dim(op_info, device, dtype, requires_grad):
    inputs = []
    inputs.append(SampleInput(make_tensor((S, S, S), device, dtype,
                                          low=None, high=None,
                                          requires_grad=requires_grad),))
    inputs.append(SampleInput(make_tensor((), device, dtype,
                                          low=None, high=None,
                                          requires_grad=requires_grad),))
    return inputs

def sample_movedim_moveaxis(op_info, device, dtype, requires_grad):
    return (SampleInput((make_tensor((4, 3, 2, 1), device, dtype,
                                     low=None, high=None,
                                     requires_grad=requires_grad),
                        (0, 1, 2, 3), (3, 2, 1, 0))),
            SampleInput((make_tensor((4, 3, 2, 1), device, dtype,
                                     low=None, high=None,
                                     requires_grad=requires_grad),
                        (0, -1, -2, -3), (-3, -2, -1, -0))))


def sample_repeat_tile(op_info, device, dtype, requires_grad):
    rep_dims = ((), (0, ), (1, ), (0, 2), (1, 1), (2, 3), (2, 3, 2), (0, 2, 3), (2, 1, 1, 1),)
    shapes = ((), (0,), (2,), (3, 0), (3, 2), (3, 0, 1))

    if requires_grad:
        # Tests for variant_consistency_jit, grad, gradgrad
        # are slower. Use smaller bags of `rep_dims` and `shapes`
        # in this case.
        rep_dims = ((), (0, ), (0, 2), (1, 1), (2, 3), (1, 3, 2), (3, 1, 1))  # type: ignore
        shapes = ((), (0,), (2,), (3, 2))  # type: ignore

    tensors = [make_tensor(shape, device, dtype,
                           low=None, high=None,
                           requires_grad=requires_grad) for shape in shapes]

    samples = []
    for rep_dim, tensor in product(rep_dims, tensors):
        for t in (tensor, tensor.T):
            if op_info.name == 'repeat' and len(rep_dim) >= t.dim():
                # `torch.repeat` errors for `len(rep_dims) < t.dim()`,
                # so we filter such combinations.
                samples.append(SampleInput((t, rep_dim),))
            elif op_info.name == 'tile':
                samples.append(SampleInput((t, rep_dim),))

    return samples

def np_unary_ufunc_integer_promotion_wrapper(fn):
    # Wrapper that passes PyTorch's default scalar
    #   type as an argument to the wrapped NumPy
    #   unary ufunc when given an integer input.
    #   This mimicks PyTorch's integer->floating point
    #   type promotion.
    #
    # This is necessary when NumPy promotes
    #   integer types to double, since PyTorch promotes
    #   integer types to the default scalar type.

    # Helper to determine if promotion is needed
    def is_integral(dtype):
        return dtype in [np.bool_, bool, np.uint8, np.int8, np.int16, np.int32, np.int64]

    # NOTE: Promotion in PyTorch is from integer types to the default dtype
    np_dtype = torch_to_numpy_dtype_dict[torch.get_default_dtype()]

    @wraps(fn)
    def wrapped_fn(x):
        if is_integral(x.dtype):
            return fn(x, dtype=np_dtype)
        return fn(x)

    return wrapped_fn


# Metadata class for Fast Fourier Transforms in torch.fft.
class SpectralFuncInfo(OpInfo):
    """Operator information for torch.fft transforms. """

    def __init__(self,
                 name,  # the string name of the function
                 *,
                 ref=None,  # Reference implementation (probably in np.fft namespace)
                 dtypes=floating_and_complex_types(),
                 ndimensional: bool,  # Whether dim argument can be a tuple
                 decorators=None,
                 **kwargs):
        decorators = list(decorators) if decorators is not None else []
        decorators += [
            skipCPUIfNoMkl,
            skipCUDAIfRocm,
            # gradgrad is quite slow
            DecorateInfo(slowTest, 'TestGradients', 'test_fn_gradgrad'),
        ]

        super().__init__(name=name,
                         dtypes=dtypes,
                         decorators=decorators,
                         **kwargs)
        self.ref = ref if ref is not None else _getattr_qual(np, name)
        self.ndimensional = ndimensional


    def sample_inputs(self, device, dtype, requires_grad=False):
        nd_tensor = make_tensor((S, S + 1, S + 2), device, dtype, low=None, high=None,
                                requires_grad=requires_grad)
        tensor = make_tensor((31,), device, dtype, low=None, high=None,
                             requires_grad=requires_grad)

        if self.ndimensional:
            return [
                SampleInput(nd_tensor, kwargs=dict(s=(3, 10), dim=(1, 2), norm='ortho')),
                SampleInput(nd_tensor, kwargs=dict(norm='ortho')),
                SampleInput(nd_tensor, kwargs=dict(s=(8,))),
                SampleInput(tensor),

                *(SampleInput(nd_tensor, kwargs=dict(dim=dim))
                  for dim in [-1, -2, -3, (0, -1)]),
            ]
        else:
            return [
                SampleInput(nd_tensor, kwargs=dict(n=10, dim=1, norm='ortho')),
                SampleInput(nd_tensor, kwargs=dict(norm='ortho')),
                SampleInput(nd_tensor, kwargs=dict(n=7)),
                SampleInput(tensor),

                *(SampleInput(nd_tensor, kwargs=dict(dim=dim))
                  for dim in [-1, -2, -3]),
            ]


class ShapeFuncInfo(OpInfo):
    """Early version of a specialized OpInfo for Shape manipulating operations like tile and roll"""
    def __init__(self,
                 name,  # the string name of the function
                 *,
                 ref,  # a reference function
                 dtypes=floating_types(),
                 dtypesIfCPU=None,
                 dtypesIfCUDA=None,
                 dtypesIfROCM=None,
                 sample_inputs_func=None,
                 **kwargs):
        super(ShapeFuncInfo, self).__init__(name,
                                            dtypes=dtypes,
                                            dtypesIfCPU=dtypesIfCPU,
                                            dtypesIfCUDA=dtypesIfCUDA,
                                            dtypesIfROCM=dtypesIfROCM,
                                            sample_inputs_func=sample_inputs_func,
                                            **kwargs)
        self.ref = ref

def sample_inputs_foreach(self, device, dtype, N):
    tensors = [make_tensor((N, N), device, dtype) for _ in range(N)]
    return tensors


def get_foreach_method_names(name):
    # get torch inplace reference function
    method_name = "_foreach_" + name
    method_name_inplace = "_foreach_" + name + "_"

    method = getattr(torch, method_name, None)
    method_inplace = getattr(torch, method_name_inplace, None)

    ref = getattr(torch.Tensor, name, None)

    return method, method_inplace, ref

class ForeachUnaryFuncInfo(OpInfo):
    """Early version of a specialized OpInfo for foreach unary functions"""
    def __init__(self,
                 name,
                 dtypes=floating_and_complex_types(),
                 dtypesIfCPU=all_types_and_complex(),
                 dtypesIfCUDA=floating_and_complex_types_and(torch.half),
                 dtypesIfROCM=None,
                 safe_casts_outputs=True,
                 sample_inputs_func=sample_inputs_foreach,
                 **kwargs):
        super(ForeachUnaryFuncInfo, self).__init__("_foreach_" + name,
                                                   dtypes=dtypes,
                                                   dtypesIfCPU=dtypesIfCPU,
                                                   dtypesIfCUDA=dtypesIfCUDA,
                                                   dtypesIfROCM=dtypesIfROCM,
                                                   safe_casts_outputs=safe_casts_outputs,
                                                   sample_inputs_func=sample_inputs_func,
                                                   **kwargs)

        foreach_method, foreach_method_inplace, torch_ref_method = get_foreach_method_names(name)
        self.method_variant = foreach_method
        self.inplace_variant = foreach_method_inplace
        self.ref = torch_ref_method

class ForeachBinaryFuncInfo(OpInfo):
    """Early version of a specialized OpInfo for foreach binary functions"""
    def __init__(self,
                 name,
                 dtypes=all_types_and(torch.bool, torch.half, torch.bfloat16),
                 dtypesIfCPU=all_types_and(torch.bool, torch.half, torch.bfloat16),
                 dtypesIfCUDA=all_types_and(torch.bool, torch.half, torch.bfloat16),
                 dtypesIfROCM=None,
                 safe_casts_outputs=False,
                 sample_inputs_func=sample_inputs_foreach,
                 supports_alpha_param=False,
                 **kwargs):
        super(ForeachBinaryFuncInfo, self).__init__(name,
                                                    dtypes=dtypes,
                                                    dtypesIfCPU=dtypesIfCPU,
                                                    dtypesIfCUDA=dtypesIfCUDA,
                                                    dtypesIfROCM=dtypesIfROCM,
                                                    safe_casts_outputs=safe_casts_outputs,
                                                    sample_inputs_func=sample_inputs_func,
                                                    **kwargs)
<<<<<<< HEAD
        self.method_variant = method
        self.inplace_variant = inplace
        self.ref = ref
        self.ref_name = ref_name
        self.supports_alpha_param = supports_alpha_param
=======
        foreach_method, foreach_method_inplace, torch_ref_method = get_foreach_method_names(name)
        self.method_variant = foreach_method
        self.inplace_variant = foreach_method_inplace
        self.ref = torch_ref_method
>>>>>>> f02c6147

class HermitianOpInfo(OpInfo):
    """Operator information for Hermitian functions
    These are functions that take Hermitian matrices as input.
    They require a modified function to be tested for gradcheck, because the finite-difference algorithm
    for calculating derivatives does not preserve the Hermitian property of the input and returning incorrect results.
    """

    def __init__(self,
                 name,
                 *,
                 skips=tuple(),
                 **kwargs):
        new_skips = (
            *skips,
            # These tests do not take into account custom op.get_op()
            # TODO: implement op.input_func instead of modifying op.get_op()
            # See https://github.com/pytorch/pytorch/issues/50837
            SkipInfo('TestCommon', 'test_variant_consistency_jit'),
        )

        super().__init__(name=name,
                         skips=new_skips,
                         **kwargs)

    def get_op(self):
        """
        Returns the function variant of the operator, torch.<op_name>,
        compatible with gradcheck for Hermitian functions.
        It works only for single input argument.
        """
        def hermitian_func(non_hermitian_input, **kwargs):
            hermitian_input = non_hermitian_input + non_hermitian_input.conj().transpose(-2, -1)
            return self.op(hermitian_input, **kwargs)

        return hermitian_func


class TriangularOpInfo(OpInfo):
    """Operator information for function that take lower or upper triangular matrices as input.
    They require a modified function to be tested for gradcheck, because the finite-difference algorithm
    for calculating derivatives does not preserve the triangular property of the input and returning incorrect results.
    """

    def __init__(self,
                 name,
                 *,
                 skips=tuple(),
                 **kwargs):
        new_skips = (
            *skips,
            # These tests do not take into account custom op.get_op()
            # TODO: implement op.input_func instead of modifying op.get_op()
            # See https://github.com/pytorch/pytorch/issues/50837
            SkipInfo('TestCommon', 'test_variant_consistency_jit'),
        )

        super().__init__(name=name,
                         skips=new_skips,
                         **kwargs)

    def get_op(self):
        """
        Returns the function variant of the operator, torch.<op_name>,
        compatible with gradcheck for triangular input functions.
        It works only for single input argument and upper kwarg
        """
        def triangular_func(non_triangular_input, upper=False):
            if upper:
                triangular_input = non_triangular_input.triu()
            else:
                triangular_input = non_triangular_input.tril()
            return self.op(triangular_input, upper=upper)

        return triangular_func

    def get_method(self):
        """
        Returns the method variant of the operator
        compatible with gradcheck for triangular input functions.
        It works only for single input argument and upper kwarg
        """
        def triangular_func(non_triangular_input, upper=False):
            if upper:
                triangular_input = non_triangular_input.triu()
            else:
                triangular_input = non_triangular_input.tril()
            return self.method_variant(triangular_input, upper=upper)

        return triangular_func

    def sample_inputs(self, device, dtype, requires_grad=False):
        """
        This function generates Cholesky factors of positive-definite (non-singular) Hermitian (symmetric) matrices
        for cholesky_inverse.
        """
        from torch.testing._internal.common_utils import random_hermitian_pd_matrix
        inputs = (
            torch.zeros(0, 0, dtype=dtype, device=device),  # 0x0 matrix
            torch.zeros(0, 2, 2, dtype=dtype, device=device),  # zero batch of matrices
            random_hermitian_pd_matrix(S, dtype=dtype, device=device),  # single matrix
            random_hermitian_pd_matrix(S, 2, dtype=dtype, device=device),  # batch of matrices
        )
        test_cases = (torch.linalg.cholesky(a) for a in inputs)
        out = []
        for a in test_cases:
            a.requires_grad = requires_grad
            out.append(SampleInput(a))
            out.append(SampleInput(a, kwargs=dict(upper=True)))
        return out

def sample_inputs_linalg_lstsq(op_info, device, dtype, requires_grad=False):
    from torch.testing._internal.common_utils import random_well_conditioned_matrix
    out = []
    for batch in ((), (3,), (3, 3)):
        shape = batch + (3, 3)
        # NOTE: inputs are not marked with `requires_grad` since
        # linalg_lstsq is not differentiable
        a = random_well_conditioned_matrix(*shape, dtype=dtype, device=device)
        b = make_tensor(shape, device, dtype, low=None, high=None)
        out.append(SampleInput((a, b)))
    return out

def sample_inputs_householder_product(op_info, device, dtype, requires_grad):
    """
    This function generates input for torch.linalg.householder_product (torch.orgqr).
    The first argument should be a square matrix or batch of square matrices, the second argument is a vector or batch of vectors.
    Empty, square, rectangular, batched square and batched rectangular input is generated.
    """
    # Each column of the matrix is getting multiplied many times leading to very large values for
    # the Jacobian matrix entries and making the finite-difference result of grad check less accurate.
    # That's why gradcheck with the default range [-9, 9] fails and [-2, 2] is used here.
    samples = (
        SampleInput((make_tensor((S, S), device, dtype, low=-2, high=2, requires_grad=requires_grad),
                    make_tensor((S,), device, dtype, low=-2, high=2, requires_grad=requires_grad))),

        SampleInput((make_tensor((S + 1, S), device, dtype, low=-2, high=2, requires_grad=requires_grad),
                    make_tensor((S,), device, dtype, low=-2, high=2, requires_grad=requires_grad))),

        SampleInput((make_tensor((2, 1, S, S), device, dtype, low=-2, high=2, requires_grad=requires_grad),
                    make_tensor((2, 1, S,), device, dtype, low=-2, high=2, requires_grad=requires_grad))),

        SampleInput((make_tensor((2, 1, S + 1, S), device, dtype, low=-2, high=2, requires_grad=requires_grad),
                    make_tensor((2, 1, S,), device, dtype, low=-2, high=2, requires_grad=requires_grad))),

        SampleInput((make_tensor((0, 0), device, dtype, low=None, high=None, requires_grad=requires_grad),
                    make_tensor((0,), device, dtype, low=None, high=None, requires_grad=requires_grad))),

        SampleInput((make_tensor((S, S), device, dtype, low=-2, high=2, requires_grad=requires_grad),
                    make_tensor((0,), device, dtype, low=None, high=None, requires_grad=requires_grad))),
    )

    return samples

def sample_inputs_linalg_cholesky(op_info, device, dtype, requires_grad=False):
    """
    This function generates always positive-definite input for torch.linalg.cholesky using
    random_hermitian_pd_matrix.
    The input is generated as the itertools.product of 'batches' and 'ns'.
    In total this function generates 8 SampleInputs
    'batches' cases include:
        () - single input,
        (0,) - zero batched dimension,
        (2,) - batch of two matrices,
        (1, 1) - 1x1 batch of matrices
    'ns' gives 0x0 and 5x5 matrices.
    Zeros in dimensions are edge cases in the implementation and important to test for in order to avoid unexpected crashes.
    """
    from torch.testing._internal.common_utils import random_hermitian_pd_matrix

    batches = [(), (0, ), (2, ), (1, 1)]
    ns = [5, 0]
    out = []
    for batch, n in product(batches, ns):
        a = random_hermitian_pd_matrix(n, *batch, dtype=dtype, device=device)
        a.requires_grad = requires_grad
        out.append(SampleInput(a))
    return out


def sample_inputs_linalg_eigh(op_info, device, dtype, requires_grad=False):
    """
    This function generates input for torch.linalg.eigh with UPLO="U" or "L" keyword argument.
    """
    out = sample_inputs_linalg_invertible(op_info, device, dtype, requires_grad)
    for o in out:
        o.kwargs = {"UPLO": np.random.choice(["L", "U"])}
    return out


def sample_inputs_linalg_pinv_hermitian(op_info, device, dtype, requires_grad=False):
    """
    This function generates input for torch.linalg.pinv with hermitian=True keyword argument.
    """
    out = sample_inputs_linalg_invertible(op_info, device, dtype, requires_grad)
    for o in out:
        o.kwargs = {"hermitian": True}
    return out

def sample_inputs_linalg_solve(op_info, device, dtype, requires_grad=False, vector_rhs_allowed=True):
    """
    This function generates always solvable input for torch.linalg.solve
    Using random_fullrank_matrix_distinct_singular_value gives a non-singular (=invertible, =solvable) matrices 'a'.
    The first input to torch.linalg.solve is generated as the itertools.product of 'batches' and 'ns'.
    The second input is generated as the product of 'batches', 'ns' and 'nrhs'.
    In total this function generates 18 SampleInputs
    'batches' cases include:
        () - single input,
        (0,) - zero batched dimension,
        (2,) - batch of two matrices.
    'ns' gives 0x0 and 5x5 matrices.
    and 'nrhs' controls the number of vectors to solve for:
        () - using 1 as the number of vectors implicitly
        (1,) - same as () but explicit
        (3,) - solve for 3 vectors.
    Zeros in dimensions are edge cases in the implementation and important to test for in order to avoid unexpected crashes.
    'vector_rhs_allowed' controls whether to include nrhs = () to the list of SampleInputs.
    torch.solve / triangular_solve / cholesky_solve (opposed to torch.linalg.solve) do not allow
    1D tensors (vectors) as the right-hand-side.
    Once torch.solve / triangular_solve / cholesky_solve and its testing are removed,
    'vector_rhs_allowed' may be removed here as well.
    """
    from torch.testing._internal.common_utils import random_fullrank_matrix_distinct_singular_value

    batches = [(), (0, ), (2, )]
    ns = [5, 0]
    if vector_rhs_allowed:
        nrhs = [(), (1,), (3,)]
    else:
        nrhs = [(1,), (3,)]
    out = []
    for n, batch, rhs in product(ns, batches, nrhs):
        a = random_fullrank_matrix_distinct_singular_value(n, *batch, dtype=dtype, device=device)
        a.requires_grad = requires_grad
        b = torch.randn(*batch, n, *rhs, dtype=dtype, device=device)
        b.requires_grad = requires_grad
        out.append(SampleInput((a, b)))
    return out


def sample_inputs_legacy_solve(op_info, device, dtype, requires_grad=False):
    """
    This function generates always solvable input for legacy solve functions
    (the ones that are not in torch.linalg module).
    The difference from sample_inputs_linalg_solve is that here the right-hand-side of A x = b equation
    should have b.ndim >= 2, vectors are not allowed.
    Also the arguments order is swapped.
    """
    out = sample_inputs_linalg_solve(
        op_info, device, dtype, requires_grad=requires_grad, vector_rhs_allowed=False
    )
    for sample in out:
        sample.input = tuple(reversed(sample.input))
    return out


def sample_inputs_std_var(op_info, device, dtype, requires_grad):
    tensor_nd = make_tensor((S, S, S), device=device, dtype=dtype,
                            low=None, high=None, requires_grad=requires_grad)
    tensor_1d = make_tensor((S,), device=device, dtype=dtype,
                            low=None, high=None, requires_grad=requires_grad)

    return [
        SampleInput(tensor_nd),
        SampleInput(tensor_nd, kwargs=dict(dim=1)),
        SampleInput(tensor_nd, kwargs=dict(dim=1, unbiased=True, keepdim=True)),
        SampleInput(tensor_1d, kwargs=dict(dim=0, unbiased=True, keepdim=True)),
        SampleInput(tensor_1d, kwargs=dict(dim=0, unbiased=False, keepdim=False)),
    ]


def _sample_inputs_svd(op_info, device, dtype, requires_grad=False, is_linalg_svd=False):
    """
    This function generates input for torch.svd with distinct singular values so that autograd is always stable.
    Matrices of different size:
        square matrix - S x S size
        tall marix - S x (S-2)
        wide matrix - (S-2) x S
    and batched variants of above are generated.
    Each SampleInput has a function 'output_process_fn_grad' attached to it that is applied on the output of torch.svd
    It is needed for autograd checks, because backward of svd doesn't work for an arbitrary loss function.
    """
    from torch.testing._internal.common_utils import random_fullrank_matrix_distinct_singular_value

    # svd and linalg.svd returns V and V.conj().T, respectively. So we need to slice
    # along different dimensions when needed (this is used by
    # test_cases2:wide_all and wide_all_batched below)
    if is_linalg_svd:
        def slice_V(v):
            return v[..., :(S - 2), :]

        def uv_loss(usv):
            u00 = usv[0][0, 0]
            v00_conj = usv[2][0, 0]
            return u00 * v00_conj
    else:
        def slice_V(v):
            return v[..., :, :(S - 2)]

        def uv_loss(usv):
            u00 = usv[0][0, 0]
            v00_conj = usv[2][0, 0].conj()
            return u00 * v00_conj

    test_cases1 = (  # some=True (default)
        # loss functions for complex-valued svd have to be "gauge invariant",
        # i.e. loss functions shouldn't change when sigh of the singular vectors change.
        # the simplest choice to satisfy this requirement is to apply 'abs'.
        (random_fullrank_matrix_distinct_singular_value(S, dtype=dtype).to(device),
            lambda usv: usv[1]),  # 'check_grad_s'
        (random_fullrank_matrix_distinct_singular_value(S, dtype=dtype).to(device),
            lambda usv: abs(usv[0])),  # 'check_grad_u'
        (random_fullrank_matrix_distinct_singular_value(S, dtype=dtype).to(device),
            lambda usv: abs(usv[2])),  # 'check_grad_v'
        # this test is important as it checks the additional term that is non-zero only for complex-valued inputs
        # and when the loss function depends both on 'u' and 'v'
        (random_fullrank_matrix_distinct_singular_value(S, dtype=dtype).to(device),
            uv_loss),  # 'check_grad_uv'
        (random_fullrank_matrix_distinct_singular_value(S, dtype=dtype).to(device)[:(S - 2)],
            lambda usv: (abs(usv[0]), usv[1], abs(usv[2][..., :, :(S - 2)]))),  # 'wide'
        (random_fullrank_matrix_distinct_singular_value(S, dtype=dtype).to(device)[:, :(S - 2)],
            lambda usv: (abs(usv[0]), usv[1], abs(usv[2]))),  # 'tall'
        (random_fullrank_matrix_distinct_singular_value(S, 2, dtype=dtype).to(device),
            lambda usv: (abs(usv[0]), usv[1], abs(usv[2]))),  # 'batched'
        (random_fullrank_matrix_distinct_singular_value(S, 2, dtype=dtype).to(device)[..., :(S - 2), :],
            lambda usv: (abs(usv[0]), usv[1], abs(usv[2]))),  # 'wide_batched'
        (random_fullrank_matrix_distinct_singular_value(S, 2, dtype=dtype).to(device)[..., :, :(S - 2)],
            lambda usv: (abs(usv[0]), usv[1], abs(usv[2]))),  # 'tall_batched'
    )
    test_cases2 = (  # some=False
        (random_fullrank_matrix_distinct_singular_value(S, dtype=dtype).to(device)[:(S - 2)],
            lambda usv: (abs(usv[0]), usv[1], abs(slice_V(usv[2])))),  # 'wide_all'
        (random_fullrank_matrix_distinct_singular_value(S, dtype=dtype).to(device)[:, :(S - 2)],
            lambda usv: (abs(usv[0][:, :(S - 2)]), usv[1], abs(usv[2]))),  # 'tall_all'
        (random_fullrank_matrix_distinct_singular_value(S, 2, dtype=dtype).to(device)[..., :(S - 2), :],
            lambda usv: (abs(usv[0]), usv[1], abs(slice_V(usv[2])))),  # 'wide_all_batched'
        (random_fullrank_matrix_distinct_singular_value(S, 2, dtype=dtype).to(device)[..., :, :(S - 2)],
            lambda usv: (abs(usv[0][..., :, :(S - 2)]), usv[1], abs(usv[2]))),  # 'tall_all_batched'
    )

    out = []
    for a, out_fn in test_cases1:
        a.requires_grad = requires_grad
        if is_linalg_svd:
            kwargs = {'full_matrices': False}
        else:
            kwargs = {'some': True}
        out.append(SampleInput(a, kwargs=kwargs, output_process_fn_grad=out_fn))

    for a, out_fn in test_cases2:
        a.requires_grad = requires_grad
        if is_linalg_svd:
            kwargs = {'full_matrices': True}
        else:
            kwargs = {'some': False}
        out.append(SampleInput(a, kwargs=kwargs, output_process_fn_grad=out_fn))

    return out

def sample_inputs_svd(op_info, device, dtype, requires_grad=False):
    return _sample_inputs_svd(op_info, device, dtype, requires_grad, is_linalg_svd=False)

def sample_inputs_linalg_svd(op_info, device, dtype, requires_grad=False):
    return _sample_inputs_svd(op_info, device, dtype, requires_grad, is_linalg_svd=True)

def sample_inputs_eig(op_info, device, dtype, requires_grad=False):
    eigvecs = make_tensor((S, S), device=device, dtype=dtype,
                          low=None, high=None)
    eigvals = make_tensor((S,), device=device, dtype=dtype,
                          low=None, high=None)
    # we produce only diagonazible inputs which do not have
    # complex eigenvalues for real inputs, as there is no
    # backward implementation for real inputs with complex
    # eigenvalues yet.
    input = (eigvecs * eigvals.unsqueeze(-2)) @ eigvecs.inverse()
    input.requires_grad_(requires_grad)

    def process_output(eigpair):
        eigvals, eigvecs = eigpair
        if dtype.is_complex:
            # eig produces eigenvectors which are normalized to 1 norm.
            # Note that if v is an eigenvector, so is v * e^{i \phi},
            # and |v| = |v * e^{i \phi}| = 1.
            # This, however, makes the eigenvector backward computation process
            # rather unstable unless the objective function is gauge-invariant,
            # that is if f(z) == f(|z|), for example.
            # Hence for complex inputs we ignore the phases and return only
            # the absolute values.
            return eigvals, eigvecs.abs()
        else:
            return eigvals, eigvecs

    return [
        SampleInput(
            input,
            kwargs=dict(eigenvectors=True),
            output_process_fn_grad=process_output
        ),
    ]

def sample_inputs_linalg_qr(op_info, device, dtype, requires_grad=False):
    """
    This function generates input for torch.linalg.qr
    The input is generated as the itertools.product of 'batches' and 'ns'.
    """
    # TODO: add 0 to 'ns' and (0, ) to 'batches'
    # Currently tests fail most probably because of
    # https://github.com/pytorch/pytorch/issues/50576
    batches = [(), (2, ), (1, 1)]
    ns = [2, 5]
    out = []
    for batch, (m, n) in product(batches, product(ns, ns)):
        a = torch.randn(*batch, m, n, dtype=dtype, device=device, requires_grad=requires_grad)
        out.append(SampleInput(a))
    return out

def sample_inputs_flip(op_info, device, dtype, requires_grad):
    tensors = (
        make_tensor((S, M, S), device, dtype, low=None, high=None, requires_grad=requires_grad),
        make_tensor((S, 0, M), device, dtype, low=None, high=None, requires_grad=requires_grad)
    )

    dims = ((0, 1, 2), (0,), (0, 2), (-1,), ())

    samples = [SampleInput(tensor, kwargs={'dims': dim}) for tensor, dim in product(tensors, dims)]

    return samples

def sample_inputs_fliplr_flipud(op_info, device, dtype, requires_grad):
    tensors = (
        make_tensor((S, M, S), device, dtype, low=None, high=None, requires_grad=requires_grad),
        make_tensor((S, 0, M), device, dtype, low=None, high=None, requires_grad=requires_grad)
    )
    return [SampleInput(tensor) for tensor in tensors]

def sample_inputs_clamp(op_info, device, dtype, requires_grad):
    tensors = (
        make_tensor((S, M, S), device, dtype, low=None, high=None, requires_grad=requires_grad),
        make_tensor((S, 0, M), device, dtype, low=None, high=None, requires_grad=requires_grad),
    )
    if dtype is torch.uint8:
        min_max_vals = ((2, 5), (3, 7))
    else:
        min_max_vals = ((0, 1), (-1, 1))
    output = [SampleInput(tensor, args=vals) for tensor, vals in product(tensors, min_max_vals)]
    output += [SampleInput(tensors[0], args=(0.5, None)), SampleInput(tensors[0], args=(None, 0.5))]
    empty_tensor = make_tensor((), device, dtype, low=None, high=None, requires_grad=requires_grad)
    output += [SampleInput(empty_tensor, args=(0.0, 1.0)), ]
    return output

def sample_inputs_diag(op_info, device, dtype, requires_grad):
    vec_sample = SampleInput(make_tensor((M, ), device, dtype, low=None, high=None, requires_grad=requires_grad))

    tensors = (
        make_tensor((M, M), device, dtype, low=None, high=None, requires_grad=requires_grad),
        make_tensor((3, 5), device, dtype, low=None, high=None, requires_grad=requires_grad),
        make_tensor((5, 3), device, dtype, low=None, high=None, requires_grad=requires_grad),
    )

    args = ((), (2,), (-2,), (1,), (2,))

    samples = []
    for tensor, arg in product(tensors, args):
        samples.append(SampleInput(tensor, args=arg))

    return samples + [vec_sample]

def sample_inputs_logit(op_info, device, dtype, requires_grad):
    low, high = op_info.domain

    # Note: Operator is very sensitive at points near the
    # start and end of domain and leads to NaN for float16
    # if domain_eps is 1e-5.
    domain_eps = op_info._domain_eps if dtype != torch.float16 else 3e-2

    low = low + domain_eps
    high = high - domain_eps

    samples = (
        SampleInput(make_tensor((S, S, S), device, dtype, low=low, high=high, requires_grad=requires_grad)),
        SampleInput(make_tensor((S, S, S), device, dtype, low=low,
                                high=high, requires_grad=requires_grad), args=(0.2,)),
        SampleInput(make_tensor((), device, dtype, low=low, high=high, requires_grad=requires_grad)),
        SampleInput(make_tensor((), device, dtype, low=low,
                                high=high, requires_grad=requires_grad), args=(0.2,)),
    )

    return samples

def sample_inputs_floor_divide(op_info, device, dtype, requires_grad):
    lhs = make_tensor((S, S, S), device, dtype, low=None, high=None, requires_grad=requires_grad)
    rhs = make_tensor((S, S, S), device, dtype, low=None, high=None, requires_grad=requires_grad)
    # Avoid integer divide by 0
    if not (dtype.is_floating_point or dtype.is_complex):
        rhs[rhs == 0] = 1

    return [
        SampleInput((lhs, rhs)),
        SampleInput((lhs, rhs[0])),
        SampleInput((lhs), args=(3.14,)),
    ]


def sample_inputs_masked_scatter(op_info, device, dtype, requires_grad):
    samples = (
        SampleInput(make_tensor((M, M), device, dtype, low=None, high=None, requires_grad=requires_grad),
                    args=(torch.randn(M, M, device=device) > 0,
                          make_tensor((M, M), device, dtype, low=None, high=None, requires_grad=requires_grad))),

        SampleInput(make_tensor((M, M), device, dtype, low=None, high=None, requires_grad=requires_grad),
                    args=(torch.randn((M,), device=device) > 0,
                          make_tensor((M, M), device, dtype, low=None, high=None, requires_grad=requires_grad))),

        SampleInput(make_tensor((M, M), device, dtype, low=None, high=None, requires_grad=requires_grad),
                    args=(bernoulli_scalar().to(device),
                          make_tensor((M, M), device, dtype, low=None, high=None, requires_grad=requires_grad))),
    )

    return samples

def sample_inputs_masked_select(op_info, device, dtype, requires_grad):
    samples = (
        SampleInput(make_tensor((M, M), device, dtype, low=None, high=None, requires_grad=requires_grad),
                    args=(torch.randn(M, M, device=device) > 0,)),

        SampleInput(make_tensor((M, M), device, dtype, low=None, high=None, requires_grad=requires_grad),
                    args=(torch.randn((M,), device=device) > 0,)),

        SampleInput(make_tensor((M,), device, dtype, low=None, high=None, requires_grad=requires_grad),
                    args=(torch.randn((M, M), device=device) > 0,)),

        SampleInput(make_tensor((M, 1, M), device, dtype, low=None, high=None, requires_grad=requires_grad),
                    args=(torch.randn((M, M), device=device) > 0,)),

        SampleInput(make_tensor((), device, dtype, low=None, high=None, requires_grad=requires_grad),
                    args=(torch.tensor(1, device=device, dtype=torch.bool),)),

        SampleInput(make_tensor((M, M), device, dtype, low=None, high=None, requires_grad=requires_grad),
                    args=(torch.tensor(1, device=device, dtype=torch.bool),)),

        SampleInput(make_tensor((), device, dtype, low=None, high=None, requires_grad=requires_grad),
                    args=(torch.randn((M, M), device=device) > 0,)),
    )

    return samples

def sample_inputs_polar(op_info, device, dtype, requires_grad):
    def _make_tensor_helper(shape, low=None, high=None):
        return make_tensor(shape, device, dtype, low=low, high=high, requires_grad=requires_grad)

    samples = (
        SampleInput((_make_tensor_helper((S, S), low=0), _make_tensor_helper((S, S)))),
        SampleInput((_make_tensor_helper((), low=0), _make_tensor_helper(()))),
    )

    return samples


def sample_inputs_cumsum(op_info, device, dtype, requires_grad):
    def _make_tensor_helper(shape, low=None, high=None):
        return make_tensor(shape, device, dtype, low=low, high=high, requires_grad=requires_grad)

    samples = (
        SampleInput((_make_tensor_helper((S, S, S)), 0)),
        SampleInput((_make_tensor_helper((S, S, S)), 1)),
        # NOTE: if `dtype` is not same as input, then inplace variants fail with
        # `provided dtype must match the dtype of self tensor in cumsum`
        SampleInput((_make_tensor_helper((S, S, S)), 1), kwargs={'dtype': dtype}),
        SampleInput((_make_tensor_helper(()), 0)),
    )

    return samples

def sample_inputs_lerp(op_info, device, dtype, requires_grad):
    def _make_tensor_helper(shape, low=None, high=None):
        return make_tensor(shape, device, dtype, low=low, high=high, requires_grad=requires_grad)

    samples = (
        # no broadcast
        SampleInput((_make_tensor_helper((S, S)), _make_tensor_helper((S, S)), 0.4)),
        # broadcast rhs
        SampleInput((_make_tensor_helper((S, S)), _make_tensor_helper((S,)), 0.4)),
        # scalar tensor
        SampleInput((_make_tensor_helper(()), _make_tensor_helper(()), 0.4)),
        # broadcast rhs scalar-tensor
        SampleInput((_make_tensor_helper((S, S)), _make_tensor_helper(()), 0.4)),
        # broadcast rhs with weight tensor
        SampleInput((_make_tensor_helper((S, S)), _make_tensor_helper((S,)), _make_tensor_helper((S, S)))),
        # broadcast rhs and weight tensor
        SampleInput((_make_tensor_helper((S, S)), _make_tensor_helper((S, 1)), _make_tensor_helper((S,)))),

        # Broadcasts `self` : Issue with inplace-variants
        # Reference: https://github.com/pytorch/pytorch/issues/50747
        # SampleInput((_make_tensor_helper((S,)), _make_tensor_helper((S, S)), 0.4)),
        # SampleInput((_make_tensor_helper(()), _make_tensor_helper((S, S)), 0.4)),
        # SampleInput((_make_tensor_helper((S, 1)), _make_tensor_helper((S, S)), 0.4)),
        # SampleInput((_make_tensor_helper((S, 1)), _make_tensor_helper((S, S)), _make_tensor_helper((S, 1)))),
    )  # type: ignore

    if dtype.is_complex:
        samples = samples + (  # type: ignore
            # no broadcast
            SampleInput((_make_tensor_helper((S, S)), _make_tensor_helper((S, S)), 0.4j)),
            SampleInput((_make_tensor_helper((S, S)), _make_tensor_helper((S, S)), 1.2 + 0.1j)),
            # broadcast rhs
            SampleInput((_make_tensor_helper((S, S)), _make_tensor_helper((S,)), 0.4j)),
            SampleInput((_make_tensor_helper((S, S)), _make_tensor_helper((S, S)), 5.4 + 9j)),
            # scalar tensor
            SampleInput((_make_tensor_helper(()), _make_tensor_helper(()), 0.4j)),
            SampleInput((_make_tensor_helper(()), _make_tensor_helper(()), 6.1 + 0.004j)),
            # broadcast rhs scalar-tensor
            SampleInput((_make_tensor_helper((S, S)), _make_tensor_helper(()), 0.4j)),
            SampleInput((_make_tensor_helper((S, S)), _make_tensor_helper(()), 1 + 2j)),
        )

    return samples

foreach_binary_op_db: List[OpInfo] = [
<<<<<<< HEAD
    ForeachBinaryFuncInfo('_foreach_add',
                          method=torch._foreach_add,
                          inplace=torch._foreach_add_,
                          ref=torch.add,
                          ref_name='add',
                          supports_alpha_param=True),

    ForeachBinaryFuncInfo('_foreach_sub',
                          method=torch._foreach_sub,
                          inplace=torch._foreach_sub_,
                          ref=torch.sub,
                          ref_name='sub',
                          supports_alpha_param=True),

    ForeachBinaryFuncInfo('_foreach_mul',
                          method=torch._foreach_mul,
                          inplace=torch._foreach_mul_,
                          ref=torch.mul,
                          ref_name='mul'),

    ForeachBinaryFuncInfo('_foreach_div',
                          method=torch._foreach_div,
                          inplace=torch._foreach_div_,
                          ref=torch.div,
                          ref_name='div',
=======
    ForeachBinaryFuncInfo('add'),
    ForeachBinaryFuncInfo('sub'),
    ForeachBinaryFuncInfo('mul'),
    ForeachBinaryFuncInfo('div',
>>>>>>> f02c6147
                          safe_casts_outputs=True),
]

foreach_unary_op_db: List[OpInfo] = [
    ForeachUnaryFuncInfo('exp'),
    ForeachUnaryFuncInfo('acos'),
    ForeachUnaryFuncInfo('asin'),
    ForeachUnaryFuncInfo('atan'),
    ForeachUnaryFuncInfo('cos'),
    ForeachUnaryFuncInfo('cosh'),
    ForeachUnaryFuncInfo('log'),
    ForeachUnaryFuncInfo('log10'),
    ForeachUnaryFuncInfo('log2'),
    ForeachUnaryFuncInfo('tan'),
    ForeachUnaryFuncInfo('tanh'),
    ForeachUnaryFuncInfo('sin'),
    ForeachUnaryFuncInfo('sinh'),

    ForeachUnaryFuncInfo('neg',
                         dtypes=all_types_and_complex(),
                         dtypesIfCPU=all_types_and_complex(),
                         dtypesIfCUDA=all_types_and_complex(),
                         sample_inputs_func=sample_inputs_foreach,
                         safe_casts_outputs=False),

    ForeachUnaryFuncInfo('sqrt',
                         dtypes=floating_types(),
                         dtypesIfCPU=floating_and_complex_types_and(torch.bfloat16),
                         dtypesIfCUDA=floating_and_complex_types_and(torch.half)),

    ForeachUnaryFuncInfo('ceil',
                         dtypes=floating_types(),
                         dtypesIfCPU=floating_types_and(torch.bfloat16),
                         dtypesIfCUDA=floating_types_and(torch.half)),

    ForeachUnaryFuncInfo('erf',
                         dtypes=floating_types(),
                         dtypesIfCPU=floating_types_and(torch.bfloat16),
                         dtypesIfCUDA=floating_types_and(torch.half)),

    ForeachUnaryFuncInfo('erfc',
                         dtypes=floating_types(),
                         dtypesIfCPU=floating_types_and(torch.bfloat16),
                         dtypesIfCUDA=floating_types_and(torch.half)),

    ForeachUnaryFuncInfo('expm1',
                         dtypes=floating_types(),
                         dtypesIfCPU=floating_types_and(torch.bfloat16),
                         dtypesIfCUDA=floating_types_and(torch.half)),

    ForeachUnaryFuncInfo('floor',
                         dtypes=floating_types(),
                         dtypesIfCPU=floating_types_and(torch.bfloat16),
                         dtypesIfCUDA=floating_types_and(torch.half)),

    ForeachUnaryFuncInfo('log1p',
                         dtypes=floating_types(),
                         dtypesIfCPU=floating_types_and(torch.bfloat16),
                         dtypesIfCUDA=floating_types_and(torch.half)),

    ForeachUnaryFuncInfo('round',
                         dtypes=floating_types(),
                         dtypesIfCPU=floating_types_and(torch.bfloat16),
                         dtypesIfCUDA=floating_types_and(torch.half)),

    ForeachUnaryFuncInfo('frac',
                         dtypes=floating_types(),
                         dtypesIfCPU=floating_types_and(torch.bfloat16),
                         dtypesIfCUDA=floating_types_and(torch.half)),

    ForeachUnaryFuncInfo('reciprocal',
                         dtypes=floating_types(),
                         dtypesIfCPU=floating_types_and(torch.bfloat16),
                         dtypesIfCUDA=floating_types_and(torch.half)),

    ForeachUnaryFuncInfo('sigmoid',
                         dtypes=floating_types(),
                         dtypesIfCPU=floating_types_and(torch.bfloat16),
                         dtypesIfCUDA=floating_types_and(torch.half)),

    ForeachUnaryFuncInfo('trunc',
                         dtypes=floating_types(),
                         dtypesIfCPU=floating_types_and(torch.bfloat16),
                         dtypesIfCUDA=floating_types_and(torch.half)),

    ForeachUnaryFuncInfo('abs',
                         dtypes=all_types_and_complex_and(torch.bfloat16, torch.half, torch.bool),
                         dtypesIfCPU=all_types_and_complex_and(torch.bfloat16, torch.half),
                         dtypesIfCUDA=all_types_and_complex_and(torch.bfloat16, torch.half, torch.bool),
                         safe_casts_outputs=False)
]

# Operator database (sorted alphabetically)
op_db: List[OpInfo] = [
    UnaryUfuncInfo('abs',
                   aliases=('absolute', ),
                   ref=np.abs,
                   dtypes=all_types_and_complex_and(torch.half, torch.bfloat16),
                   dtypesIfCPU=all_types_and_complex_and(torch.half, torch.bfloat16),
                   dtypesIfCUDA=all_types_and_complex_and(torch.bool, torch.half, torch.bfloat16),
                   skips=(
                       SkipInfo('TestUnaryUfuncs', 'test_reference_numerics_extremal',
                                device_type='cpu', dtypes=[torch.cfloat, torch.cdouble]),
                       SkipInfo('TestUnaryUfuncs', 'test_reference_numerics_hard',
                                device_type='cpu', dtypes=[torch.cfloat]),
                       # Reference: https://github.com/pytorch/pytorch/issues/49224
                       SkipInfo('TestUnaryUfuncs', 'test_reference_numerics_normal',
                                dtypes=[torch.int8], active_if=TEST_WITH_ASAN),
                       SkipInfo('TestUnaryUfuncs', 'test_variant_consistency',
                                dtypes=[torch.cfloat, torch.cdouble]),
                       # TODO: Fix test_out_arg_all_dtypes as torch.empty_like(expected_output) where expected_output=op(input)
                       # We can break the logic of the loop over all possible types but it is OK.
                       # https://github.com/pytorch/pytorch/blob/master/test/test_unary_ufuncs.py#L440-L449
                       SkipInfo('TestUnaryUfuncs', 'test_out_arg_all_dtypes',
                                dtypes=[torch.cfloat, torch.cdouble]),
                       SkipInfo('TestCommon', 'test_variant_consistency_eager',
                                dtypes=[torch.cfloat, torch.cdouble]),
                       SkipInfo('TestCommon', 'test_variant_consistency_jit',
                                dtypes=[torch.cfloat, torch.cdouble, torch.bfloat16]),
                       SkipInfo('TestCommon', 'test_jit_alias_remapping',
                                dtypes=[torch.cfloat, torch.cdouble, torch.bfloat16]),
                   ),
                   test_inplace_grad=False,
                   assert_autodiffed=True),
    # NOTE: CPU complex acos produces incorrect outputs (https://github.com/pytorch/pytorch/issues/42952)
    UnaryUfuncInfo('acos',
                   aliases=('arccos', ),
                   ref=np.arccos,
                   domain=(-1, 1),
                   handles_complex_extremals=False,
                   dtypes=all_types_and_complex_and(torch.bool),
                   dtypesIfCPU=all_types_and_complex_and(torch.bool, torch.bfloat16),
                   dtypesIfCUDA=all_types_and_complex_and(torch.bool, torch.half),
                   default_test_dtypes=[torch.long, torch.half, torch.bfloat16, torch.float32, torch.cfloat],
                   skip_bfloat16_grad=True,
                   assert_autodiffed=True,
                   decorators=(precisionOverride({torch.float16: 1e-2,
                                                  torch.bfloat16: 1e-1,
                                                  torch.complex64: 1e-2}),),
                   safe_casts_outputs=True,
                   skips=(
                       SkipInfo('TestUnaryUfuncs', 'test_reference_numerics_hard',
                                device_type='cpu', dtypes=[torch.cfloat]),
                       SkipInfo('TestGradients', 'test_fn_grad',
                                dtypes=[torch.cdouble], active_if=IS_WINDOWS),
                       SkipInfo('TestGradients', 'test_method_grad',
                                dtypes=[torch.cdouble], active_if=IS_WINDOWS),
                       SkipInfo('TestGradients', 'test_inplace_grad',
                                dtypes=[torch.cdouble], active_if=IS_WINDOWS),
                   )),
    # NOTE: the derivative for inplace acosh is not implemented
    UnaryUfuncInfo('acosh',
                   aliases=('arccosh', ),
                   ref=np.arccosh,
                   domain=(1, float('inf')),
                   dtypes=all_types_and_complex_and(torch.bool),
                   dtypesIfCPU=all_types_and_complex_and(torch.bool),
                   dtypesIfCUDA=all_types_and_complex_and(torch.bool, torch.half, torch.bfloat16),
                   safe_casts_outputs=True,
                   decorators=(precisionOverride({torch.bfloat16: 5e-2}),),
                   test_inplace_grad=False,
                   skips=(
                       # RuntimeError: "rsqrt_cuda" not implemented for 'BFloat16'
                       SkipInfo('TestCommon', 'test_variant_consistency_jit',
                                device_type='cuda', dtypes=[torch.bfloat16]),
                       SkipInfo('TestUnaryUfuncs', 'test_reference_numerics_extremal',
                                device_type='cpu', dtypes=[torch.cfloat, torch.cdouble]),
                       SkipInfo('TestUnaryUfuncs', 'test_reference_numerics_hard',
                                device_type='cpu', dtypes=[torch.cfloat, torch.cdouble]),
                       SkipInfo('TestUnaryUfuncs', 'test_reference_numerics_extremal',
                                device_type='cuda', dtypes=[torch.cdouble],
                                active_if=IS_WINDOWS),
                       SkipInfo('TestUnaryUfuncs', 'test_reference_numerics_hard',
                                device_type='cuda', dtypes=[torch.cdouble],
                                active_if=IS_WINDOWS),
                       SkipInfo('TestUnaryUfuncs', 'test_reference_numerics_normal',
                                device_type='cuda', dtypes=[torch.cdouble],
                                active_if=IS_WINDOWS),
                       # Reference: https://github.com/pytorch/pytorch/issues/50692
                       SkipInfo('TestGradients', 'test_fn_grad',
                                device_type='cuda', dtypes=[torch.cdouble], active_if=IS_WINDOWS),
                       SkipInfo('TestGradients', 'test_method_grad',
                                device_type='cuda', dtypes=[torch.cdouble], active_if=IS_WINDOWS),
                   )),
    OpInfo('addmm',
           dtypes=floating_types(),
           dtypesIfCPU=all_types_and_complex_and(torch.float16, torch.bfloat16),
           # BFloat16 support on CUDA requires CUDA 11 and SM53
           dtypesIfCUDA=floating_types_and(torch.float16, torch.complex64, torch.complex128,
                                           *[torch.bfloat16] if CUDA11OrLater else []),
           dtypesIfROCM=floating_types_and(torch.half),
           assert_autodiffed=True,
           autodiff_nonfusible_nodes=['aten::add', 'aten::mm'],
           skips=(
               SkipInfo('TestCommon', 'test_variant_consistency_jit',
                        dtypes=[torch.bfloat16, torch.float16, torch.cfloat, torch.cdouble]),
               SkipInfo('TestOpInfo', 'test_duplicate_method_tests'),
               # addmm does not correctly warn when resizing out= inputs
               SkipInfo('TestCommon', 'test_out')),
           sample_inputs_func=sample_inputs_addmm),
    OpInfo('addr',
           dtypes=all_types_and_complex_and(torch.bool, torch.bfloat16, torch.float16),
           # Reference: https://github.com/pytorch/pytorch/issues/50747
           test_inplace_grad=False,
           skips=(
               SkipInfo('TestCommon', 'test_variant_consistency_jit',
                        dtypes=[torch.float16, torch.cfloat, torch.cdouble, torch.bfloat16]),
               # Reference: https://github.com/pytorch/pytorch/issues/50747
               SkipInfo('TestCommon', 'test_variant_consistency_eager',
                        dtypes=all_types_and_complex_and(torch.bool, torch.bfloat16, torch.float16)),),
           sample_inputs_func=sample_inputs_addr),
    OpInfo('amax',
           op=torch.amax,
           dtypes=all_types_and(torch.float16, torch.bfloat16, torch.bool),
           dtypesIfCPU=all_types_and(torch.float16, torch.bfloat16, torch.bool),
           dtypesIfCUDA=all_types_and(torch.float16, torch.bfloat16, torch.bool),
           test_inplace_grad=False,
           sample_inputs_func=sample_inputs_amax_amin,
           skips=(
               # amax does not correctly warn when resizing out= inputs
               SkipInfo('TestCommon', 'test_out'),
               # Reference: https://github.com/pytorch/pytorch/issues/48978
               SkipInfo('TestCommon', 'test_variant_consistency_jit',
                        dtypes=[torch.bfloat16]),)),
    OpInfo('amin',
           op=torch.amin,
           dtypes=all_types_and(torch.float16, torch.bfloat16, torch.bool),
           dtypesIfCPU=all_types_and(torch.float16, torch.bfloat16, torch.bool),
           dtypesIfCUDA=all_types_and(torch.float16, torch.bfloat16, torch.bool),
           test_inplace_grad=False,
           sample_inputs_func=sample_inputs_amax_amin,
           skips=(
               # amin does not correctly warn when resizing out= inputs
               SkipInfo('TestCommon', 'test_out'),
               # Reference: https://github.com/pytorch/pytorch/issues/48978
               SkipInfo('TestCommon', 'test_variant_consistency_jit',
                        dtypes=[torch.bfloat16]),)),
    UnaryUfuncInfo('asin',
                   aliases=('arcsin', ),
                   ref=np.arcsin,
                   domain=(-1, 1),
                   supports_sparse=True,
                   decorators=(precisionOverride({torch.bfloat16: 1e-2}),),
                   safe_casts_outputs=True,
                   dtypes=all_types_and_complex_and(torch.bool),
                   dtypesIfCPU=all_types_and_complex_and(torch.bool, torch.bfloat16),
                   dtypesIfCUDA=all_types_and_complex_and(torch.bool, torch.half),
                   assert_autodiffed=True,
                   skip_bfloat16_grad=True,
                   skips=(
                       SkipInfo('TestUnaryUfuncs', 'test_reference_numerics_extremal',
                                device_type='cpu', dtypes=[torch.cfloat, torch.cdouble]),
                       SkipInfo('TestUnaryUfuncs', 'test_reference_numerics_hard',
                                device_type='cpu', dtypes=[torch.cfloat, torch.cdouble]),
                       SkipInfo('TestUnaryUfuncs', 'test_reference_numerics_extremal',
                                device_type='cuda', dtypes=[torch.cdouble],
                                active_if=IS_WINDOWS),
                       SkipInfo('TestUnaryUfuncs', 'test_reference_numerics_hard',
                                device_type='cuda', dtypes=[torch.cdouble],
                                active_if=IS_WINDOWS)
                   )),
    # NOTE: derivative for inplace asinh is not implemented
    UnaryUfuncInfo('asinh',
                   aliases=('arcsinh', ),
                   ref=np.arcsinh,
                   dtypes=all_types_and_complex_and(torch.bool),
                   dtypesIfCPU=all_types_and_complex_and(torch.bool),
                   dtypesIfCUDA=all_types_and_complex_and(torch.bool, torch.half, torch.bfloat16),
                   safe_casts_outputs=True,
                   decorators=(precisionOverride({torch.bfloat16: 5e-2}),),
                   test_inplace_grad=False,
                   skips=(
                       # RuntimeError: "rsqrt_cuda" not implemented for 'BFloat16'
                       SkipInfo('TestCommon', 'test_variant_consistency_jit',
                                device_type='cuda', dtypes=[torch.bfloat16]),
                       SkipInfo('TestUnaryUfuncs', 'test_reference_numerics_extremal',
                                device_type='cpu', dtypes=[torch.cfloat, torch.cdouble]),
                       SkipInfo('TestUnaryUfuncs', 'test_reference_numerics_hard',
                                device_type='cpu', dtypes=[torch.cfloat, torch.cdouble]),
                       SkipInfo('TestUnaryUfuncs', 'test_reference_numerics_normal',
                                device_type='cpu', dtypes=[torch.cfloat, torch.cdouble]),
                       SkipInfo('TestUnaryUfuncs', 'test_reference_numerics_extremal',
                                device_type='cuda', dtypes=[torch.cdouble],
                                active_if=IS_WINDOWS),
                       SkipInfo('TestUnaryUfuncs', 'test_reference_numerics_hard',
                                device_type='cuda', dtypes=[torch.cdouble],
                                active_if=IS_WINDOWS),
                   )),
    UnaryUfuncInfo('atan',
                   aliases=('arctan', ),
                   ref=np.arctan,
                   dtypes=all_types_and_complex_and(torch.bool),
                   dtypesIfCPU=all_types_and_complex_and(torch.bool, torch.bfloat16),
                   dtypesIfCUDA=all_types_and_complex_and(torch.bool, torch.half),
                   assert_autodiffed=True,
                   skip_bfloat16_grad=True,
                   decorators=(precisionOverride({torch.bfloat16: 1e-2}),),
                   safe_casts_outputs=True,
                   skips=(
                       SkipInfo('TestUnaryUfuncs', 'test_reference_numerics_extremal',
                                device_type='cpu', dtypes=[torch.cfloat, torch.cdouble]),
                       SkipInfo('TestUnaryUfuncs', 'test_reference_numerics_hard',
                                device_type='cpu', dtypes=[torch.cfloat, torch.cdouble]),
                       SkipInfo('TestUnaryUfuncs', 'test_reference_numerics_normal',
                                device_type='cpu', dtypes=[torch.cfloat, torch.cdouble]),
                       SkipInfo('TestUnaryUfuncs', 'test_reference_numerics_extremal',
                                device_type='cuda', dtypes=[torch.cfloat, torch.cdouble],
                                active_if=IS_WINDOWS),
                       SkipInfo('TestUnaryUfuncs', 'test_reference_numerics_hard',
                                device_type='cuda', dtypes=[torch.cfloat, torch.cdouble],
                                active_if=IS_WINDOWS),
                       SkipInfo('TestUnaryUfuncs', 'test_reference_numerics_normal',
                                device_type='cuda', dtypes=[torch.cfloat, torch.cdouble],
                                active_if=IS_WINDOWS),
                   )),
    UnaryUfuncInfo('atanh',
                   aliases=('arctanh', ),
                   ref=np.arctanh,
                   domain=(-1, 1),
                   dtypes=all_types_and_complex_and(torch.bool),
                   dtypesIfCPU=all_types_and_complex_and(torch.bool),
                   dtypesIfCUDA=all_types_and_complex_and(torch.bool, torch.half, torch.bfloat16),
                   safe_casts_outputs=True,
                   decorators=(precisionOverride({torch.bfloat16: 1e-2}),),
                   test_inplace_grad=False,
                   skips=(
                       SkipInfo('TestUnaryUfuncs', 'test_reference_numerics_extremal',
                                device_type='cpu', dtypes=[torch.cfloat, torch.cdouble]),
                       SkipInfo('TestUnaryUfuncs', 'test_reference_numerics_normal',
                                device_type='cpu', dtypes=[torch.cfloat, torch.cdouble]),
                       SkipInfo('TestUnaryUfuncs', 'test_reference_numerics_extremal',
                                device_type='cuda', dtypes=[torch.cfloat, torch.cdouble],
                                active_if=IS_WINDOWS),
                       SkipInfo('TestUnaryUfuncs', 'test_reference_numerics_hard',
                                device_type='cuda', dtypes=[torch.cfloat],
                                active_if=IS_WINDOWS),
                   )),
    OpInfo('broadcast_to',
           dtypes=all_types_and_complex_and(torch.bool, torch.float16, torch.bfloat16),
           supports_out=False,
           test_inplace_grad=False,
           sample_inputs_func=sample_inputs_broadcast_to),
    UnaryUfuncInfo('bitwise_not',
                   ref=np.bitwise_not,
                   dtypes=integral_types_and(torch.bool),
                   dtypesIfCPU=None,
                   dtypesIfCUDA=None,
                   dtypesIfROCM=None,
                   supports_autograd=False),
    UnaryUfuncInfo('ceil',
                   ref=np.ceil,
                   dtypes=floating_types_and(torch.half),
                   dtypesIfCPU=floating_types_and(torch.bfloat16),
                   dtypesIfCUDA=floating_types_and(torch.half),
                   assert_autodiffed=True),
    HermitianOpInfo('cholesky',
                    op=torch.cholesky,
                    dtypes=floating_and_complex_types(),
                    test_inplace_grad=False,
                    check_batched_gradgrad=False,
                    sample_inputs_func=sample_inputs_linalg_cholesky,
                    decorators=[skipCUDAIfNoMagma, skipCUDAIfRocm, skipCPUIfNoLapack],
                    skips=(
                        # cuda gradchecks are slow
                        # see discussion https://github.com/pytorch/pytorch/pull/47761#issuecomment-747316775
                        SkipInfo('TestGradients', 'test_fn_gradgrad', device_type='cuda'),)
                    ),
    TriangularOpInfo('cholesky_inverse',
                     op=torch.cholesky_inverse,
                     dtypes=floating_and_complex_types(),
                     # TODO: RuntimeError: cholesky_inverse does not support automatic differentiation for outputs
                     # with complex dtype.
                     test_complex_grad=False,
                     test_inplace_grad=False,
                     check_batched_gradgrad=False,
                     decorators=[skipCUDAIfNoMagma, skipCPUIfNoLapack],
                     skips=(
                         SkipInfo('TestCommon', 'test_variant_consistency_eager',
                                  dtypes=[torch.complex64, torch.complex128]),
                         # cholesky_inverse does not correctly warn when resizing out= inputs
                         SkipInfo('TestCommon', 'test_out'),)),
    UnaryUfuncInfo('clamp',
                   aliases=('clip', ),
                   ref=np.clip,
                   dtypes=all_types_and(torch.half, torch.bfloat16),
                   dtypesIfCPU=all_types_and(torch.bfloat16),
                   dtypesIfCUDA=all_types_and(torch.half, torch.bfloat16),
                   assert_autodiffed=True,
                   skips=(
                       # Skip all unary ufuncs tests as we call op(tensor) and min/max args are not passed
                       # Reference: https://github.com/pytorch/pytorch/issues/51242
                       SkipInfo('TestUnaryUfuncs'),
                   ),
                   sample_inputs_func=sample_inputs_clamp),
    UnaryUfuncInfo('conj',
                   ref=np.conj,
                   dtypes=all_types_and_complex_and(torch.bool,
                                                    torch.bfloat16, torch.half),
                   dtypesIfCPU=None,
                   dtypesIfCUDA=None,
                   dtypesIfROCM=None,
                   skips=(
                       # File "test_unary_ufuncs.py", line 289, in test_reference_numerics
                       #  if not torch.can_cast(numpy_to_torch_dtype_dict[expected.dtype.type], dtype):
                       # KeyError: <class 'numpy.intc'>
                       # Following error in Windows CI
                       SkipInfo('TestUnaryUfuncs', 'test_reference_numerics_normal',
                                dtypes=[torch.int],
                                active_if=IS_WINDOWS),
                       SkipInfo('TestUnaryUfuncs', 'test_reference_numerics_hard',
                                dtypes=[torch.int],
                                active_if=IS_WINDOWS),
                   ),
                   test_inplace_grad=False),
    UnaryUfuncInfo('cos',
                   ref=np.cos,
                   dtypes=all_types_and_complex_and(torch.bool, torch.bfloat16),
                   dtypesIfCPU=all_types_and_complex_and(torch.bool, torch.bfloat16),
                   dtypesIfCUDA=all_types_and_complex_and(torch.bool, torch.half, torch.bfloat16),
                   assert_autodiffed=True,
                   skip_bfloat16_grad=True,
                   handles_large_floats=False,
                   safe_casts_outputs=True,
                   decorators=(precisionOverride({torch.bfloat16: 1e-2}),),
                   skips=(
                       SkipInfo('TestUnaryUfuncs', 'test_reference_numerics_extremal',
                                dtypes=[torch.cfloat, torch.cdouble], active_if=IS_WINDOWS),
                       SkipInfo('TestUnaryUfuncs', 'test_reference_numerics_extremal', device_type='cpu',
                                dtypes=[torch.cfloat, torch.cdouble], active_if=IS_MACOS),
                   )),
    UnaryUfuncInfo('cosh',
                   ref=np_unary_ufunc_integer_promotion_wrapper(np.cosh),
                   dtypesIfCPU=all_types_and_complex_and(torch.bool),
                   dtypesIfCUDA=all_types_and_complex_and(torch.bool, torch.half),
                   safe_casts_outputs=True,
                   assert_autodiffed=True,
                   skips=(
                       # Reference: https://github.com/pytorch/pytorch/issues/48641
                       SkipInfo('TestUnaryUfuncs', 'test_reference_numerics_hard',
                                device_type='cpu', dtypes=[torch.int8]),
                       SkipInfo('TestUnaryUfuncs', 'test_reference_numerics_extremal',
                                dtypes=[torch.cfloat, torch.cdouble], active_if=IS_WINDOWS),
                       SkipInfo('TestUnaryUfuncs', 'test_reference_numerics_hard',
                                dtypes=[torch.cfloat, torch.cdouble], active_if=IS_WINDOWS),
                       SkipInfo('TestUnaryUfuncs', 'test_reference_numerics_extremal', device_type='cpu',
                                dtypes=[torch.cfloat, torch.cdouble], active_if=IS_MACOS),
                       SkipInfo('TestUnaryUfuncs', 'test_reference_numerics_hard', device_type='cpu',
                                dtypes=[torch.cfloat, torch.cdouble], active_if=IS_MACOS),
                       SkipInfo('TestCommon', 'test_variant_consistency_jit',
                                device_type='cuda', dtypes=[torch.float16]),
                   )),
    OpInfo('cumsum',
           dtypesIfCPU=all_types_and_complex_and(torch.bool),
           dtypesIfCUDA=all_types_and_complex_and(torch.bool, torch.half),
           skips=(
               # Reference: https://github.com/pytorch/pytorch/issues/53360
               # For integer inputs,
               # inplace variant preserves dtype of `self` while method variant
               # always promotes it to torch.long.
               # >>> t = torch.randint(2, 10, (3, 2), dtype=torch.int8)
               # >>> t.cumsum(0).dtype
               # torch.int64
               # >>> t.cumsum_(0).dtype
               # torch.int8
               SkipInfo('TestCommon', 'test_variant_consistency_eager',
                        dtypes=[torch.uint8, torch.int8, torch.int16, torch.int32]),
               # Reference: https://github.com/pytorch/pytorch/issues/53358
               # >>> t = torch.tensor([False])
               # >>> t.cumsum_(0) # Error "cumsum_out_cpu" not implemented for 'Bool'
               # >>> t.cuda().cumsum_(0) # Error "cumsum_cuda" not implemented for 'Bool'
               # >>> t = torch.tensor(False)
               # >>> t.cumsum_(0) # Error "cumsum_out_cpu" not implemented for 'Bool'
               # >>> t.cuda().cumsum_(0) # Does not fail!
               # tensor(False, device='cuda:0')
               SkipInfo('TestCommon', 'test_variant_consistency_eager',
                        dtypes=[torch.bool]),
               SkipInfo('TestCommon', 'test_variant_consistency_jit',
                        dtypes=[torch.bool]),
               # cumsum does not correctly warn when resizing out= inputs
               SkipInfo('TestCommon', 'test_out'),
               SkipInfo('TestOpInfo', 'test_duplicate_method_tests'),
           ),
           sample_inputs_func=sample_inputs_cumsum),
    UnaryUfuncInfo('deg2rad',
                   ref=np.radians,
                   decorators=(precisionOverride({torch.bfloat16: 7e-1,
                                                  torch.float16: 7e-1}),),
                   dtypes=all_types_and(torch.bool, torch.half, torch.bfloat16),
                   dtypesIfCPU=all_types_and(torch.bool, torch.half, torch.bfloat16),
                   dtypesIfCUDA=all_types_and(torch.bool, torch.half, torch.bfloat16),
                   skips=(
                       # Reference: https://github.com/pytorch/pytorch/pull/51283#issuecomment-770614273
                       SkipInfo('TestUnaryUfuncs', 'test_reference_numerics_hard',
                                dtypes=[torch.bfloat16]),
                   ),
                   safe_casts_outputs=True),
    OpInfo('diff',
           op=torch.diff,
           dtypes=all_types_and_complex_and(torch.bool, torch.float16, torch.bfloat16),
           sample_inputs_func=sample_inputs_diff,
           test_inplace_grad=False),
    OpInfo('div',
           variant_test_name='no_rounding_mode',
           dtypes=all_types_and_complex_and(torch.bool, torch.half, torch.bfloat16),
           sample_inputs_func=sample_inputs_div,
           skips=(SkipInfo('TestOpInfo', 'test_duplicate_method_tests'),),
           assert_autodiffed=True),
    OpInfo('div',
           variant_test_name='true_rounding',
           dtypes=all_types_and_complex_and(torch.bool, torch.half, torch.bfloat16),
           sample_inputs_func=partial(sample_inputs_div, rounding_mode='true'),
           skips=(SkipInfo('TestOpInfo', 'test_duplicate_method_tests'),),
           assert_autodiffed=True),
    OpInfo('div',
           variant_test_name='trunc_rounding',
           dtypes=all_types_and(torch.half, torch.bfloat16),
           sample_inputs_func=partial(sample_inputs_div, rounding_mode='trunc'),
           skips=(SkipInfo('TestOpInfo', 'test_duplicate_method_tests'),),
           assert_autodiffed=True),
    OpInfo('div',
           variant_test_name='floor_rounding',
           dtypes=all_types_and(torch.half, torch.bfloat16),
           sample_inputs_func=partial(sample_inputs_div, rounding_mode='floor'),
           skips=(SkipInfo('TestOpInfo', 'test_duplicate_method_tests'),),
           assert_autodiffed=True),
    UnaryUfuncInfo('exp',
                   ref=np_unary_ufunc_integer_promotion_wrapper(np.exp),
                   dtypes=all_types_and_complex_and(torch.bool, torch.half),
                   dtypesIfCPU=all_types_and_complex_and(torch.bool, torch.bfloat16),
                   dtypesIfCUDA=all_types_and_complex_and(torch.bool, torch.half, torch.bfloat16),
                   skips=(
                       # Reference: https://github.com/pytorch/pytorch/pull/50093#pullrequestreview-561791547
                       SkipInfo('TestUnaryUfuncs', 'test_reference_numerics_extremal', dtypes=[torch.bfloat16]),
                       SkipInfo('TestUnaryUfuncs', 'test_reference_numerics_hard', dtypes=[torch.bfloat16]),
                       SkipInfo('TestUnaryUfuncs', 'test_reference_numerics_normal', dtypes=[torch.bfloat16]),
                       # Reference: https://github.com/pytorch/pytorch/issues/48010
                       SkipInfo('TestUnaryUfuncs', 'test_reference_numerics_extremal',
                                device_type='cpu', dtypes=[torch.cfloat, torch.cdouble]),
                       SkipInfo('TestUnaryUfuncs', 'test_reference_numerics_hard',
                                device_type='cpu', dtypes=[torch.cfloat, torch.cdouble]),
                   ),
                   assert_autodiffed=True,
                   safe_casts_outputs=True),
    OpInfo('diag',
           dtypes=all_types_and_complex_and(torch.bool),
           dtypesIfCPU=all_types_and_complex_and(torch.bool),
           dtypesIfCUDA=all_types_and_complex_and(torch.bool, torch.half),
           sample_inputs_func=sample_inputs_diag,
           test_inplace_grad=False,
           skips=(
               # diag does not correctly warn when resizing out= inputs
               SkipInfo('TestCommon', 'test_out'),)),
    UnaryUfuncInfo('frac',
                   ref=lambda x: np.modf(x)[0],
                   dtypes=floating_types_and(torch.bfloat16, torch.float16),
                   dtypesIfCPU=floating_types_and(torch.bfloat16, torch.float16),
                   dtypesIfCUDA=floating_types_and(torch.float16),
                   assert_autodiffed=True,
                   # Reference for disabling extremals
                   # https://github.com/pytorch/pytorch/issues/51948
                   handles_extremals=False),
    SpectralFuncInfo('fft.fft',
                     aten_name='fft_fft',
                     ref=np.fft.fft,
                     ndimensional=False,
                     dtypes=all_types_and_complex_and(torch.bool),
                     default_test_dtypes=floating_and_complex_types(),
                     test_inplace_grad=False,),
    SpectralFuncInfo('fft.fftn',
                     aten_name='fft_fftn',
                     ref=np.fft.fftn,
                     ndimensional=True,
                     dtypes=all_types_and_complex_and(torch.bool),
                     default_test_dtypes=floating_and_complex_types(),
                     test_inplace_grad=False,
                     decorators=[precisionOverride(
                         {torch.float: 1e-4, torch.cfloat: 1e-4})],),
    SpectralFuncInfo('fft.hfft',
                     aten_name='fft_hfft',
                     ref=np.fft.hfft,
                     ndimensional=False,
                     dtypes=all_types_and_complex_and(torch.bool),
                     default_test_dtypes=floating_and_complex_types(),
                     check_batched_gradgrad=False,
                     test_inplace_grad=False,),
    SpectralFuncInfo('fft.rfft',
                     aten_name='fft_rfft',
                     ref=np.fft.rfft,
                     ndimensional=False,
                     dtypes=all_types_and(torch.bool),
                     default_test_dtypes=floating_and_complex_types(),
                     check_batched_grad=False,
                     check_batched_gradgrad=False,
                     test_inplace_grad=False,),
    SpectralFuncInfo('fft.rfftn',
                     aten_name='fft_rfftn',
                     ref=np.fft.rfftn,
                     ndimensional=True,
                     dtypes=all_types_and(torch.bool),
                     default_test_dtypes=floating_and_complex_types(),
                     test_inplace_grad=False,
                     check_batched_grad=False,
                     check_batched_gradgrad=False,
                     decorators=[precisionOverride({torch.float: 1e-4})],),
    SpectralFuncInfo('fft.ifft',
                     aten_name='fft_ifft',
                     ref=np.fft.ifft,
                     ndimensional=False,
                     dtypes=all_types_and_complex_and(torch.bool),
                     default_test_dtypes=floating_and_complex_types(),
                     test_inplace_grad=False,),
    SpectralFuncInfo('fft.ifftn',
                     aten_name='fft_ifftn',
                     ref=np.fft.ifftn,
                     ndimensional=True,
                     dtypes=all_types_and_complex_and(torch.bool),
                     default_test_dtypes=floating_and_complex_types(),
                     test_inplace_grad=False,),
    SpectralFuncInfo('fft.ihfft',
                     aten_name='fft_ihfft',
                     ref=np.fft.ihfft,
                     ndimensional=False,
                     dtypes=all_types_and(torch.bool),
                     default_test_dtypes=floating_types(),
                     check_batched_grad=False,
                     test_inplace_grad=False,),
    SpectralFuncInfo('fft.irfft',
                     aten_name='fft_irfft',
                     ref=np.fft.irfft,
                     ndimensional=False,
                     dtypes=all_types_and_complex_and(torch.bool),
                     default_test_dtypes=floating_and_complex_types(),
                     check_batched_gradgrad=False,
                     test_inplace_grad=False,),
    SpectralFuncInfo('fft.irfftn',
                     aten_name='fft_irfftn',
                     ref=np.fft.irfftn,
                     ndimensional=True,
                     dtypes=all_types_and_complex_and(torch.bool),
                     default_test_dtypes=floating_and_complex_types(),
                     check_batched_gradgrad=False,
                     test_inplace_grad=False,),
    UnaryUfuncInfo('floor',
                   ref=np.floor,
                   dtypes=floating_types_and(torch.half),
                   dtypesIfCPU=floating_types_and(torch.bfloat16),
                   dtypesIfCUDA=floating_types_and(torch.half),
                   assert_autodiffed=True),
    OpInfo('flip',
           op=torch.flip,
           dtypes=all_types_and_complex_and(torch.bool, torch.half, torch.bfloat16),
           sample_inputs_func=sample_inputs_flip,
           test_inplace_grad=False,
           supports_out=False),
    OpInfo('fliplr',
           op=torch.fliplr,
           dtypes=all_types_and_complex_and(torch.bool, torch.half, torch.bfloat16),
           sample_inputs_func=sample_inputs_fliplr_flipud,
           test_inplace_grad=False,
           supports_out=False),
    OpInfo('flipud',
           op=torch.flipud,
           dtypes=all_types_and_complex_and(torch.bool, torch.half, torch.bfloat16),
           sample_inputs_func=sample_inputs_fliplr_flipud,
           test_inplace_grad=False,
           supports_out=False),
    UnaryUfuncInfo('i0',
                   ref=np.i0,
                   decorators=(precisionOverride({torch.bfloat16: 3e-1,
                                                  torch.float16: 5e-1}),),
                   dtypes=floating_types_and(torch.bfloat16),
                   dtypesIfCPU=floating_types_and(torch.bfloat16),
                   dtypesIfCUDA=floating_types_and(torch.half, torch.bfloat16),
                   supports_autograd=False),
    OpInfo('floor_divide',
           dtypes=all_types_and(torch.half, torch.bfloat16),
           sample_inputs_func=sample_inputs_floor_divide,
           decorators=[_wrap_warn_once("floor_divide is deprecated, and will be removed")],
           skips=(
               # `test_duplicate_method_tests` doesn't raise any warning, as it doesn't actually
               # call the operator.
               SkipInfo('TestOpInfo', 'test_duplicate_method_tests'),),
           supports_autograd=False,
           ),
    UnaryUfuncInfo('frexp',
                   op=torch.frexp,
                   ref=np.frexp,
                   dtypesIfCPU=floating_types_and(torch.half),
                   dtypesIfCUDA=floating_types_and(torch.half),
                   # skip testing torch.frexp as it is not supported by ROCm platform yet
                   decorators=[skipCUDAIfRocm],
                   test_inplace_grad=False,
                   supports_out=False,
                   skips=(
                       # skips below tests as torch.frexp returns tuple-like (mantissa, exponent) as outputs,
                       # while theses tests currently requires output to a single tensor.
                       SkipInfo('TestUnaryUfuncs', 'test_batch_vs_slicing'),
                       SkipInfo('TestUnaryUfuncs', 'test_contig_vs_every_other'),
                       SkipInfo('TestUnaryUfuncs', 'test_contig_vs_transposed'),
                       SkipInfo('TestUnaryUfuncs', 'test_non_contig_expand'),
                       SkipInfo('TestUnaryUfuncs', 'test_variant_consistency'),

                       # skips test_reference_numerics due to error in Windows CI.
                       # The np.frexp returns exponent as np.intc dtype on Windows platform,
                       # and np.intc does not have the correspond torch dtype
                       SkipInfo('TestUnaryUfuncs', 'test_reference_numerics_normal',
                                active_if=IS_WINDOWS),
                       SkipInfo('TestUnaryUfuncs', 'test_reference_numerics_hard',
                                active_if=IS_WINDOWS),
                       SkipInfo('TestUnaryUfuncs', 'test_reference_numerics_extremal',
                                active_if=IS_WINDOWS),
                   )),
    OpInfo('linalg.householder_product',
           aten_name='linalg_householder_product',
           op=torch.linalg.householder_product,
           aliases=('orgqr', ),
           dtypes=floating_and_complex_types(),
           test_inplace_grad=False,
           # TODO: backward uses in-place operations that vmap doesn't like
           check_batched_grad=False,
           check_batched_gradgrad=False,
           sample_inputs_func=sample_inputs_householder_product,
           decorators=[skipCUDAIfNoCusolver, skipCUDAIfRocm, skipCPUIfNoLapack,
                       # gradgrad checks are slow
                       DecorateInfo(slowTest, 'TestGradients', 'test_fn_gradgrad'), ]),

    OpInfo('inverse',
           op=torch.inverse,
           dtypes=floating_and_complex_types(),
           test_inplace_grad=False,
           check_batched_gradgrad=False,
           sample_inputs_func=sample_inputs_linalg_invertible,
           decorators=[skipCUDAIfNoMagmaAndNoCusolver, skipCUDAIfRocm, skipCPUIfNoLapack],
           skips=(
               # cuda gradchecks are slow
               # see discussion https://github.com/pytorch/pytorch/pull/47761#issuecomment-747316775
               SkipInfo('TestGradients', 'test_fn_gradgrad', device_type='cuda'),)),
    HermitianOpInfo('linalg.cholesky',
                    aten_name='linalg_cholesky',
                    op=torch.linalg.cholesky,
                    dtypes=floating_and_complex_types(),
                    test_inplace_grad=False,
                    # TODO: RuntimeError: While computing batched gradients,
                    # got: vmap: Calling Tensor.as_strided is not supported
                    # unless the batch dims being vmapped over are at the front of the tensor (in memory layout).
                    check_batched_gradgrad=False,
                    sample_inputs_func=sample_inputs_linalg_cholesky,
                    decorators=[skipCUDAIfNoMagma, skipCUDAIfRocm, skipCPUIfNoLapack],
                    skips=(
                        # cuda gradchecks are slow
                        # see discussion https://github.com/pytorch/pytorch/pull/47761#issuecomment-747316775
                        SkipInfo('TestGradients', 'test_fn_gradgrad', device_type='cuda'),)
                    ),
    HermitianOpInfo('linalg.eigh',
                    aten_name='linalg_eigh',
                    op=torch.linalg.eigh,
                    dtypes=floating_and_complex_types(),
                    test_inplace_grad=False,
                    check_batched_gradgrad=False,
                    sample_inputs_func=sample_inputs_linalg_eigh,
                    output_func=lambda out: (out[0], abs(out[1])),  # gauge invariant loss function
                    decorators=[skipCUDAIfNoMagma, skipCUDAIfRocm, skipCPUIfNoLapack],
                    skips=(
                        # cuda gradchecks are slow
                        # see discussion https://github.com/pytorch/pytorch/pull/47761#issuecomment-747316775
                        SkipInfo('TestGradients', 'test_fn_gradgrad', device_type='cuda'),)
                    ),
    OpInfo('linalg.lstsq',
           aten_name='linalg_lstsq',
           op=torch.linalg.lstsq,
           dtypes=floating_and_complex_types(),
           test_inplace_grad=False,
           supports_out=False,
           sample_inputs_func=sample_inputs_linalg_lstsq,
           check_batched_grad=False,
           check_batched_gradgrad=False,
           decorators=[skipCUDAIfNoMagma, skipCPUIfNoLapack],
           skips=(
               # skip because `linalg_lstsq` is not differentiable
               SkipInfo('TestGradients', 'test_fn_grad'),
               SkipInfo('TestCommon', 'test_variant_consistency_jit'),
           )),
    OpInfo('linalg.norm',
           op=torch.linalg.norm,
           dtypes=floating_and_complex_types_and(torch.float16, torch.bfloat16),
           test_inplace_grad=False,
           decorators=[skipCUDAIfNoMagma, skipCPUIfNoLapack],
           sample_inputs_func=sample_inputs_linalg_norm,
           aten_name='linalg_norm',
           skips=(
               # TODO: remove this once `pow` is implemented for float16
               #       and bfloat16 on CPU. Issue:
               #       https://github.com/pytorch/pytorch/issues/50789
               SkipInfo('TestCommon', 'test_variant_consistency_jit',
                        device_type='cpu',
                        dtypes=[torch.float16, torch.bfloat16]),
               # linalg.norm does not correctly warn when resizing out= inputs
               SkipInfo('TestCommon', 'test_out'),
           )),
    OpInfo('linalg.qr',
           aten_name='linalg_qr',
           op=torch.linalg.qr,
           dtypes=floating_and_complex_types(),
           test_inplace_grad=False,
           supports_out=False,
           sample_inputs_func=sample_inputs_linalg_qr,
           decorators=[skipCUDAIfNoMagma, skipCUDAIfRocm, skipCPUIfNoLapack],
           skips=(
               # cuda gradchecks are slow
               # see discussion https://github.com/pytorch/pytorch/pull/47761#issuecomment-747316775
               SkipInfo('TestGradients', 'test_fn_gradgrad', device_type='cuda'),)),
    OpInfo('linalg.slogdet',
           aten_name='linalg_slogdet',
           op=torch.linalg.slogdet,
           dtypes=floating_and_complex_types(),
           test_inplace_grad=False,
           sample_inputs_func=sample_inputs_linalg_invertible,
           output_func=itemgetter(1),
           decorators=[skipCUDAIfNoMagma, skipCUDAIfRocm, skipCPUIfNoLapack]),
    OpInfo('linalg.vector_norm',
           op=torch.linalg.vector_norm,
           dtypes=floating_and_complex_types_and(torch.float16, torch.bfloat16),
           test_inplace_grad=False,
           decorators=[skipCUDAIfNoMagma, skipCPUIfNoLapack],
           sample_inputs_func=sample_inputs_linalg_vector_norm,
           aten_name='linalg_vector_norm',
           skips=(
               # TODO: remove this once `pow` is implemented for float16
               #       and bfloat16 on CPU. Issue:
               #       https://github.com/pytorch/pytorch/issues/50789
               SkipInfo('TestCommon', 'test_variant_consistency_jit',
                        device_type='cpu',
                        dtypes=[torch.float16, torch.bfloat16]),
               # linalg.vector_norm does not correctly warn when resizing out= inputs
               SkipInfo('TestCommon', 'test_out'),
           )),
    UnaryUfuncInfo('log',
                   ref=np.log,
                   domain=(0, float('inf')),
                   dtypes=all_types_and_complex_and(torch.bool, torch.bfloat16),
                   dtypesIfCPU=all_types_and_complex_and(torch.bool, torch.bfloat16),
                   dtypesIfCUDA=all_types_and_complex_and(torch.bool, torch.half, torch.bfloat16),
                   assert_autodiffed=True,
                   skip_bfloat16_grad=True,
                   safe_casts_outputs=True,
                   decorators=(precisionOverride({torch.bfloat16: 5e-2}),),
                   skips=(
                       SkipInfo('TestUnaryUfuncs', 'test_reference_numerics_extremal',
                                device_type='cpu', dtypes=[torch.cfloat, torch.cdouble],
                                active_if=IS_WINDOWS),
                   )),
    UnaryUfuncInfo('log10',
                   ref=np.log10,
                   domain=(0, float('inf')),
                   decorators=(precisionOverride({torch.bfloat16: 5e-2}),),
                   dtypes=all_types_and_complex_and(torch.bool, torch.bfloat16),
                   dtypesIfCPU=all_types_and_complex_and(torch.bool, torch.bfloat16),
                   assert_autodiffed=True,
                   skip_bfloat16_grad=True,
                   dtypesIfCUDA=all_types_and_complex_and(torch.bool, torch.half, torch.bfloat16),
                   safe_casts_outputs=True,
                   skips=(
                       SkipInfo('TestUnaryUfuncs', 'test_reference_numerics_extremal',
                                device_type='cpu', dtypes=[torch.cfloat, torch.cdouble],
                                active_if=IS_WINDOWS),
                   )),
    UnaryUfuncInfo('log1p',
                   ref=np.log1p,
                   domain=(-1, float('inf')),
                   dtypesIfCPU=all_types_and(torch.bool, torch.bfloat16),
                   dtypesIfCUDA=all_types_and(torch.bool, torch.half, torch.bfloat16),
                   decorators=(precisionOverride({torch.bfloat16: 1e-1}),),
                   safe_casts_outputs=True,
                   assert_autodiffed=True,
                   skip_bfloat16_grad=True),
    UnaryUfuncInfo('log2',
                   ref=np.log2,
                   domain=(0, float('inf')),
                   dtypes=all_types_and_complex_and(torch.bool, torch.bfloat16),
                   dtypesIfCPU=all_types_and_complex_and(torch.bool, torch.bfloat16),
                   dtypesIfCUDA=all_types_and_complex_and(torch.bool, torch.half, torch.bfloat16),
                   assert_autodiffed=True,
                   skip_bfloat16_grad=True,
                   safe_casts_outputs=True,
                   decorators=(precisionOverride({torch.bfloat16: 1e-1}),),
                   skips=(
                       SkipInfo('TestUnaryUfuncs', 'test_reference_numerics_extremal',
                                dtypes=[torch.cfloat, torch.cdouble]),
                       SkipInfo('TestUnaryUfuncs', 'test_reference_numerics_normal',
                                dtypes=[torch.cfloat, torch.cdouble]),
                   )),
    UnaryUfuncInfo('logical_not',
                   ref=np.logical_not,
                   decorators=(precisionOverride({torch.bfloat16: 7e-1,
                                                  torch.float16: 5e-1}),),
                   dtypes=all_types_and_complex_and(torch.bool, torch.half, torch.bfloat16),
                   dtypesIfCPU=all_types_and_complex_and(torch.bool, torch.half, torch.bfloat16),
                   dtypesIfCUDA=all_types_and_complex_and(torch.bool, torch.half, torch.bfloat16),
                   safe_casts_outputs=True,
                   supports_autograd=False,
                   skips=(
                       # The function variant always returns BoolTensor
                       # while the inplace variant preserves the input dtype.
                       # >>> t = torch.randn(3)
                       # >>> torch.logical_not(t)
                       # tensor([False, False, False])
                       # >>> torch.logical_not(t).dtype
                       # torch.bool
                       # >>> t.logical_not_().dtype
                       # torch.float32
                       SkipInfo('TestUnaryUfuncs', 'test_variant_consistency',
                                dtypes=all_types_and_complex_and(torch.half, torch.bfloat16)),
                       SkipInfo('TestCommon', 'test_variant_consistency_eager',
                                dtypes=all_types_and_complex_and(torch.half, torch.bfloat16)),
                   )),
    OpInfo('masked_scatter',
           dtypes=all_types_and_complex_and(torch.bool, torch.half, torch.bfloat16),
           dtypesIfCPU=all_types_and_complex_and(torch.bool, torch.half, torch.bfloat16),
           dtypesIfCUDA=all_types_and_complex_and(torch.bool, torch.half, torch.bfloat16),
           sample_inputs_func=sample_inputs_masked_scatter,
           skips=(
               # _th_masked_fill_bool_ not supported for Complex Types.
               SkipInfo('TestGradients', 'test_fn_grad',
                        device_type='cuda', dtypes=[torch.complex128]),
               SkipInfo('TestGradients', 'test_fn_gradgrad',
                        device_type='cuda', dtypes=[torch.complex128]),
               SkipInfo('TestGradients', 'test_inplace_grad',
                        device_type='cuda', dtypes=[torch.complex128]),
               SkipInfo('TestGradients', 'test_inplace_gradgrad',
                        device_type='cuda', dtypes=[torch.complex128]),
               SkipInfo('TestCommon', 'test_variant_consistency_jit',
                        dtypes=[torch.cfloat, torch.cdouble]),
               SkipInfo('TestOpInfo', 'test_duplicate_method_tests'),
           ),
           supports_out=False),
    OpInfo('masked_select',
           dtypes=all_types_and_complex_and(torch.bool, torch.half, torch.bfloat16),
           dtypesIfCPU=all_types_and_complex_and(torch.bool, torch.half, torch.bfloat16),
           dtypesIfCUDA=all_types_and_complex_and(torch.bool, torch.half, torch.bfloat16),
           sample_inputs_func=sample_inputs_masked_select,
           test_inplace_grad=False,
           supports_out=True,
           skips=(
               # masked_select does not correctly warn when resizing out= inputs
               SkipInfo('TestCommon', 'test_out'),
           )),
    OpInfo('max',
           op=torch.max,
           variant_test_name='binary',
           dtypes=all_types_and(torch.float16, torch.bfloat16, torch.bool),
           dtypesIfCPU=all_types_and(torch.float16, torch.bfloat16, torch.bool),
           dtypesIfCUDA=all_types_and(torch.float16, torch.bfloat16, torch.bool),
           test_inplace_grad=False,
           sample_inputs_func=sample_inputs_max_min_binary,
           assert_autodiffed=True,),
    OpInfo('max',
           op=torch.max,
           variant_test_name='reduction_with_dim',
           dtypes=all_types_and(torch.float16, torch.bfloat16, torch.bool),
           dtypesIfCPU=all_types_and(torch.float16, torch.bfloat16, torch.bool),
           dtypesIfCUDA=all_types_and(torch.float16, torch.bfloat16, torch.bool),
           test_inplace_grad=False,
           sample_inputs_func=sample_inputs_max_min_reduction_with_dim,
           skips=(
               # max does not correctly warn when resizing out= inputs
               SkipInfo('TestCommon', 'test_out'),
               # Reference: https://github.com/pytorch/pytorch/issues/51788#issuecomment-777625293
               SkipInfo('TestCommon', 'test_variant_consistency_jit',
                        device_type='cpu', dtypes=[torch.bfloat16]),)),
    OpInfo('max',
           op=torch.max,
           variant_test_name='reduction_no_dim',
           dtypes=all_types_and(torch.float16, torch.bfloat16, torch.bool),
           dtypesIfCPU=all_types_and(torch.float16, torch.bfloat16, torch.bool),
           dtypesIfCUDA=all_types_and(torch.float16, torch.bfloat16, torch.bool),
           test_inplace_grad=False,
           supports_out=False,
           sample_inputs_func=sample_inputs_max_min_reduction_no_dim,),
    OpInfo('min',
           op=torch.min,
           variant_test_name='binary',
           dtypes=all_types_and(torch.float16, torch.bfloat16, torch.bool),
           dtypesIfCPU=all_types_and(torch.float16, torch.bfloat16, torch.bool),
           dtypesIfCUDA=all_types_and(torch.float16, torch.bfloat16, torch.bool),
           test_inplace_grad=False,
           sample_inputs_func=sample_inputs_max_min_binary,
           assert_autodiffed=True,),
    OpInfo('min',
           op=torch.min,
           variant_test_name='reduction_with_dim',
           dtypes=all_types_and(torch.float16, torch.bfloat16, torch.bool),
           dtypesIfCPU=all_types_and(torch.float16, torch.bfloat16, torch.bool),
           dtypesIfCUDA=all_types_and(torch.float16, torch.bfloat16, torch.bool),
           test_inplace_grad=False,
           sample_inputs_func=sample_inputs_max_min_reduction_with_dim,
           skips=(
               # min does not correctly warn when resizing out= inputs
               SkipInfo('TestCommon', 'test_out'),
               # Reference: https://github.com/pytorch/pytorch/issues/51788#issuecomment-777625293
               SkipInfo('TestCommon', 'test_variant_consistency_jit',
                        device_type='cpu', dtypes=[torch.bfloat16]),)),
    OpInfo('min',
           op=torch.min,
           variant_test_name='reduction_no_dim',
           dtypes=all_types_and(torch.float16, torch.bfloat16, torch.bool),
           dtypesIfCPU=all_types_and(torch.float16, torch.bfloat16, torch.bool),
           dtypesIfCUDA=all_types_and(torch.float16, torch.bfloat16, torch.bool),
           test_inplace_grad=False,
           supports_out=False,
           sample_inputs_func=sample_inputs_max_min_reduction_no_dim,),
    UnaryUfuncInfo('neg',
                   aliases=('negative', ),
                   ref=np.negative,
                   skip_bfloat16_grad=True,
                   dtypes=all_types_and_complex_and(torch.half, torch.bfloat16),
                   dtypesIfCPU=all_types_and_complex_and(torch.half, torch.bfloat16),
                   dtypesIfCUDA=all_types_and_complex_and(torch.half, torch.bfloat16),
                   assert_autodiffed=True,),
    OpInfo('qr',
           op=torch.qr,
           dtypes=floating_and_complex_types(),
           test_inplace_grad=False,
           supports_out=False,
           sample_inputs_func=sample_inputs_linalg_qr,
           decorators=[skipCUDAIfNoMagma, skipCUDAIfRocm, skipCPUIfNoLapack],
           skips=(
               # cuda gradchecks are slow
               # see discussion https://github.com/pytorch/pytorch/pull/47761#issuecomment-747316775
               SkipInfo('TestGradients', 'test_fn_gradgrad', device_type='cuda'),)),
    UnaryUfuncInfo('rad2deg',
                   ref=np.degrees,
                   decorators=(precisionOverride({torch.bfloat16: 7e-1,
                                                  torch.float16: 7e-1}),),
                   dtypes=all_types_and(torch.bool, torch.half, torch.bfloat16),
                   dtypesIfCPU=all_types_and(torch.bool, torch.half, torch.bfloat16),
                   dtypesIfCUDA=all_types_and(torch.bool, torch.half, torch.bfloat16),
                   skips=(
                       # Reference: https://github.com/pytorch/pytorch/pull/51283#issuecomment-770614273
                       SkipInfo('TestUnaryUfuncs', 'test_reference_numerics_normal',
                                dtypes=[torch.bfloat16]),
                       SkipInfo('TestUnaryUfuncs', 'test_reference_numerics_hard',
                                dtypes=[torch.bfloat16]),
                       SkipInfo('TestUnaryUfuncs', 'test_reference_numerics_extremal',
                                dtypes=[torch.bfloat16]),
                   ),
                   safe_casts_outputs=True),
    UnaryUfuncInfo('round',
                   ref=np.round,
                   dtypes=floating_types_and(torch.half),
                   dtypesIfCPU=floating_types_and(torch.bfloat16),
                   dtypesIfCUDA=floating_types_and(torch.half),
                   assert_autodiffed=True,),
    UnaryUfuncInfo('sin',
                   ref=np.sin,
                   dtypes=all_types_and_complex_and(torch.bool, torch.bfloat16),
                   dtypesIfCPU=all_types_and_complex_and(torch.bool, torch.bfloat16),
                   dtypesIfCUDA=all_types_and_complex_and(torch.bool, torch.half),
                   assert_autodiffed=True,
                   skip_bfloat16_grad=True,
                   handles_large_floats=False,
                   handles_complex_extremals=False,
                   safe_casts_outputs=True,
                   decorators=(precisionOverride({torch.bfloat16: 1e-2}),)),
    UnaryUfuncInfo('sinc',
                   ref=np_sinc_with_fp16_as_fp32,
                   dtypes=all_types_and_complex_and(torch.bool, torch.bfloat16),
                   dtypesIfCPU=all_types_and_complex_and(torch.bool, torch.bfloat16),
                   dtypesIfCUDA=all_types_and_complex_and(torch.bool, torch.half),
                   skip_bfloat16_grad=True,
                   handles_large_floats=False,
                   handles_complex_extremals=False,
                   safe_casts_outputs=True,
                   decorators=(precisionOverride({torch.bfloat16: 1e-2,
                                                  torch.float16: 1e-2}),),
                   skips=(
                       # Reference: https://github.com/pytorch/pytorch/issues/49133
                       SkipInfo('TestUnaryUfuncs', 'test_reference_numerics_normal',
                                dtypes=[torch.cfloat]),
                   )),
    UnaryUfuncInfo('sinh',
                   ref=np_unary_ufunc_integer_promotion_wrapper(np.sinh),
                   dtypesIfCPU=all_types_and_complex_and(torch.bool),
                   dtypesIfCUDA=all_types_and_complex_and(torch.bool, torch.half),
                   safe_casts_outputs=True,
                   assert_autodiffed=True,
                   decorators=(precisionOverride({torch.float16: 1e-2}),),
                   skips=(
                       SkipInfo('TestUnaryUfuncs', 'test_reference_numerics_extremal',
                                device_type='cpu', dtypes=[torch.cfloat, torch.cdouble],
                                active_if=(IS_MACOS or IS_WINDOWS)),
                       SkipInfo('TestUnaryUfuncs', 'test_reference_numerics_hard',
                                device_type='cpu', dtypes=[torch.cfloat, torch.cdouble],
                                active_if=(IS_MACOS or IS_WINDOWS)),
                       # Reference: https://github.com/pytorch/pytorch/issues/48641
                       SkipInfo('TestUnaryUfuncs', 'test_reference_numerics_hard',
                                device_type='cpu', dtypes=[torch.int8]),
                       SkipInfo('TestCommon', 'test_variant_consistency_jit',
                                device_type='cuda', dtypes=[torch.float16]),
                   )),
    UnaryUfuncInfo('signbit',
                   ref=np.signbit,
                   dtypes=all_types_and(torch.bfloat16, torch.half),
                   dtypesIfCPU=all_types_and(torch.bool, torch.bfloat16, torch.half),
                   dtypesIfCUDA=all_types_and(torch.bool, torch.bfloat16, torch.half),
                   supports_autograd=False,
                   skips=(
                       # signbit does not correctly warn when resizing out= inputs
                       SkipInfo('TestCommon', 'test_out'),
                   )),
    OpInfo('solve',
           op=torch.solve,
           dtypes=floating_and_complex_types(),
           test_inplace_grad=False,
           sample_inputs_func=sample_inputs_legacy_solve,
           check_batched_gradgrad=False,
           decorators=[skipCUDAIfNoMagma, skipCUDAIfRocm, skipCPUIfNoLapack],
           # cuda gradchecks are slow
           # see discussion https://github.com/pytorch/pytorch/pull/47761#issuecomment-747316775
           skips=(SkipInfo('TestGradients', 'test_fn_gradgrad', device_type='cuda'),)),
    OpInfo('std',
           dtypes=floating_types_and(),
           dtypesIfCUDA=floating_and_complex_types_and(torch.half, torch.bfloat16),
           sample_inputs_func=sample_inputs_std_var,
           # TODO: std does support out in some signatures
           supports_out=False,
           test_complex_grad=False,
           test_inplace_grad=False,
           # std has only partial support for complex and half (#51127)
           skips=(SkipInfo('TestOpInfo', 'test_unsupported_dtypes',
                           dtypes=[torch.half, torch.complex64, torch.complex128]),),
           assert_autodiffed=True,
           ),
    UnaryUfuncInfo('tan',
                   ref=np.tan,
                   dtypes=all_types_and_complex_and(torch.bool, torch.bfloat16),
                   dtypesIfCPU=all_types_and_complex_and(torch.bool, torch.bfloat16),
                   dtypesIfCUDA=all_types_and_complex_and(torch.bool, torch.half),
                   assert_autodiffed=True,
                   skip_bfloat16_grad=True,
                   safe_casts_outputs=True,
                   skips=(
                       SkipInfo('TestUnaryUfuncs', 'test_reference_numerics_extremal',
                                device_type='cpu', dtypes=[torch.bfloat16]),
                       SkipInfo('TestUnaryUfuncs', 'test_reference_numerics_hard',
                                device_type='cpu', dtypes=[torch.bfloat16]),
                       SkipInfo('TestUnaryUfuncs', 'test_reference_numerics_normal',
                                device_type='cpu', dtypes=[torch.bfloat16]),
                       SkipInfo('TestUnaryUfuncs', 'test_reference_numerics_extremal',
                                device_type='cpu', dtypes=[torch.cfloat, torch.cdouble],
                                active_if=(IS_MACOS or IS_WINDOWS)),
                       SkipInfo('TestUnaryUfuncs', 'test_reference_numerics_hard',
                                device_type='cpu', dtypes=[torch.cfloat, torch.cdouble],
                                active_if=(IS_MACOS or IS_WINDOWS)),
                       SkipInfo('TestUnaryUfuncs', 'test_reference_numerics_normal',
                                device_type='cpu', dtypes=[torch.cfloat, torch.cdouble],
                                active_if=(IS_MACOS or IS_WINDOWS)),
                       SkipInfo('TestUnaryUfuncs', 'test_reference_numerics_hard',
                                device_type='cuda', dtypes=[torch.float64],
                                active_if=TEST_WITH_ROCM),
                   )),
    UnaryUfuncInfo('tanh',
                   ref=np.tanh,
                   decorators=(precisionOverride({torch.bfloat16: 1e-2}),),
                   dtypes=all_types_and_complex_and(torch.bool),
                   dtypesIfCPU=all_types_and_complex_and(torch.bool, torch.bfloat16),
                   dtypesIfCUDA=all_types_and_complex_and(torch.bool, torch.half, torch.bfloat16),
                   assert_autodiffed=True,
                   skip_bfloat16_grad=True,
                   safe_casts_outputs=True,
                   skips=(
                       SkipInfo('TestUnaryUfuncs', 'test_reference_numerics_extremal',
                                device_type='cpu', dtypes=[torch.cfloat, torch.cdouble],
                                active_if=(IS_MACOS or IS_WINDOWS)),
                       SkipInfo('TestUnaryUfuncs', 'test_reference_numerics_hard',
                                device_type='cpu', dtypes=[torch.cfloat, torch.cdouble],
                                active_if=(IS_MACOS or IS_WINDOWS)),
                       SkipInfo('TestUnaryUfuncs', 'test_reference_numerics_normal',
                                device_type='cpu', dtypes=[torch.cfloat, torch.cdouble],
                                active_if=(IS_MACOS or IS_WINDOWS)),
                   )),
    OpInfo('tensor_split',
           dtypes=all_types_and_complex_and(torch.bool),
           dtypesIfCPU=all_types_and_complex_and(torch.bool, torch.bfloat16, torch.float16),
           dtypesIfCUDA=all_types_and_complex_and(torch.bool, torch.bfloat16, torch.float16),
           supports_out=False,
           test_inplace_grad=False,
           skips=(SkipInfo('TestOpInfo', 'test_duplicate_method_tests'),),
           sample_inputs_func=sample_inputs_tensor_split,),
    OpInfo('triangular_solve',
           op=torch.triangular_solve,
           dtypes=floating_and_complex_types(),
           test_inplace_grad=False,
           supports_out=False,
           sample_inputs_func=sample_inputs_legacy_solve,
           check_batched_gradgrad=False,
           decorators=[skipCUDAIfNoMagma, skipCUDAIfRocm, skipCPUIfNoLapack],
           # CUDA gradchecks are slow and triangular solve backward is a composite operation
           # see discussion https://github.com/pytorch/pytorch/pull/47761#issuecomment-747316775
           skips=(SkipInfo('TestGradients', 'test_fn_gradgrad', device_type='cuda'),)),
    UnaryUfuncInfo('trunc',
                   aliases=('fix', ),
                   ref=np.trunc,
                   dtypes=floating_types_and(torch.bfloat16),
                   dtypesIfCPU=floating_types_and(torch.bfloat16),
                   dtypesIfCUDA=floating_types_and(torch.float16),
                   assert_autodiffed=True),
    UnaryUfuncInfo('exp2',
                   ref=np_unary_ufunc_integer_promotion_wrapper(np.exp2),
                   dtypes=all_types_and(torch.bool, torch.half),
                   dtypesIfCPU=all_types_and(torch.bool, torch.half),
                   dtypesIfCUDA=all_types_and(torch.bool, torch.half),
                   safe_casts_outputs=True),
    UnaryUfuncInfo('expm1',
                   ref=np_unary_ufunc_integer_promotion_wrapper(np.expm1),
                   dtypes=all_types_and(torch.bool, torch.half),
                   dtypesIfCPU=all_types_and(torch.bool, torch.bfloat16),
                   dtypesIfCUDA=all_types_and(torch.bool, torch.half),
                   safe_casts_outputs=True,
                   assert_autodiffed=True,
                   skips=(
                       # Reference: https://github.com/pytorch/pytorch/pull/48926#issuecomment-739734774
                       SkipInfo('TestUnaryUfuncs', 'test_reference_numerics_extremal',
                                device_type='cpu', dtypes=[torch.bfloat16]),
                       SkipInfo('TestUnaryUfuncs', 'test_reference_numerics_hard',
                                device_type='cpu', dtypes=[torch.bfloat16]),
                       SkipInfo('TestUnaryUfuncs', 'test_reference_numerics_normal',
                                device_type='cpu', dtypes=[torch.bfloat16]),
                   )),
    UnaryUfuncInfo('nan_to_num',
                   ref=np.nan_to_num,
                   dtypes=all_types_and(torch.half, torch.bool),
                   dtypesIfCPU=None,
                   dtypesIfCUDA=None),
    UnaryUfuncInfo('reciprocal',
                   ref=np_unary_ufunc_integer_promotion_wrapper(np.reciprocal),
                   dtypes=all_types_and_complex_and(torch.bool, torch.half, torch.bfloat16),
                   dtypesIfCPU=None,
                   dtypesIfCUDA=None,
                   assert_autodiffed=True,
                   skip_bfloat16_grad=True,
                   safe_casts_outputs=True,
                   skips=(
                       # Reference: https://github.com/pytorch/pytorch/issues/45690
                       SkipInfo('TestUnaryUfuncs', 'test_reference_numerics_extremal',
                                dtypes=[torch.cfloat, torch.cdouble]),
                       # Reference: https://github.com/pytorch/pytorch/pull/49102#issuecomment-744604601
                       SkipInfo('TestUnaryUfuncs', 'test_reference_numerics_extremal',
                                dtypes=[torch.bfloat16]),
                       SkipInfo('TestUnaryUfuncs', 'test_reference_numerics_hard',
                                dtypes=[torch.bfloat16]),
                       SkipInfo('TestUnaryUfuncs', 'test_reference_numerics_normal',
                                dtypes=[torch.bfloat16]),
                   )),
    UnaryUfuncInfo('rsqrt',
                   ref=lambda x: np.reciprocal(np.sqrt(x)),
                   domain=(0, float('inf')),
                   dtypes=all_types_and_complex_and(torch.bool),
                   dtypesIfCPU=all_types_and_complex_and(torch.bool),
                   dtypesIfCUDA=all_types_and_complex_and(torch.bool, torch.half),
                   decorators=(precisionOverride({torch.half: 5e-2}),),
                   safe_casts_outputs=True,
                   assert_autodiffed=True,
                   handles_complex_extremals=False),
    UnaryUfuncInfo('sqrt',
                   ref=np.sqrt,
                   supports_sparse=True,
                   domain=(0, float('inf')),
                   dtypes=all_types_and_complex_and(torch.bool, torch.bfloat16),
                   dtypesIfCPU=all_types_and_complex_and(torch.bool, torch.bfloat16),
                   dtypesIfCUDA=all_types_and_complex_and(torch.bool, torch.half, torch.bfloat16),
                   assert_autodiffed=True,
                   skip_bfloat16_grad=True,
                   decorators=(precisionOverride({torch.bfloat16: 7e-2}),),
                   skips=(
                       # Reference: https://github.com/pytorch/pytorch/issues/47358
                       SkipInfo('TestUnaryUfuncs', 'test_reference_numerics_hard',
                                device_type='cpu', dtypes=[torch.cfloat, torch.cdouble],
                                active_if=IS_MACOS),
                       # Reference: https://github.com/pytorch/pytorch/pull/47293#issuecomment-721774436
                       SkipInfo('TestUnaryUfuncs', 'test_reference_numerics_hard',
                                dtypes=[torch.bfloat16])),
                   safe_casts_outputs=True,
                   handles_complex_extremals=False),
    OpInfo('lerp',
           dtypes=floating_and_complex_types(),
           # Reference: https://github.com/pytorch/pytorch/issues/54048
           # CUDA and ROCM don't support complex inputs
           dtypesIfCUDA=floating_types_and(torch.half),
           dtypesIfROCM=floating_types_and(torch.half),
           sample_inputs_func=sample_inputs_lerp,
           skips=(
               # Reference: https://github.com/pytorch/pytorch/issues/53797
               # JIT doesn't understand complex literals
               SkipInfo('TestCommon', 'test_variant_consistency_jit',
                        dtypes=[torch.cfloat, torch.cdouble]),
               SkipInfo('TestOpInfo', 'test_duplicate_method_tests'),
           ),
           assert_autodiffed=True),
    OpInfo('linalg.inv',
           aten_name='linalg_inv',
           op=torch.linalg.inv,
           dtypes=floating_and_complex_types(),
           test_inplace_grad=False,
           sample_inputs_func=sample_inputs_linalg_invertible,
           check_batched_gradgrad=False,
           decorators=[skipCUDAIfNoMagmaAndNoCusolver, skipCUDAIfRocm, skipCPUIfNoLapack],
           skips=(
               # linalg_inv does not correctly warn when resizing out= inputs
               SkipInfo('TestCommon', 'test_out'),
           )),
    UnaryUfuncInfo('angle',
                   ref=np.angle,
                   dtypes=all_types_and_complex_and(torch.bool),
                   dtypesIfCPU=all_types_and_complex_and(torch.bool, torch.bfloat16, torch.float16),
                   dtypesIfCUDA=all_types_and_complex_and(torch.bool),
                   dtypesIfROCM=all_types_and_complex_and(torch.bool),
                   decorators=(precisionOverride({torch.float16: 1e-2,
                                                  torch.bfloat16: 1e-2}),),
                   safe_casts_outputs=True,
                   supports_complex_to_float=True,
                   test_inplace_grad=False),
    OpInfo('linalg.solve',
           aten_name='linalg_solve',
           op=torch.linalg.solve,
           dtypes=floating_and_complex_types(),
           test_inplace_grad=False,
           sample_inputs_func=sample_inputs_linalg_solve,
           check_batched_gradgrad=False,
           decorators=[skipCUDAIfNoMagma, skipCUDAIfRocm, skipCPUIfNoLapack],
           skips=(SkipInfo('TestGradients', 'test_fn_gradgrad', device_type='cuda'),)),
    OpInfo('linalg.pinv',
           aten_name='linalg_pinv',
           op=torch.linalg.pinv,
           dtypes=floating_and_complex_types(),
           test_inplace_grad=False,
           check_batched_grad=False,
           check_batched_gradgrad=False,
           sample_inputs_func=sample_inputs_linalg_invertible,
           decorators=[skipCUDAIfNoMagmaAndNoCusolver, skipCUDAIfRocm, skipCPUIfNoLapack],
           skips=(
               # cuda gradchecks are slow
               # see discussion https://github.com/pytorch/pytorch/pull/47761#issuecomment-747316775
               SkipInfo('TestGradients', 'test_fn_gradgrad', device_type='cuda'),)),
    HermitianOpInfo('linalg.pinv',
                    variant_test_name='hermitian',
                    aten_name='linalg_pinv',
                    op=torch.linalg.pinv,
                    dtypes=floating_and_complex_types(),
                    test_inplace_grad=False,
                    check_batched_grad=False,
                    check_batched_gradgrad=False,
                    sample_inputs_func=sample_inputs_linalg_pinv_hermitian,
                    decorators=[skipCUDAIfNoMagma, skipCUDAIfRocm, skipCPUIfNoLapack],
                    skips=(
                        # cuda gradchecks are slow
                        # see discussion https://github.com/pytorch/pytorch/pull/47761#issuecomment-747316775
                        SkipInfo('TestGradients', 'test_fn_gradgrad', device_type='cuda'),)
                    ),
    OpInfo('eig',
           op=torch.eig,
           dtypes=floating_and_complex_types(),
           test_inplace_grad=False,
           supports_out=False,
           sample_inputs_func=sample_inputs_eig,
           decorators=[
               skipCUDAIfNoMagma,
               skipCPUIfNoLapack,
               skipCUDAIfRocm
           ],),
    OpInfo('svd',
           op=torch.svd,
           dtypes=floating_and_complex_types(),
           test_inplace_grad=False,
           sample_inputs_func=sample_inputs_svd,
           decorators=[
               skipCUDAIfNoMagmaAndNoCusolver,
               skipCUDAIfRocm,
               skipCPUIfNoLapack,
               # gradgrad checks are slow
               DecorateInfo(slowTest, 'TestGradients', 'test_fn_gradgrad'),
           ],
           skips=(
               # cuda gradchecks are very slow
               # see discussion https://github.com/pytorch/pytorch/pull/47761#issuecomment-747316775
               SkipInfo('TestGradients', 'test_fn_gradgrad', device_type='cuda'),)),
    OpInfo('linalg.svd',
           op=torch.linalg.svd,
           aten_name='linalg_svd',
           dtypes=floating_and_complex_types(),
           test_inplace_grad=False,
           sample_inputs_func=sample_inputs_linalg_svd,
           decorators=[
               skipCUDAIfNoMagmaAndNoCusolver,
               skipCUDAIfRocm,
               skipCPUIfNoLapack,
               # gradgrad checks are slow
               DecorateInfo(slowTest, 'TestGradients', 'test_fn_gradgrad'),
           ],
           skips=(
               # cuda gradchecks are very slow
               # see discussion https://github.com/pytorch/pytorch/pull/47761#issuecomment-747316775
               SkipInfo('TestGradients', 'test_fn_gradgrad', device_type='cuda'),)),
    OpInfo('polar',
           dtypes=floating_types(),
           test_inplace_grad=False,
           sample_inputs_func=sample_inputs_polar),
    OpInfo('pinverse',
           op=torch.pinverse,
           dtypes=floating_and_complex_types(),
           test_inplace_grad=False,
           check_batched_grad=False,
           check_batched_gradgrad=False,
           supports_out=False,
           sample_inputs_func=sample_inputs_linalg_invertible,
           decorators=[skipCUDAIfNoMagmaAndNoCusolver, skipCUDAIfRocm, skipCPUIfNoLapack],
           skips=(
               # cuda gradchecks are slow
               # see discussion https://github.com/pytorch/pytorch/pull/47761#issuecomment-747316775
               SkipInfo('TestGradients', 'test_fn_gradgrad', device_type='cuda'),)),
    OpInfo('gather',
           dtypes=all_types_and_complex_and(torch.bool, torch.float16),
           dtypesIfCUDA=all_types_and_complex_and(torch.bool, torch.float16, torch.bfloat16),
           test_inplace_grad=False,
           sample_inputs_func=sample_inputs_gather,
           skips=(
               # gather does not correctly warn when resizing out= inputs
               SkipInfo('TestCommon', 'test_out'),
           )),
    OpInfo('index_fill',
           dtypes=all_types_and_complex_and(torch.bool, torch.float16, torch.bfloat16),
           test_inplace_grad=False,
           skips=(SkipInfo('TestOpInfo', 'test_duplicate_method_tests'),),
           supports_out=False,
           sample_inputs_func=sample_inputs_index_fill),
    OpInfo('index_select',
           dtypes=all_types_and_complex_and(torch.bool, torch.float16, torch.bfloat16),
           test_inplace_grad=False,
           skips=(
               # https://github.com/pytorch/pytorch/issues/49707
               SkipInfo('TestCommon', 'test_variant_consistency_eager',
                        dtypes=[torch.float16, torch.bfloat16]),
               SkipInfo('TestCommon', 'test_variant_consistency_jit', dtypes=[torch.float16, torch.bfloat16]),
               # index_select does not correctly warn when resizing out= inputs
               SkipInfo('TestCommon', 'test_out')
           ),
           sample_inputs_func=sample_inputs_index_select),
    OpInfo('sort',
           dtypes=all_types_and(torch.bool, torch.float16),
           # sort on CUDA is still in the TH, no torch.bool/torch.float16 support yet
           dtypesIfCUDA=all_types_and(torch.float16),
           dtypesIfROCM=all_types_and(torch.float16),
           test_inplace_grad=False,
           sample_inputs_func=sample_inputs_sort,
           skips=(
               # sort does not correctly warn when resizing out= inputs
               SkipInfo('TestCommon', 'test_out'),
           )),
    OpInfo('stack',
           # gradcheck expects the input arguments as a flat list
           op=lambda *args, idx, **kwargs: torch.stack([*args], idx, **kwargs),
           dtypes=all_types_and_complex_and(torch.bool, torch.float16, torch.bfloat16),
           test_inplace_grad=False,
           skips=(
               SkipInfo('TestCommon', 'test_variant_consistency_jit',
                        dtypes=all_types_and_complex_and(torch.bool, torch.float16, torch.bfloat16)),
               # stack does not correctly warn when resizing out= inputs
               SkipInfo('TestCommon', 'test_out'),
           ),
           sample_inputs_func=sample_inputs_stack),
    OpInfo('hstack',
           # gradcheck expects the input arguments as a flat list
           op=lambda *args, **kwargs: torch.hstack([*args], **kwargs),
           dtypes=all_types_and_complex_and(torch.bool, torch.float16, torch.bfloat16),
           test_inplace_grad=False,
           skips=(
               SkipInfo('TestCommon', 'test_variant_consistency_jit',
                        dtypes=all_types_and_complex_and(torch.bool, torch.float16, torch.bfloat16)),
               # hstack does not correctly warn when resizing out= inputs
               SkipInfo('TestCommon', 'test_out')),
           sample_inputs_func=sample_inputs_hstack_dstack_vstack),
    OpInfo('vstack',
           # gradcheck expects the input arguments as a flat list
           op=lambda *args, **kwargs: torch.vstack([*args], **kwargs),
           dtypes=all_types_and_complex_and(torch.bool, torch.float16, torch.bfloat16),
           test_inplace_grad=False,
           skips=(
               SkipInfo('TestCommon', 'test_variant_consistency_jit',
                        dtypes=all_types_and_complex_and(torch.bool, torch.float16, torch.bfloat16)),
               # vstack does not correctly warn when resizing out= inputs
               SkipInfo('TestCommon', 'test_out'),
           ),
           sample_inputs_func=sample_inputs_hstack_dstack_vstack),
    OpInfo('dstack',
           # gradcheck expects the input arguments as a flat list
           op=lambda *args, **kwargs: torch.dstack([*args], **kwargs),
           dtypes=all_types_and_complex_and(torch.bool, torch.float16, torch.bfloat16),
           test_inplace_grad=False,
           skips=(
               SkipInfo('TestCommon', 'test_variant_consistency_jit',
                        dtypes=all_types_and_complex_and(torch.bool, torch.float16, torch.bfloat16)),
               # dstack does not correctly warn when resizing out= inputs
               SkipInfo('TestCommon', 'test_out'),),
           sample_inputs_func=sample_inputs_hstack_dstack_vstack),
    OpInfo('movedim',
           dtypes=all_types_and_complex_and(torch.bool, torch.float16, torch.bfloat16),
           test_inplace_grad=False,
           supports_out=False,
           sample_inputs_func=sample_movedim_moveaxis),
    OpInfo('moveaxis',
           dtypes=all_types_and_complex_and(torch.bool, torch.float16, torch.bfloat16),
           test_inplace_grad=False,
           supports_out=False,
           sample_inputs_func=sample_movedim_moveaxis),
    ShapeFuncInfo('repeat',
                  op=lambda x, dims: x.repeat(dims),
                  ref=np.tile,
                  dtypes=all_types_and_complex_and(torch.bool, torch.float16, torch.bfloat16),
                  supports_out=False,
                  test_inplace_grad=False,
                  skips=(
                      # torch.repeat does not exist so we get a RuntimeError.
                      SkipInfo('TestCommon', 'test_variant_consistency_jit',
                               dtypes=all_types_and_complex_and(torch.bool, torch.float16, torch.bfloat16)),
                  ),
                  sample_inputs_func=sample_repeat_tile),
    ShapeFuncInfo('tile',
                  ref=np.tile,
                  dtypes=all_types_and_complex_and(torch.bool, torch.float16, torch.bfloat16),
                  supports_out=False,
                  test_inplace_grad=False,
                  sample_inputs_func=sample_repeat_tile),
    OpInfo('var',
           dtypes=floating_types_and(),
           dtypesIfCUDA=floating_and_complex_types_and(torch.half, torch.bfloat16),
           sample_inputs_func=sample_inputs_std_var,
           # TODO: revisit, some var signatures do support out (see std, too)
           supports_out=False,
           test_complex_grad=False,
           test_inplace_grad=False,
           # var has only partial support for complex and half (#51127)
           skips=(SkipInfo('TestOpInfo', 'test_unsupported_dtypes',
                           dtypes=[torch.half, torch.complex64, torch.complex128]),),
           assert_autodiffed=True,
           ),
]

if TEST_SCIPY:
    def reference_sigmoid(x):
        # 'scipy.special.expit' not supported for the input types
        if x.dtype in [np.complex64, np.complex128]:
            return (1 / (1 + np.exp(-x)))
        return scipy.special.expit(x)

    def reference_lgamma(x):
        # scipy.special.gammaln returns `-inf` when input is `-inf`.
        # While Pytorch, C and C++, all return `inf` when input is `-inf`.
        # Reference:
        # https://en.cppreference.com/w/cpp/numeric/math/lgamma
        # https://en.cppreference.com/w/c/numeric/math/lgamma

        # To handle the above discrepancy,
        # we replace -inf with inf so values
        # that were originally -inf map to inf as expected
        if x.dtype.kind == 'f':
            x = np.where(x == float('-inf'), np.array(float('inf'), dtype=x.dtype), x)

        out = scipy.special.gammaln(x)

        if x.dtype == np.float16:
            # `scipy.special.gammaln` returns output of float32 when input is float16,
            # while `torch.lgamma` preserves `float16`. But due to smaller range of float16,
            # Pytorch version outputs `inf` while SciPy returns finite values.
            out = out.astype(np.float16)

        return out

    op_db_scipy_reference: List[OpInfo] = [
        UnaryUfuncInfo('sigmoid',
                       ref=reference_sigmoid,
                       decorators=(precisionOverride({torch.float16: 1e-2,
                                                      torch.bfloat16: 1e-2}),),
                       skips=(
                           SkipInfo('TestUnaryUfuncs', 'test_reference_numerics_extremal',
                                    device_type='cpu', dtypes=[torch.cfloat, torch.cdouble]),
                           SkipInfo('TestUnaryUfuncs', 'test_reference_numerics_hard',
                                    device_type='cpu', dtypes=[torch.cfloat, torch.cdouble]),
                           SkipInfo('TestUnaryUfuncs', 'test_reference_numerics_normal',
                                    device_type='cpu', dtypes=[torch.cfloat, torch.cdouble]),
                           # RuntimeError: sigmoid does not support automatic differentiation for outputs with complex dtype.
                           SkipInfo('TestCommon', 'test_variant_consistency_jit',
                                    dtypes=[torch.complex64, torch.complex128]),
                           SkipInfo('TestCommon', 'test_variant_consistency_eager',
                                    dtypes=[torch.complex64, torch.complex128]),),
                       dtypes=all_types_and_complex_and(torch.bool, torch.bfloat16),
                       dtypesIfCPU=all_types_and_complex_and(torch.bool, torch.bfloat16),
                       dtypesIfCUDA=all_types_and(torch.bool, torch.half, torch.bfloat16),
                       safe_casts_outputs=True,
                       assert_autodiffed=True,
                       test_complex_grad=False),  # Reference: https://github.com/pytorch/pytorch/issues/48552
        UnaryUfuncInfo('digamma',
                       ref=scipy.special.digamma,
                       decorators=(precisionOverride({torch.float16: 5e-1}),),
                       dtypes=all_types_and(torch.bool),
                       dtypesIfCPU=all_types_and(torch.bool),
                       dtypesIfCUDA=all_types_and(torch.bool, torch.half),
                       skips=(
                           # In some cases, output is NaN (for input close to
                           # negative integers) especially due to reduced precision
                           # in float16 and NaN's can't be tested for equality.
                           SkipInfo('TestCommon', 'test_variant_consistency_jit',
                                    device_type='cuda', dtypes=[torch.float16]),),
                       safe_casts_outputs=True),
        UnaryUfuncInfo('erf',
                       ref=scipy.special.erf,
                       decorators=(precisionOverride({torch.float16: 1e-2,
                                                      torch.bfloat16: 1e-2}),),
                       dtypes=all_types_and(torch.bool),
                       dtypesIfCPU=all_types_and(torch.bool, torch.bfloat16),
                       dtypesIfCUDA=all_types_and(torch.bool, torch.half, torch.bfloat16),
                       skips=(
                           # RuntimeError: "pow" not implemented for 'BFloat16'
                           SkipInfo('TestCommon', 'test_variant_consistency_jit',
                                    dtypes=[torch.bfloat16]),),
                       assert_autodiffed=True,
                       safe_casts_outputs=True),
        UnaryUfuncInfo('erfc',
                       ref=scipy.special.erfc,
                       decorators=(precisionOverride({torch.float16: 1e-2,
                                                      torch.bfloat16: 1e-2}),),
                       dtypes=all_types_and(torch.bool),
                       dtypesIfCPU=all_types_and(torch.bool, torch.bfloat16),
                       dtypesIfCUDA=all_types_and(torch.bool, torch.half),
                       skips=(
                           # RuntimeError: "pow" not implemented for 'BFloat16'
                           SkipInfo('TestCommon', 'test_variant_consistency_jit',
                                    dtypes=[torch.bfloat16]),),
                       assert_autodiffed=True,
                       safe_casts_outputs=True),
        UnaryUfuncInfo('erfinv',
                       ref=scipy.special.erfinv,
                       decorators=(precisionOverride({torch.float16: 1e-2,
                                                      torch.bfloat16: 1e-2,
                                                      torch.float32: 1e-4}),),
                       dtypes=all_types_and(torch.bool),
                       dtypesIfCPU=all_types_and(torch.bool, torch.bfloat16),
                       dtypesIfCUDA=all_types_and(torch.bool, torch.half),
                       safe_casts_outputs=True,
                       domain=(-1, 1),
                       skips=(
                           # Reference: https://github.com/pytorch/pytorch/pull/49155#issuecomment-742664611
                           SkipInfo('TestUnaryUfuncs', 'test_reference_numerics_extremal',
                                    active_if=LooseVersion(scipy.__version__) < "1.4.0"),
                           SkipInfo('TestUnaryUfuncs', 'test_reference_numerics_hard',
                                    active_if=LooseVersion(scipy.__version__) < "1.4.0"),
                           SkipInfo('TestUnaryUfuncs', 'test_reference_numerics_normal',
                                    active_if=LooseVersion(scipy.__version__) < "1.4.0"),
                           # RuntimeError: "pow" not implemented for 'BFloat16'
                           SkipInfo('TestCommon', 'test_variant_consistency_jit',
                                    dtypes=[torch.bfloat16]),
                       )
                       ),
        UnaryUfuncInfo('lgamma',
                       ref=reference_lgamma,
                       aliases=('special.gammaln', ),
                       decorators=(precisionOverride({torch.float16: 7e-1}),),
                       dtypes=all_types_and(torch.bool),
                       dtypesIfCPU=all_types_and(torch.bool, torch.bfloat16),
                       dtypesIfCUDA=all_types_and(torch.bool, torch.half),
                       skips=(
                           # Reference: https://github.com/pytorch/pytorch/pull/50140#discussion_r552615345
                           SkipInfo('TestUnaryUfuncs', 'test_reference_numerics_extremal',
                                    dtypes=[torch.bfloat16]),
                           SkipInfo('TestUnaryUfuncs', 'test_reference_numerics_hard',
                                    device_type='cpu', dtypes=[torch.bfloat16]),
                           SkipInfo('TestUnaryUfuncs', 'test_reference_numerics_normal',
                                    device_type='cpu', dtypes=[torch.bfloat16]),
                           # Reference: https://github.com/pytorch/pytorch/pull/50140#issuecomment-756150214
                           SkipInfo('TestUnaryUfuncs', 'test_reference_numerics_extremal',
                                    dtypes=[torch.float32, torch.float64], active_if=IS_WINDOWS),
                           SkipInfo('TestUnaryUfuncs', 'test_reference_numerics_hard',
                                    dtypes=[torch.float32, torch.float64], active_if=IS_WINDOWS),
                           SkipInfo('TestUnaryUfuncs', 'test_reference_numerics_normal',
                                    dtypes=[torch.float32, torch.float64], active_if=IS_WINDOWS),
                           # Backward of `lgamma` uses `digamma` but `digamma`
                           # is not implemented for `BFloat16`
                           # Error Raised:
                           #   RuntimeError: "digamma" not implemented for 'BFloat16'
                           SkipInfo('TestCommon', 'test_variant_consistency_jit',
                                    dtypes=[torch.bfloat16]),
                       ),
                       safe_casts_outputs=True),
        UnaryUfuncInfo('logit',
                       ref=scipy.special.logit,
                       domain=(0, 1),
                       decorators=(precisionOverride({torch.bfloat16: 5e-1,
                                                      torch.float16: 5e-1}),),
                       dtypes=all_types_and(torch.half),
                       dtypesIfCPU=all_types_and(torch.bool, torch.bfloat16),
                       dtypesIfCUDA=all_types_and(torch.bool, torch.half, torch.bfloat16),
                       sample_inputs_func=sample_inputs_logit,
                       safe_casts_outputs=True),
        OpInfo('xlogy',
               dtypes=all_types_and(torch.bool),
               dtypesIfCPU=all_types_and(torch.bool, torch.half, torch.bfloat16),
               dtypesIfCUDA=all_types_and(torch.bool, torch.half, torch.bfloat16),
               test_inplace_grad=True,
               safe_casts_outputs=True,
               sample_inputs_func=sample_inputs_xlogy),
        OpInfo('trace',
               dtypes=all_types_and_complex(),
               dtypesIfCUDA=all_types_and_complex_and(torch.bool, torch.half),
               test_inplace_grad=False,
               supports_out=False,
               sample_inputs_func=sample_inputs_trace)
    ]
    op_db = op_db + op_db_scipy_reference

# Common operator groupings
unary_ufuncs = [op for op in op_db if isinstance(op, UnaryUfuncInfo)]
spectral_funcs = [op for op in op_db if isinstance(op, SpectralFuncInfo)]
sparse_unary_ufuncs = [op for op in op_db if isinstance(op, UnaryUfuncInfo) and op.supports_sparse is True]
shape_funcs = [op for op in op_db if isinstance(op, ShapeFuncInfo)]

def index_variable(shape, max_indices, device=torch.device('cpu')):
    if not isinstance(shape, tuple):
        shape = (shape,)
    index = torch.rand(*shape, device=device).mul_(max_indices).floor_().long()
    return index


def index_perm_variable(shape, max_indices):
    if not isinstance(shape, tuple):
        shape = (shape,)

    index = torch.randperm(max_indices).narrow(0, 0, reduce(mul, shape)).view(shape)
    return index


def gather_variable(shape, index_dim, max_indices, duplicate=False, device=torch.device('cpu')):
    assert len(shape) == 2
    assert index_dim < 2
    batch_dim = 1 - index_dim
    index = torch.zeros(*shape, dtype=torch.long, device=device)
    for i in range(shape[index_dim]):
        index.select(index_dim, i).copy_(
            torch.randperm(max_indices, device=device)[:shape[batch_dim]])
    if duplicate:
        index.select(batch_dim, 0).copy_(index.select(batch_dim, 1))
    return index


def bernoulli_scalar():
    return torch.tensor(0, dtype=torch.bool).bernoulli_()


def mask_not_all_zeros(shape):
    assert len(shape) > 0
    while True:
        result = torch.randn(shape).gt(0)
        if result.sum() > 0:
            return result


def uniform_scalar(offset=0, requires_grad=False):
    v = torch.rand(()) + offset
    v.requires_grad = requires_grad
    return v


def normal_scalar_clamp(amin, amax, requires_grad=False):
    v = torch.randn(()).clamp(amin, amax)
    v.requires_grad = requires_grad
    return v


def prod_zeros(dim_size, dim_select):
    assert len(dim_select) == 2
    result = torch.randn(dim_size, dim_size, dim_size)
    result.narrow(dim_select[0], 0, 1).narrow(dim_select[1], 1, 1).zero_()
    result.narrow(dim_select[0], 2, 1).narrow(dim_select[1], 3, 1).zero_()
    result.narrow(dim_select[0], 4, 1).narrow(dim_select[1], 3, 1).zero_()
    return result


non_differentiable = collections.namedtuple('non_differentiable', ['tensor'])


class dont_convert(tuple):
    pass


class NoArgsClass(object):
    def __iter__(self):
        return self

    def __next__(self):
        raise StopIteration()
    next = __next__  # Python 2 compatibility

    def __len__(self):
        return 0

NO_ARGS = NoArgsClass()

def ident(x):
    return x

# Do NOT add to this list. Method tests are being DEPRECATED and replaced by OpInfos.
# See https://github.com/pytorch/pytorch/wiki/Writing-tests-in-PyTorch-1.8
#
# (
#   method name,
#   input size/constructing fn,
#   args (tuple represents shape of a tensor arg),
#   test variant name (will be used at test name suffix),    // optional
#   (should_check_autodiff[bool], nonfusible_nodes, fusible_nodes) for autodiff, // optional
#   indices for possible dim arg,                            // optional
#   fn mapping output to part that should be gradcheck'ed,   // optional
#   kwargs                                                   // optional
# )
# Note: some functions have separate schema for (Tensor other) and (Scalar other),
#       and it's possible that we only support AD for Scalar version but not Tensor
#       version, and vice versa.
#       When writing tests, only scalar(float/int) input triggers the Scalar schema.
#       uniform_scalar produces a scalar **Tensor** which won't match Scalar input.
def method_tests():
    set_rng_seed(SEED)
    return [
        ('add', (S, S, S), ((S, S, S),), '', (True,)),
        ('add', (S, S, S), ((S, S),), 'broadcast_rhs', (True,)),
        ('add', (S, S), ((S, S, S),), 'broadcast_lhs', (True,)),
        ('add', (S, 1, S), ((M, S),), 'broadcast_all', (True,)),
        ('add', (), ((),), 'scalar', (True,)),
        ('add', (S, S, S), ((),), 'scalar_broadcast_rhs', (True,)),
        ('add', (), ((S, S, S),), 'scalar_broadcast_lhs', (True,)),
        ('add', (S, S, S), (3.14,), 'constant', (True,)),
        ('add', (), (3.14,), 'scalar_constant', (True,)),
        ('add', (S, S, S), (3.14j,), 'complex_scalar_constant', (True,)),
        ('__radd__', (S, S, S), (3.14,), 'constant', (True, 'aten::add')),
        ('__radd__', (), (3.14,), 'scalar_constant', (True, 'aten::add')),
        ('sub', (S, S, S), ((S, S, S),), '', (True,)),
        ('sub', (S, S, S), ((S, S),), 'broadcast_rhs', (True,)),
        ('sub', (S, S), ((S, S, S),), 'broadcast_lhs', (True,)),
        ('sub', (S, 1, S), ((M, S),), 'broadcast_all', (True,)),
        ('sub', (S, S, S), ((),), 'scalar_broadcast_rhs', (True,)),
        ('sub', (), ((S, S, S),), 'scalar_broadcast_lhs', (True,)),
        ('sub', (S, S, S), (3.14,), 'constant', (True,)),
        ('sub', (), (3.14,), 'scalar_constant', (True,)),
        ('sub', (S, S, S), (3.14j,), 'complex_scalar_constant', (True,)),
        ('__rsub__', (S, S, S), (3.14,), 'constant', (True, 'aten::rsub')),
        ('__rsub__', (), (3.14,), 'scalar_constant', (True, 'aten::rsub')),
        ('mul', (S, S, S), ((S, S, S),), '', (True,)),
        ('mul', (), ((),), 'scalar', (True,)),
        ('mul', (S, S, S), ((S, S),), 'broadcast_rhs', (True,)),
        ('mul', (S, S), ((S, S, S),), 'broadcast_lhs', (True,)),
        ('mul', (S, 1, S), ((M, S),), 'broadcast_all', (True,)),
        ('mul', (S, S, S), ((),), 'scalar_broadcast_rhs', (True,)),
        ('mul', (), ((S, S, S),), 'scalar_broadcast_lhs', (True,)),
        ('mul', (S, S, S), (3.14,), 'constant', (True,)),
        ('mul', (), (3.14,), 'scalar_constant', (True,)),
        # TODO(@anjali411): enable these tests
        # ('mul', (S, S, S), (3.14j,), 'imaginary_constant', (True,)),
        # ('mul', (), (3.14j,), 'imaginary_scalar_constant', (True,)),
        ('__rmul__', (S, S, S), (3.14,), 'constant', (True, 'aten::mul')),
        ('__rmul__', (), (3.14,), 'scalar_constant', (True, 'aten::mul')),
        ('div', (S, S, S), (torch.rand(S, S, S) + 0.1,), '', (True,)),
        ('div', (S, S, S), (torch.rand(S, S) + 0.1,), 'broadcast_rhs', (True,)),
        ('div', (S, S), (torch.rand(S, S, S) + 0.1,), 'broadcast_lhs', (True,)),
        ('div', (S, 1, S), (torch.rand(M, S) + 0.1,), 'broadcast_all', (True,)),
        ('div', (), (uniform_scalar(0.1),), 'scalar', (True,)),
        ('div', (S, S, S), (uniform_scalar(0.1),), 'scalar_broadcast_rhs', (True,)),
        ('div', (), (uniform_scalar(0.1),), 'scalar_broadcast_lhs', (True,)),
        ('div', torch.rand(S, S, S) + 1e-1, (3.14,), 'constant', (True,)),
        ('div', uniform_scalar(1e-1, requires_grad=True), (3.14,), 'scalar_constant', (True,)),
        ('true_divide', (S, S, S), (torch.rand(S, S, S) + 0.1,), '', (True,)),
        ('true_divide', (S, S, S), (torch.rand(S, S) + 0.1,), 'broadcast_rhs', (True,)),
        ('true_divide', (S, S), (torch.rand(S, S, S) + 0.1,), 'broadcast_lhs', (True,)),
        ('true_divide', (S, 1, S), (torch.rand(M, S) + 0.1,), 'broadcast_all', (True,)),
        ('true_divide', (), (uniform_scalar(0.1),), 'scalar', (True,)),
        ('true_divide', (S, S, S), (uniform_scalar(0.1),), 'scalar_broadcast_rhs', (True,)),
        ('true_divide', (), (uniform_scalar(0.1),), 'scalar_broadcast_lhs', (True,)),
        ('true_divide', torch.rand(S, S, S) + 1e-1, (3.14,), 'constant', (True,)),
        ('true_divide', uniform_scalar(1e-1, requires_grad=True), (3.14,), 'scalar_constant', (True,)),
        ('__rdiv__', torch.rand(S, S, S) + 1e-1, (3.14,), 'constant',
            (True, [], ['aten::mul', 'aten::reciprocal'])),
        ('__rdiv__', uniform_scalar(1e-1, requires_grad=True), (3.14,), 'scalar_constant',
            (True, [], ['aten::mul', 'aten::reciprocal'])),
        ('__rdiv__', torch.rand(S, S, S, dtype=torch.cdouble) + 1e-1, (3.14j,), 'complex_constant',
            (True, [], ['aten::mul', 'aten::reciprocal'])),
        ('__rdiv__', uniform_scalar(1e-1 * (1 + 1j), requires_grad=True), (3.14j,), 'complex_scalar_constant',
            (True, [], ['aten::mul', 'aten::reciprocal'])),
        ('div', (S, S, S), (torch.rand(S, S, S, dtype=torch.cdouble) + 0.1,), 'complex', (True,)),
        ('div', (S, S, S), (torch.rand(S, S, dtype=torch.cdouble) + 0.1,), 'complex_broadcast_rhs', (True,)),
        ('div', (S, S), (torch.rand(S, S, S, dtype=torch.cdouble) + 0.1,), 'complex_broadcast_lhs', (True,)),
        ('div', (S, 1, S), (torch.rand(M, S, dtype=torch.cdouble) + 0.1,), 'complex_broadcast_all', (True,)),
        ('div', (), (uniform_scalar(0.1j),), 'complex_scalar', (True,)),
        ('div', (S, S, S), (uniform_scalar(0.1j),), 'complex_scalar_broadcast_rhs', (True,)),
        ('div', (), (uniform_scalar(0.1j),), 'complex_scalar_broadcast_lhs', (True,)),
        ('div', torch.rand(S, S, S, dtype=torch.cdouble) + 1e-1, (3.14j,), 'complex_constant', (True,)),
        ('div', uniform_scalar(1e-1j, requires_grad=True), (3.14j,), 'complex_scalar_constant', (True,)),
        ('pow', torch.rand(S, S, S) + 1e-3, (torch.rand(S, S, S) + 0.1,), '', (True,)),
        ('pow', torch.rand(S, S, S) + 1e-3, (torch.rand(1,) + 0.1,), 'broadcast_rhs', (True,)),
        ('pow', torch.rand(1,) + 1e-3, (torch.rand(S, S, S) + 0.1,), 'broadcast_lhs', (True,)),
        ('pow', torch.rand(S, 1, S) + 1e-3, (torch.rand(1, S, 1) + 0.1,), 'broadcast_all', (True,)),
        ('pow', uniform_scalar(1e-3, requires_grad=True), (uniform_scalar(0.1),), 'scalar', (True,)),
        ('pow', torch.rand(S, S, S) + 1e-3, (uniform_scalar(0.1),), 'scalar_broadcast_rhs', (True,)),
        ('pow', uniform_scalar(1e-3, requires_grad=True), (torch.rand(S, S, S) + 0.1,), 'scalar_broadcast_lhs', (True,)),
        ('pow', torch.rand(S, S, S) + 1e-3, (3.14,), 'constant', (True,)),
        ('pow', torch.rand(S, S, S, dtype=torch.cdouble) + 1e-3 * (1 + 1j), (3.14,), 'complex_constant', (True,)),
        ('__rpow__', torch.rand(S, S, S) + 1e-3, (3.14,), 'constant', (True, 'aten::pow')),
        ('pow', uniform_scalar(1e-3, requires_grad=True), (3.14,), 'scalar_constant', (True,)),
        ('pow', uniform_scalar(1e-3 * (1 + 1j), requires_grad=True), (3.14,), 'complex_scalar_constant', (True,)),
        ('pow', uniform_scalar(1e-3 * (1 + 1j), requires_grad=True), (3.14j,), 'complex_imaginary_exponent', (True,)),
        ('__rpow__', uniform_scalar(1e-3, requires_grad=True), (3.14,), 'scalar_constant', (True, 'aten::pow')),
        ('float_power', torch.rand(S, S, S) + 1e-3, (torch.rand(S, S, S) + 0.1,), ''),
        ('float_power', torch.rand(S, S, S) + 1e-3, (torch.rand(1,) + 0.1,), 'broadcast_rhs'),
        ('float_power', torch.rand(1,) + 1e-3, (torch.rand(S, S, S) + 0.1,), 'broadcast_lhs'),
        ('float_power', torch.rand(S, 1, S) + 1e-3, (torch.rand(1, S, 1) + 0.1,), 'broadcast_all'),
        ('float_power', uniform_scalar(1e-3, requires_grad=True), (uniform_scalar(0.1),), 'scalar'),
        ('float_power', torch.rand(S, S, S) + 1e-3, (uniform_scalar(0.1),), 'scalar_broadcast_rhs'),
        ('float_power', uniform_scalar(1e-3, requires_grad=True), (torch.rand(S, S, S) + 0.1,), 'scalar_broadcast_lhs'),
        ('float_power', torch.rand(S, S, S) + 1e-3, (3.14,), 'constant'),
        ('transpose', (1, 2, 3), (1, 2), 'dim', (False,), [0, 1]),
        ('transpose', (), (0, 0), 'scalar', (False,)),
        ('transpose', (1,), (0, 0), '1d', (False,)),
        ('transpose', (L, L), (0, 1), '2d', (False,)),
        ('transpose', (S, S, S), (2, 0), '3d', (False,)),
        ('swapdims', (1, 2, 3), (1, 2), 'dim', (False,), [0, 1]),
        ('swapdims', (), (0, 0), 'scalar', (False,)),
        ('swapdims', (1,), (0, 0), '1d', (False,)),
        ('swapdims', (L, L), (0, 1), '2d', (False,)),
        ('swapdims', (S, S, S), (2, 0), '3d', (False,)),
        ('swapaxes', (1, 2, 3), (1, 2), 'dim', (False,), [0, 1]),
        ('swapaxes', (), (0, 0), 'scalar', (False,)),
        ('swapaxes', (1,), (0, 0), '1d', (False,)),
        ('swapaxes', (L, L), (0, 1), '2d', (False,)),
        ('swapaxes', (S, S, S), (2, 0), '3d', (False,)),
        ('t', (1, 2), NO_ARGS, '', (False,)),
        ('view', (S, S, S), (S * S, S), '', (False,)),
        ('view', (torch.Size([S * S, S]),), (S, S, S), 'size', (False,)),
        ('view', (S,), (S,), '1d', (False,)),
        ('view', (), (dont_convert(()),), 'scalar_to_scalar', (False,)),
        ('view', (), (1,), 'scalar_to_1d', (False,)),
        ('ravel', (S, S, S), NO_ARGS, '', (False,)),
        ('reshape', (S, S, S), (S * S, S), '', (False,)),
        ('reshape', (torch.Size([S * S, S]),), (S, S, S), 'size', (False,)),
        ('reshape', (S,), (S,), '1d', (False,)),
        ('reshape', (), (dont_convert(()),), 'scalar_to_scalar', (False,)),
        ('reshape', (), (1,), 'scalar_to_1d', (False,)),
        ('reshape_as', (S, S, S), (non_differentiable(torch.rand(S * S, S)),)),
        ('reshape_as', (), (non_differentiable(torch.tensor(42.)),), 'scalar'),
        ('reshape_as', (), (non_differentiable(torch.rand(1, 1)),), 'scalar_to_dims'),
        ('roll', (S, S, S), (0, 0), 'd0'),
        ('roll', (S, S, S), (1, 2), 'd12'),
        ('roll', (S, S, S), (0, 2,), 'd02'),
        ('roll', (S, S, S), (2, 0,), 'd20'),
        ('roll', (S, S, S), (-1, 0), 'neg_shift'),
        ('roll', (S, S, S), (10000, 1), 'loop_shift'),
        ('roll', (S, S, S), (2,), 'flattened'),
        ('roll', (S, S, S), ([1, 2, -1], [0, 1, 2]), 'three_dims'),
        ('rot90', (S, S, S), (1, [0, 1],), 'k1_d01'),
        ('rot90', (S, S, S), (1, [1, 2],), 'k1_d12'),
        ('rot90', (S, S, S), (1, [1, -1],), 'k1_neg_d'),
        ('rot90', (S, S, S), (), 'default'),
        ('view_as', (S, S, S), (non_differentiable(torch.rand(S * S, S)),)),
        ('view_as', (), (non_differentiable(torch.tensor(5.5)),), 'scalar'),
        ('view_as', (), (non_differentiable(torch.rand(1, 1)),), 'scalar_to_dims'),
        ('expand', (S, 1, 1), (S, S, S), '', (False,)),
        ('expand', (torch.Size([S, 1, S]),), (S, S, S), 'size', (False,)),
        ('expand', (S, 1), (S, S, S), 'new_dim', (False,)),
        ('expand', (1,), (S, S, S), '1_element', (False,)),
        ('expand', (1, S), (1, 1, S), 'new_dim_front_old_front_1', (False,)),
        ('expand', (), (dont_convert(()),), 'scalar_to_scalar'),
        ('expand', (), (1, 3, 2), 'scalar_to_dims', (False,)),
        ('expand_as', (S, 1, 1), (torch.rand(S, S, S),), '', (False,)),
        ('copysign', (S, S, S), ((S, S, S),), '', (False,)),
        ('copysign', (S, S, S), ((S, S),), 'broadcast_rhs', (False,)),
        ('copysign', (S, S), ((S, S, S),), 'broadcast_lhs', (False,)),
        ('copysign', (S, 1, S), ((M, S),), 'broadcast_all', (False,)),
        ('copysign', (S, S), (3.14,), 'scalar', (False,)),
        ('copysign', (S, S), (0.0,), 'scalar_pos_zero', (False,)),
        # TorchScript does not recognize -0.0: Issue #46848
        # https://github.com/pytorch/pytorch/issues/46848
        # ('copysign', (S, S), (-0.0,), 'scalar_neg_zero', (False,)),
        ('real', (S, S, S), NO_ARGS, 'complex'),
        ('imag', (S, S, S), NO_ARGS, 'complex'),
        ('view_as_real', (S, S, S), NO_ARGS, 'complex'),
        ('view_as_complex', (S, S, 2), NO_ARGS),
        ('complex', (S, S, S), ((S, S, S),), ''),
        ('atan2', (S, S, S), ((S, S, S),)),
        ('atan2', (), ((),), 'scalar'),
        ('atan2', (S, S, S), ((S,),), 'broadcast_rhs'),
        ('atan2', (S,), ((S, S, S),), 'broadcast_lhs'),
        ('atan2', (S, 1, S), ((S, S),), 'broadcast_all'),
        ('sign', (S, S, S), NO_ARGS),
        ('sign', (), NO_ARGS, 'scalar'),
        ('sgn', (S, S, S), NO_ARGS),
        ('sgn', (), NO_ARGS, 'scalar'),
        ('fmod', (S, S, S), (1.5,), '', (True,)),
        ('fmod', (), (1.5,), 'scalar', (True,)),
        ('fmod', (S, S, S), (non_differentiable(torch.rand(S, S, S) + 1.5),), 'tensor'),
        ('fmod', (S,), (non_differentiable(torch.rand(S, S, S) + 1.5),), 'tensor_broadcast_lhs'),
        ('fmod', (S, S, S), (non_differentiable(torch.rand(S) + 1.5),), 'tensor_broadcast_rhs'),
        ('fmod', (S, 1, S), (non_differentiable(torch.rand(S, S) + 1.5),), 'tensor_broadcast_all'),
        ('fmod', (), (non_differentiable(uniform_scalar(1.5)),), 'scalar_tensor'),
        ('fmod', (), (non_differentiable(torch.rand(S, S, S) + 1.5),), 'scalar_tensor_broadcast_lhs'),
        ('fmod', (S, S, S), (non_differentiable(uniform_scalar(1.5)),), 'scalar_tensor_broadcast_rhs'),
        ('hypot', (S, S), ((S, S),)),
        ('remainder', (S, S, S), (1.5,), '', (True,)),
        ('remainder', (), (1.5,), 'scalar', (True,)),
        ('remainder', (S, S, S), (non_differentiable(torch.rand(S, S, S) + 1.5),), 'tensor'),
        ('remainder', (S,), (non_differentiable(torch.rand(S, S, S) + 1.5),), 'tensor_broadcast_lhs'),
        ('remainder', (S, 1, S), (non_differentiable(torch.rand(S, S) + 1.5),), 'tensor_broadcast_all'),
        ('remainder', (), (non_differentiable(uniform_scalar(1.5)),), 'scalar_tensor'),
        ('remainder', (), (non_differentiable(torch.rand(S, S, S) + 1.5),), 'scalar_tensor_broadcast_lhs'),
        ('lerp', (S,), ((S, S, S), 0.4), 'broadcast_lhs', (True,)),
        ('lerp', (S, 1, S), ((S, S), 0.4), 'broadcast_all', (True,)),
        ('lerp', (), ((S, S, S), 0.4), 'scalar_broadcast_lhs', (True,)),
        ('lerp', (S, 1, S), ((S, S), (S, 1, 1, S)), 'tensor_broadcast_all', (True,)),
        ('mean', (S, S, S), NO_ARGS, '', (True,)),
        ('mean', (S, S, S), (1,), 'dim', (True,), [0]),
        ('mean', (S, S, S), (1, True,), 'keepdim_dim', (True,), [0]),
        ('mean', (), NO_ARGS, 'scalar', (True,)),
        ('mean', (), (0,), 'scalar_dim', (True,), [0]),
        ('mean', (), (0, True,), 'scalar_keepdim_dim', (True,), [0]),
        ('mean', (S, S, S), (), 'dtype', (True,), (), (), ident, {'dtype': torch.float64}),
        ('kthvalue', (S, S, S), (2,)),
        ('kthvalue', (S, S, S), (2, 1,), 'dim', (), [1]),
        ('kthvalue', (S, S, S), (2, 1,), 'dim_alert_nondeterministic', (), [1],
            [skipMeta, expectedAlertNondeterministic('kthvalue CUDA', 'cuda')]),
        ('kthvalue', (S, S, S), (2, 1, True,), 'keepdim_dim', (), [1]),
        ('kthvalue', (S,), (2, 0,), 'dim_1d', (), [1]),
        ('kthvalue', (S,), (2, 0, True,), 'keepdim_dim_1d', (), [1]),
        ('kthvalue', (), (1,), 'scalar', (), ()),
        ('kthvalue', (), (1, 0,), 'scalar_dim', (), [1]),
        ('kthvalue', (), (1, 0, True), 'scalar_keepdim_dim', (), [1]),
        ('quantile', (S, S, S), (0.5,)),
        ('quantile', (S, S, S), (0.5, 0), 'dim', (), [1]),
        ('quantile', (S, S, S), (0.5, None, True), 'keepdim'),
        ('quantile', (S, S, S), (0.5, 0, True), 'keepdim_dim', (), [1]),
        ('quantile', (), (0.5,), 'scalar'),
        ('nanquantile', (S, S, S), (0.5,)),
        ('nanquantile', (S, S, S), (0.5, 0), 'dim', (), [1]),
        ('nanquantile', (S, S, S), (0.5, None, True), 'keepdim'),
        ('nanquantile', (S, S, S), (0.5, 0, True), 'keepdim_dim', (), [1]),
        ('nanquantile', (), (0.5,), 'scalar'),
        ('median', (S, S, S), NO_ARGS),
        ('median', (S, S, S), (1,), 'dim', (), [0]),
        ('median', (S, S, S), (1,), 'dim_alert_nondeterministic', (), [0],
            [skipMeta, expectedAlertNondeterministic('median CUDA with indices output', 'cuda')]),
        ('median', (S, S, S), (1, True,), 'keepdim_dim', (), [0]),
        ('median', (), NO_ARGS, 'scalar'),
        ('median', (), (0,), 'scalar_dim', (), [0]),
        ('median', (), (0, True,), 'scalar_keepdim_dim', (), [0]),
        ('nanmedian', (S, S, S), NO_ARGS),
        ('nanmedian', (S, S, S), (1,), 'dim', (), [0]),
        ('nanmedian', (S, S, S), (1, True,), 'keepdim_dim', (), [0]),
        ('nanmedian', (), NO_ARGS, 'scalar'),
        ('nanmedian', (), (0,), 'scalar_dim', (), [0]),
        ('nanmedian', (), (0, True,), 'scalar_keepdim_dim', (), [0]),
        ('mode', (S, S, S), NO_ARGS),
        ('mode', (S, S, S), (1,), 'dim', (), [0]),
        ('mode', (S, S, S), (1, True,), 'keepdim_dim', (), [0]),
        ('mode', (), NO_ARGS, 'scalar'),
        ('mode', (), (0,), 'scalar_dim', (), [0]),
        ('mode', (), (0, True,), 'scalar_keepdim_dim', (), [0]),
        ('sum', (S, S, S), NO_ARGS),
        ('sum', (S, S, S), (1,), 'dim', (), [0]),
        ('sum', (S, S, S), (1, True,), 'keepdim_dim', (), [0]),
        ('sum', (), NO_ARGS, 'scalar'),
        ('sum', (), (0,), 'scalar_dim', (), [0]),
        ('sum', (), (0, True,), 'scalar_keepdim_dim', (), [0]),
        ('sum', (S, S, S), ([1, 2],), 'multi_dim'),
        ('sum', (S, S, S), ([1, 2], True,), 'multi_dim_keepdim'),
        ('nansum', (S, S, S), NO_ARGS),
        ('nansum', (S, S, S), (1,), 'dim', (), [0]),
        ('nansum', (S, S, S), (1, True,), 'keepdim_dim', (), [0]),
        ('nansum', (), NO_ARGS, 'scalar'),
        ('nansum', (), (0,), 'scalar_dim', (), [0]),
        ('nansum', (), (0, True,), 'scalar_keepdim_dim', (), [0]),
        ('nansum', (S, S, S), ([1, 2],), 'multi_dim'),
        ('nansum', (S, S, S), ([1, 2], True,), 'multi_dim_keepdim'),
        ('prod', (S, S, S), NO_ARGS),
        ('prod', (S, S, S), (1,), 'dim', (), [0]),
        ('prod', (S, S, S), (1, True,), 'keepdim_dim', (), [0]),
        ('prod', (), NO_ARGS, 'scalar'),
        ('prod', (), (0,), 'scalar_dim', (), [0]),
        ('prod', (), (0, True,), 'scalar_keepdim_dim', (), [0]),
        ('prod', prod_zeros(S, [0, 1]), NO_ARGS, 'zerodims2'),
        ('prod', prod_zeros(S, [0, 2]), NO_ARGS, 'zerodims1'),
        ('prod', prod_zeros(S, [1, 2]), NO_ARGS, 'zerodims0'),
        ('prod', prod_zeros(S, [0, 1]), (1,), 'zeros_dims2', (), [0]),
        ('prod', prod_zeros(S, [0, 2]), (1,), 'zeros_dims1', (), [0]),
        ('prod', prod_zeros(S, [1, 2]), (1,), 'zeros_dims0', (), [0]),
        ('prod', prod_zeros(S, [0, 1]), (1, True), 'keepdim_zeros_dims2', (), [0]),
        ('prod', prod_zeros(S, [0, 2]), (1, True), 'keepdim_zeros_dims1', (), [0]),
        ('prod', prod_zeros(S, [1, 2]), (1, True), 'keepdim_zeros_dims0', (), [0]),
        ('prod', prod_single_zero(S), NO_ARGS, 'single_zero'),
        ('prod', (torch.tensor(0., requires_grad=True)), NO_ARGS, 'scalar_zero'),
        ('prod', (torch.tensor(0., requires_grad=True)), (0,), 'scalar_dim_zero', (), [0]),
        ('prod', (torch.tensor(0., requires_grad=True)), (0, True,), 'scalar_keepdim_dim_zero', (), [0]),
        ('var_mean', (S, S, S), NO_ARGS, ''),
        ('var_mean', (S, S, S), (1,), 'dim', [0]),
        ('var_mean', (S, S, S), (1, True, True), 'keepdim_dim', [0]),
        ('var_mean', (S,), (0,), 'dim_1d', [0]),
        ('var_mean', (S,), (0, True, True), 'keepdim_dim_1d', [0]),
        ('std_mean', (S, S, S), NO_ARGS, ''),
        ('std_mean', (S, S, S), (1,), 'dim', [0]),
        ('std_mean', (S, S, S), (1, True, True), 'keepdim_dim', [0]),
        ('std_mean', (S,), (0,), 'dim_1d', [0]),
        ('std_mean', (S,), (0, True, True), 'keepdim_dim_1d', [0]),
        ('renorm', (S, S, S), (2, 1, 0.5), 'dim', (), [1]),
        ('renorm', (S, S, S), (1, 2, 3), 'norm_1'),
        ('renorm', (S, S, S), (inf, 2, 0.5), 'norm_inf'),
        ('logcumsumexp', (S, S, S), (0,), 'dim0', (), [0]),
        ('logcumsumexp', (S, S, S), (1,), 'dim1', (), [0]),
        ('logcumsumexp', (), (0,), 'dim0_scalar', (), [0]),
        ('cummax', (S, S, S), (0,), 'dim0', (), [0]),
        ('cummax', (S, S, S), (1,), 'dim1', (), [0]),
        ('cummax', (), (0,), 'dim0_scalar', (), [0]),
        ('cummin', (S, S, S), (0,), 'dim0', (), [0]),
        ('cummin', (S, S, S), (1,), 'dim1', (), [0]),
        ('cummin', (), (0,), 'dim0_scalar', (), [0]),
        ('cumsum', (S, S, S), (1,), 'dim1_cast', (), [0], (), ident, {'dtype': torch.float64}),
        ('cumprod', (S, S, S), (0,)),
        ('cumprod', (S, S, S), (1,), 'dim1', (), [0]),
        ('cumprod', (), (0,), 'scalar'),
        ('cumprod', (torch.tensor(0., requires_grad=True)), (0,), 'scalar_zeros'),
        ('cumprod', prod_zeros(S, [0, 1]), (1,), 'zeros_dim2', (), [0]),
        ('cumprod', prod_zeros(S, [0, 2]), (1,), 'zeros_dim1', (), [0]),
        ('cumprod', prod_zeros(S, [1, 2]), (1,), 'zeros_dim0', (), [0]),
        ('cumprod', prod_zeros(S, [1, 2]), (1,), 'zeros_dim0_cast', (), [0], (), ident, {'dtype': torch.float64}),
        ('log_softmax', (S, S, S), (1, torch.float64,), 'kwarg_dtype_would_break_jit_loader', (True,)),
        ('unfold', (), (0, 1, 1), 'scalar', (), [0]),
        ('unfold', (S, S, S, S), (0, 3, 1), '4d_dim0_step1', (), [0]),
        ('unfold', (S, S, S, S), (1, 3, 1), '4d_dim1_step1', (), [0]),
        ('unfold', (S, S, S, S), (2, 3, 1), '4d_dim2_step1', (), [0]),
        ('unfold', (S, S, S, S), (3, 3, 1), '4d_dim3_step1', (), [0]),
        ('unfold', (S, S, S, S), (0, 3, 2), '4d_dim0_step2', (), [0]),
        ('unfold', (S, S, S, S), (1, 3, 2), '4d_dim1_step2', (), [0]),
        ('unfold', (S, S, S, S), (2, 3, 2), '4d_dim2_step2', (), [0]),
        ('unfold', (S, S, S, S), (3, 3, 2), '4d_dim3_step2', (), [0]),
        ('unfold', (S, S, S, S), (0, 4, 1), '4d_dim0_size4', (), [0]),
        ('unfold', (S, S, S, S), (1, 4, 1), '4d_dim1_size4', (), [0]),
        ('unfold', (S, S, S, S), (2, 4, 1), '4d_dim2_size4', (), [0]),
        ('unfold', (S, S, S, S), (3, 4, 1), '4d_dim3_size4', (), [0]),
        ('unfold', (M,), (0, 3, 1), '1d_step1', (), [0]),
        ('unfold', (M,), (0, 3, 2), '1d_step2', (), [0]),
        ('unfold', (M,), (0, 3, 3), '1d_step3', (), [0]),
        ('unfold', (1000,), (0, 3, 11), '1d_step_gt_size', (), [0]),
        ('unfold', (1000,), (0, 2, 27), '1d_step_gt_size2', (), [0]),
        ('unfold', (10, 10), (0, 1, 2), '2d_step_gt_size', (), [0]),
        ('unfold', (10, 10), (1, 2, 3), '2d_step_gt_size2', (), [0]),
        ('unfold', (10, 10), (1, 2, 2), '2d_step_ge_size2', (), [0]),
        ('unfold', (S, S, S), (2, 3, 2), 'lastdim', (), [0]),
        ('addmm', (S, M), ((S, S), (S, M)), '', (True, ['aten::add', 'aten::mm'])),
        ('addmm', (1,), ((S, S), (S, M)), 'broadcast_lhs', (True, ['aten::add', 'aten::mm'])),
        ('addmm', (S, M), ((S, S), (S, M)), 'coef', (True,), (), (), ident, {'beta': 0.2, 'alpha': 0.6}),
        ('addmm', (1,), ((S, S), (S, M)), 'broadcast_lhs_coef', (True,), (), (), ident, {'beta': 0.2, 'alpha': 0.6}),
        ('addmm', (), ((S, S), (S, M)), 'scalar_broadcast_lhs', (True, ['aten::add', 'aten::mm'])),
        ('addmm', (), ((S, S), (S, M)), 'scalar_broadcast_lhs_coef', (True,), (), (), ident, {'beta': 0.2, 'alpha': 0.6}),
        ('addbmm', (S, M), ((S, S, S), (S, S, M)),),
        ('addbmm', (1,), ((S, S, S), (S, S, M)), 'broadcast_lhs'),
        ('addbmm', (S, M), ((S, S, S), (S, S, M)), 'coef', (), (), (), ident, {'beta': 0.2, 'alpha': 0.6}),
        ('addbmm', (1,), ((S, S, S), (S, S, M)), 'broadcast_lhs_coef', (),
         (), (), ident, {'beta': 0.2, 'alpha': 0.6}),
        ('addbmm', (), ((S, S, S), (S, S, M)), 'scalar_broadcast_lhs'),
        ('addbmm', (), ((S, S, S), (S, S, M)), 'scalar_broadcast_lhs_coef', (), (), (), ident,
         {'beta': 0.2, 'alpha': 0.6}),
        ('baddbmm', (S, S, M), ((S, S, S), (S, S, M)),),
        ('baddbmm', (1,), ((S, S, S), (S, S, M)), 'broadcast_lhs'),
        ('baddbmm', (S, S, M), ((S, S, S), (S, S, M)), 'coef', (), (), (), ident, {'beta': 0.2, 'alpha': 0.6}),
        ('baddbmm', (1,), ((S, S, S), (S, S, M)), 'broadcast_lhs_coef', (),
         (), (), ident, {'beta': 0.2, 'alpha': 0.6}),
        ('baddbmm', (), ((S, S, S), (S, S, M)), 'scalar_broadcast_lhs'),
        ('baddbmm', (), ((S, S, S), (S, S, M)), 'scalar_broadcast_lhs_coef', (), (), (), ident,
         {'beta': 0.2, 'alpha': 0.6}),
        ('addmv', (S,), ((S, M), (M,)),),
        ('addmv', (1,), ((S, M), (M,)), 'broadcast_lhs'),
        ('addmv', (S,), ((S, M), (M,)), 'coef', (), (), (), ident, {'beta': 0.2, 'alpha': 0.6}),
        ('addmv', (1,), ((S, M), (M,)), 'broadcast_lhs_coef', (), (), (), ident, {'beta': 0.2, 'alpha': 0.6}),
        ('addmv', (), ((S, M), (M,)), 'scalar_broadcast_lhs'),
        ('addmv', (), ((S, M), (M,)), 'scalar_broadcast_lhs_coef', (), (), (), ident, {'beta': 0.2, 'alpha': 0.6}),
        ('dot', (L,), ((L,),), '', (True,)),
        ('vdot', (L,), ((L,),),),
        ('mm', (S, M), ((M, S),), '', (True,)),
        ('bmm', (M, S, M), ((M, M, S),), '', (True,)),
        ('mv', (S, M), ((M,),), '', (True,)),
        ('ger', (S,), ((M,),)),
        ('inner', (S,), ((S,),), "1d_1d", (False,)),
        ('inner', (), ((S, S),), "scalar_2d", (False,)),
        ('matmul', (L,), ((L,),), '', (True,)),
        ('matmul', (S, M), ((M,),), "2d_1d", (True,)),
        ('matmul', (M,), ((M, S),), "1d_2d", (True,)),
        ('matmul', (S, M), ((M, S),), "2d_2d", (True,)),
        ('matmul', (S, S, M), ((M,),), "3d_1d", (True,)),
        ('matmul', (S, S, M), ((M, S),), "3d_2d", (True,)),
        ('matmul', (M,), ((S, M, S),), "1d_3d", (True,)),
        ('matmul', (S, M), ((S, M, S),), "2d_3d", (True,)),
        ('matmul', (S, S, M, M), ((S, S, M, S),), "4d_4d", (True,)),
        ('matmul', (S, S, M, M), ((M,),), "4d_1d", (True,)),
        ('matmul', (M,), ((S, S, M, S),), "1d_4d", (True,)),
        ('matrix_power', (S, S), [2], "n=2"),
        ('matrix_power', (S, S, S), [3], "n=3"),
        ('matrix_power', (S, S, S), [1], "n=1"),
        ('matrix_power', (S, S, S), [0], "n=0"),
        ('matrix_power', lambda dtype, device: random_fullrank_matrix_distinct_singular_value(S), [-1], "n=-1", (),
         NO_ARGS, [skipCPUIfNoLapack, skipCUDAIfNoMagma]),
        ('matrix_power', lambda dtype, device: random_fullrank_matrix_distinct_singular_value(S), [-3], "n=-3", (),
         NO_ARGS, [skipCPUIfNoLapack, skipCUDAIfNoMagma]),
        ('matrix_power', lambda dtype, device: random_fullrank_matrix_distinct_singular_value(S, S), [-2], "n=-2", (),
         NO_ARGS, [skipCPUIfNoLapack, skipCUDAIfNoMagma, skipCUDAIfRocm]),
        ('matrix_exp', (S, S), NO_ARGS, "single_matrix"),
        ('matrix_exp', (S, S, S), NO_ARGS, "batch_of_matrices"),
        ('mvlgamma', torch.empty(S,).uniform_(0.5, 1), [1], "p=1"),
        ('mvlgamma', torch.empty(S,).uniform_(1, 2), [2], "p=2"),
        ('mvlgamma', torch.empty(S, S).uniform_(1.5, 3), [3], "p=3"),
        ('mvlgamma', torch.empty(S, S).uniform_(2.5, 5), [5], "p=5"),
        ('addcmul', (S, S), ((S, S), (S, S)), '', (True,)),
        ('addcmul', (S, S), ((S, 1), (1, S)), 'broadcast_rhs', (True,)),
        ('addcmul', (1,), ((S, S, 1), (1, S)), 'broadcast_all', (True,)),
        ('addcmul', (S, S), ((S, S), (S, S)), 'scale', (True,), (), (), ident, {'value': 0.5}),
        ('addcmul', (S, S), ((S, 1), (1, S)), 'scale_broadcast_rhs', (True,), (), (), ident, {'value': 0.5}),
        ('addcmul', (1,), ((S, S, 1), (1, S)), 'scale_broadcast_all', (True,), (), (), ident, {'value': 0.5}),
        ('addcmul', (), ((), ()), 'scalar', (True,)),
        ('addcmul', (S, S), ((), ()), 'scalar_broadcast_rhs', (True,)),
        ('addcmul', (), ((S, S, 1), (1, S)), 'scalar_broadcast_lhs', (True,)),
        ('addcmul', (), ((), ()), 'scalar_scale', (True,), (), (), ident, {'value': 0.5}),
        ('addcmul', (S, S), ((), ()), 'scalar_scale_broadcast_rhs', (True,), (), (), ident, {'value': 0.5}),
        ('addcmul', (), ((S, S, 1), (1, S)), 'scalar_scale_broadcast_lhs', (True,), (), (), ident, {'value': 0.5}),
        ('addcdiv', (S, S), ((S, S), (S, S))),
        ('addcdiv', (S, S), ((S, 1), (1, S)), 'broadcast_rhs'),
        ('addcdiv', (1,), ((S, S, 1), (1, S)), 'broadcast_all'),
        ('addcdiv', (S, S), ((S, S), (S, S)), 'scale', (), (), (), ident, {'value': 0.5}),
        ('addcdiv', (S, S), ((S, 1), (1, S)), 'scale_broadcast_rhs', (), (), (), ident, {'value': 0.5}),
        ('addcdiv', (1,), ((S, S, 1), (1, S)), 'scale_broadcast_all', (), (), (), ident, {'value': 0.5}),
        ('addcdiv', (), ((), ()), 'scalar'),
        ('addcdiv', (S, S), ((), ()), 'scalar_broadcast_rhs'),
        ('addcdiv', (), ((S, S, 1), (1, S)), 'scalar_broadcast_lhs'),
        ('addcdiv', (), ((), ()), 'scalar_scale', (), (), (), ident, {'value': 0.5}),
        ('addcdiv', (S, S), ((), ()), 'scalar_scale_broadcast_rhs', (), (), (), ident, {'value': 0.5}),
        ('addcdiv', (), ((S, S, 1), (1, S)), 'scalar_scale_broadcast_lhs', (), (), (), ident, {'value': 0.5}),
        ('zero_', (S, S, S), NO_ARGS),
        ('zero_', (), NO_ARGS, 'scalar'),
        ('logaddexp', (S, S), ((S, S),)),
        ('logaddexp2', (S, S), ((S, S),)),
        ('logsumexp', (S, S), (1,), '', (True,)),
        ('logsumexp', (), (0,), 'scalar', (True,)),
        ('norm', (S, S), (), 'default'),
        ('norm', (S, S), (2,), '2'),
        ('norm', (S, S), (0,), '0'),
        ('norm', (S, S), (0.5,), '0_5'),
        ('norm', (S, S), (1,), '1'),
        ('norm', (S, S), (3,), '3'),
        ('norm', (S, S), (inf,), 'inf'),
        ('norm', (S, S), (-inf,), '-inf'),
        ('norm', (S, S), ('fro',), 'fro_default'),
        ('norm', (S, S), ('fro', [0, 1],), 'fro'),
        ('norm', (S, S), ('nuc',), 'nuc', (), NO_ARGS, [skipCPUIfNoLapack, skipCUDAIfNoMagma]),
        ('norm', (S, S, S), ('nuc', [1, 2]), 'nuc_batched', (), NO_ARGS, [skipCPUIfNoLapack, skipCUDAIfNoMagma]),
        ('norm', (S, S), (-1,), 'neg_1'),
        ('norm', (S, S), (-2,), 'neg_2'),
        ('norm', (S, S), (-0.5,), 'neg_0_5'),
        ('norm', (S, S), (-1.5,), 'neg_1_5'),
        ('norm', (S, S), (-2, 1,), 'neg_2_2_dim', (), [1]),
        ('norm', (S, S), (-1, 1,), 'neg_1_2_dim', (), [1]),
        ('norm', (S, S), (0, 1,), '0_2_dim', (), [1]),
        ('norm', (S, S), (1, 1,), '1_2_dim', (), [1]),
        ('norm', (S, S), (2, 1,), '2_2_dim', (), [1]),
        ('norm', (S, S), (3, 1,), '3_2_dim', (), [1]),
        ('norm', (S, S), (inf, 1,), 'inf_2_dim'),
        ('norm', torch.rand(S, S, S) + 5e-2, (1.5,), '1_5_default'),
        ('norm', (S, S, S), (2, 1), '2_dim', (), [1]),
        ('norm', (S, S, S), (3, 1), '3_dim', (), [1]),
        ('norm', torch.rand(S, S, S) + 5e-2, (1.5, 1), '1_5_dim', (), [1]),
        ('norm', (S, S, S), (2, 1, True), 'keepdim_2_dim', (), [1]),
        ('norm', (S, S, S), (3, 1, True), 'keepdim_3_dim', (), [1]),
        ('norm', torch.rand(S, S, S) + 5e-2, (1.5, 1, True), 'keepdim_1_5_dim', (), [1]),
        ('norm', (), (2, 0), '2_dim_scalar', (), [1]),
        ('norm', (), (3, 0), '3_dim_scalar', (), [1]),
        ('norm', (), (2, 0, True), 'keepdim_2_dim_scalar', (), [1]),
        ('norm', (), (3, 0, True), 'keepdim_3_dim_scalar', (), [1]),
        ('clone', (S, M, S), NO_ARGS),
        ('clone', (), NO_ARGS, 'scalar'),
        ('contiguous', (S, S), NO_ARGS, '', (True,)),
        ('contiguous', torch.randn(S, S).transpose(0, 1), NO_ARGS, 'not_contiguous', (True,)),
        ('dist', (S, S, S), ((S, S, S),)),
        ('dist', (S, S, S), ((S,),), 'broadcast_rhs'),
        ('dist', (S,), ((S, S, S),), 'broadcast_lhs'),
        ('dist', (S, 1, S), ((S, S),), 'broadcast_all'),
        ('dist', (), ((),), 'scalar'),
        ('dist', (S, S, S), ((),), 'scalar_broadcast_rhs'),
        ('dist', (), ((S, S, S),), 'scalar_broadcast_lhs'),
        ('dist', (S, S, S), ((S, S, S), 4), '4'),
        ('dist', (S, S, S), ((S,), 4), '4_broadcast_rhs'),
        ('dist', (S,), ((S, S, S), 4), '4_broadcast_lhs'),
        ('dist', (S, 1, S), ((S, S), 4), '4_broadcast_all'),
        ('dist', (), ((), 4), 'scalar_4'),
        ('dist', (S, S, S), ((), 4), 'scalar_4_broadcast_rhs'),
        ('dist', (), ((S, S, S), 4), 'scalar_4_broadcast_lhs'),
        ('diag_embed', (S, S), NO_ARGS),
        ('diagonal', (M, M), NO_ARGS, '2d'),
        ('diagonal', (3, 5), NO_ARGS, '2d_wide'),
        ('diagonal', (3, 5), (2,), '2d_wide_pos'),
        ('diagonal', (3, 5), (-2,), '2d_wide_neg'),
        ('diagonal', (5, 3), NO_ARGS, '2d_tall'),
        ('diagonal', (5, 3), (2,), '2d_tall_pos'),
        ('diagonal', (5, 3), (-2,), '2d_tall_neg'),
        ('diagonal', (M, M), (1,), '2d_1'),
        ('diagonal', (M, M), (2,), '2d_2'),
        ('diagonal', (M, M, M), (1, 1, 2), '3d_1'),
        ('diagonal', (M, M, M), (2, 0, 1), '3d_2'),
        ('diagonal', (M, M, M), (-2, 0, 1), '3d_3'),
        ('tril', (M, M), NO_ARGS),
        ('tril', (M, M), (2,), 'idx'),
        ('tril', (S, M, M), NO_ARGS, 'batched'),
        ('tril', (S, M, M), (2,), 'batched_idx'),
        ('tril', (3, 3, S, S), NO_ARGS, 'more_batched'),
        ('triu', (M, M), NO_ARGS),
        ('triu', (M, M), (2,), 'idx'),
        ('triu', (S, M, M), NO_ARGS, 'batched'),
        ('triu', (S, M, M), (2,), 'batched_idx'),
        ('triu', (3, 3, S, S), NO_ARGS, 'more_batched'),
        ('cross', (S, 3), ((S, 3),)),
        ('cross', (S, 3, S), ((S, 3, S), 1), 'dim'),
        ('index_add', (S, S), (0, index_variable(2, S), (2, S)), 'dim', (), [0]),
        ('index_add', (), (0, torch.tensor([0], dtype=torch.int64), (1,)), 'scalar_input_dim', (), [0]),
        ('index_add', (), (0, torch.tensor(0, dtype=torch.int64), ()), 'scalar_all_dim', (), [0]),
        ('index_add', (S, S), (0, index_variable(2, S), (2, S)), 'alert_nondeterministic', (), [0],
            [expectedAlertNondeterministic('index_add_cuda_', 'cuda')]),
        ('index_copy', (S, S), (0, index_perm_variable(2, S), (2, S)), 'dim', (), [0]),
        ('index_copy', (S, S), (0, index_perm_variable(2, S), (2, S)), 'dim_alert_nondeterministic', (), [0],
            [skipMeta, expectedAlertNondeterministic('index_copy')]),
        ('index_copy', (), (0, torch.tensor([0], dtype=torch.int64), (1,)), 'scalar_input_dim', (), [0]),
        ('index_copy', (), (0, torch.tensor(0, dtype=torch.int64), ()), 'scalar_all_dim', (), [0]),
        ('index_fill', (S, S), (0, index_variable(2, S), 2), 'dim', (), [0]),
        ('index_fill', (S, S), (0, index_variable(2, S), ()), 'variable_dim', (), [0]),
        ('index_fill', (S, S), (0, torch.tensor(0, dtype=torch.int64), 2), 'scalar_index_dim', (), [0]),
        ('index_fill', (), (0, torch.tensor([0], dtype=torch.int64), 2), 'scalar_input_dim', (), [0]),
        ('index_fill', (), (0, torch.tensor(0, dtype=torch.int64), 2), 'scalar_both_dim', (), [0]),
        ('det', (S, S), NO_ARGS, '', (), NO_ARGS, [skipCPUIfNoLapack, skipCUDAIfNoMagma]),
        ('det', (1, 1), NO_ARGS, '1x1', (), NO_ARGS, [skipCPUIfNoLapack, skipCUDAIfNoMagma]),
        ('det', lambda dtype, device: random_symmetric_matrix(S), NO_ARGS, 'symmetric', (),
            NO_ARGS, [skipCPUIfNoLapack, skipCUDAIfNoMagma]),
        ('det', lambda dtype, device: random_symmetric_psd_matrix(S),
            NO_ARGS, 'symmetric_psd', (), NO_ARGS, [skipCPUIfNoLapack, skipCUDAIfNoMagma]),
        ('det', lambda dtype, device: random_symmetric_pd_matrix(S),
            NO_ARGS, 'symmetric_pd', (), NO_ARGS, [skipCPUIfNoLapack, skipCUDAIfNoMagma]),
        ('det', lambda dtype, device: random_square_matrix_of_rank(S, S - 2),
            NO_ARGS, 'dim2_null', (), NO_ARGS, [skipCPUIfNoLapack, skipCUDAIfNoMagma]),
        ('det', lambda dtype, device: random_square_matrix_of_rank(S, 1), NO_ARGS, 'rank1', (),
            NO_ARGS, [skipCPUIfNoLapack, skipCUDAIfNoMagma]),
        ('det', lambda dtype, device: random_square_matrix_of_rank(S, 2), NO_ARGS, 'rank2', (),
            NO_ARGS, [skipCPUIfNoLapack, skipCUDAIfNoMagma]),
        ('det', lambda dtype, device: random_fullrank_matrix_distinct_singular_value(S), NO_ARGS,
         'distinct_singular_values', (), NO_ARGS, [skipCPUIfNoLapack, skipCUDAIfNoMagma]),
        ('det', (3, 3, S, S), NO_ARGS, 'batched', (), NO_ARGS, [skipCPUIfNoLapack, skipCUDAIfNoMagma, skipCUDAIfRocm]),
        ('det', (3, 3, 1, 1), NO_ARGS, 'batched_1x1', (), NO_ARGS, [skipCPUIfNoLapack, skipCUDAIfNoMagma]),
        ('det', lambda dtype, device: random_symmetric_matrix(S, 3),
            NO_ARGS, 'batched_symmetric', (), NO_ARGS, [skipCPUIfNoLapack, skipCUDAIfNoMagma, skipCUDAIfRocm]),
        ('det', lambda dtype, device: random_symmetric_psd_matrix(S, 3),
            NO_ARGS, 'batched_symmetric_psd', (), NO_ARGS, [skipCPUIfNoLapack, skipCUDAIfNoMagma, skipCUDAIfRocm]),
        ('det', lambda dtype, device: random_symmetric_pd_matrix(S, 3),
            NO_ARGS, 'batched_symmetric_pd', (), NO_ARGS, [skipCPUIfNoLapack, skipCUDAIfNoMagma, skipCUDAIfRocm]),
        ('det', lambda dtype, device: random_fullrank_matrix_distinct_singular_value(S, 3, 3), NO_ARGS,
         'batched_distinct_singular_values', (), NO_ARGS, [skipCPUIfNoLapack, skipCUDAIfNoMagma, skipCUDAIfRocm]),
        # For `logdet` the function at det=0 is not smooth.
        # We need to exclude tests with det=0 (e.g. dim2_null, rank1, rank2) and use
        # `make_nonzero_det` to make the random matrices have nonzero det. For
        # `logdet`, we also set `make_nonzero_det(matrix, sign=1)` to make the
        # matrix have positive det.
        ('logdet', lambda dtype, device: make_nonzero_det(torch.randn(S, S), 1),
            NO_ARGS, '', (), NO_ARGS, [skipCPUIfNoLapack, skipCUDAIfNoMagma]),
        ('logdet', lambda dtype, device: make_nonzero_det(torch.randn(1, 1), 1),
            NO_ARGS, '1x1', (), NO_ARGS, [skipCPUIfNoLapack, skipCUDAIfNoMagma]),
        ('logdet', lambda dtype, device: make_nonzero_det(random_symmetric_matrix(S), 1), NO_ARGS,
         'symmetric', (), NO_ARGS, [skipCPUIfNoLapack, skipCUDAIfNoMagma]),
        ('logdet', lambda dtype, device: make_nonzero_det(random_symmetric_pd_matrix(S), 1), NO_ARGS,
         'symmetric_pd', (), NO_ARGS, [skipCPUIfNoLapack, skipCUDAIfNoMagma]),
        ('logdet', lambda dtype, device: make_nonzero_det(random_fullrank_matrix_distinct_singular_value(S), 1, 0), NO_ARGS,
         'distinct_singular_values', (), NO_ARGS, [skipCPUIfNoLapack, skipCUDAIfNoMagma]),
        ('logdet', lambda dtype, device: make_nonzero_det(torch.randn(3, 3, S, S), 1),
            NO_ARGS, 'batched', (), NO_ARGS, [skipCPUIfNoLapack, skipCUDAIfNoMagma, skipCUDAIfRocm]),
        ('logdet', lambda dtype, device: make_nonzero_det(torch.randn(3, 3, 1, 1), 1),
            NO_ARGS, 'batched_1x1', (), NO_ARGS, [skipCPUIfNoLapack, skipCUDAIfNoMagma]),
        ('logdet', lambda dtype, device: make_nonzero_det(random_symmetric_matrix(S, 3), 1), NO_ARGS,
         'batched_symmetric', (), NO_ARGS, [skipCPUIfNoLapack, skipCUDAIfNoMagma, skipCUDAIfRocm]),
        ('logdet', lambda dtype, device: make_nonzero_det(random_symmetric_pd_matrix(S, 3), 1), NO_ARGS,
         'batched_symmetric_pd', (), NO_ARGS, [skipCPUIfNoLapack, skipCUDAIfNoMagma, skipCUDAIfRocm]),
        ('logdet', lambda dtype, device: make_nonzero_det(random_fullrank_matrix_distinct_singular_value(S, 3), 1, 0), NO_ARGS,
         'batched_distinct_singular_values', (), NO_ARGS, [skipCPUIfNoLapack, skipCUDAIfNoMagma, skipCUDAIfRocm]),
        ('lu', (S, S), (True, False), 'square_single_no_info',
         (), NO_ARGS, [skipCPUIfNoLapack, skipCUDAIfNoMagma, skipCUDAIfRocm]),
        ('lu', (S, S), (True, True), 'square_single_with_info',
         (), NO_ARGS, [skipCPUIfNoLapack, skipCUDAIfNoMagma, skipCUDAIfRocm]),
        ('lu', (3, S, S), (True, False), 'square_batch_no_info',
         (), NO_ARGS, [skipCPUIfNoLapack, skipCUDAIfNoMagma, skipCUDAIfRocm]),
        ('lu', (3, S, S), (True, True), 'square_batch_with_info',
         (), NO_ARGS, [skipCPUIfNoLapack, skipCUDAIfNoMagma, skipCUDAIfRocm]),
        ('lu', (3, 3, S, S), (True, False), 'square_many_batches_no_info',
         (), NO_ARGS, [skipCPUIfNoLapack, skipCUDAIfNoMagma, skipCUDAIfRocm]),
        ('lu', (3, 3, S, S), (True, True), 'square_many_batches_with_info',
         (), NO_ARGS, [skipCPUIfNoLapack, skipCUDAIfNoMagma, skipCUDAIfRocm]),
        ('fill_', (S, S, S), (1,), 'number'),
        ('fill_', (), (1,), 'number_scalar'),
        ('fill_', (S, S, S), ((),), 'variable'),
        ('eq_', (S, S, S), ((S, S, S),)),
        ('eq_', (S, S, S), ((1,),), 'broadcast_rhs'),
        ('eq_', (), ((),), 'scalar'),
        ('eq_', (S, S, S), ((),), 'scalar_broadcast_rhs'),
        ('ne_', (S, S, S), ((S, S, S),)),
        ('ne_', (S, S, S), ((1,),), 'broadcast_rhs'),
        ('ne_', (), ((),), 'scalar'),
        ('ne_', (S, S, S), ((),), 'scalar_broadcast_rhs'),
        ('gt_', (S, S, S), ((S, S, S),)),
        ('gt_', (S, S, S), ((1,),), 'broadcast_rhs'),
        ('gt_', (), ((),), 'scalar'),
        ('gt_', (S, S, S), ((),), 'scalar_broadcast_rhs'),
        ('ge_', (S, S, S), ((S, S, S),)),
        ('ge_', (S, S, S), ((1,),), 'broadcast_rhs'),
        ('ge_', (), ((),), 'scalar'),
        ('ge_', (S, S, S), ((),), 'scalar_broadcast_rhs'),
        ('lt_', (S, S, S), ((S, S, S),)),
        ('lt_', (S, S, S), ((1,),), 'broadcast_rhs'),
        ('lt_', (), ((),), 'scalar'),
        ('lt_', (S, S, S), ((),), 'scalar_broadcast_rhs'),
        ('le_', (S, S, S), ((S, S, S),)),
        ('le_', (S, S, S), ((1,),), 'broadcast_rhs'),
        ('le_', (), ((),), 'scalar'),
        ('le_', (S, S, S), ((),), 'scalar_broadcast_rhs'),
        ('eq_', (S, S, S), (0,), 'pyscalar'),
        ('ne_', (S, S, S), (0,), 'pyscalar'),
        ('gt_', (S, S, S), (0,), 'pyscalar'),
        ('ge_', (S, S, S), (0,), 'pyscalar'),
        ('le_', (S, S, S), (0,), 'pyscalar'),
        ('lt_', (), (0,), 'pyscalar'),
        ('eq_', (), (0,), 'pyscalar_scalar'),
        ('ne_', (), (0,), 'pyscalar_scalar'),
        ('gt_', (), (0,), 'pyscalar_scalar'),
        ('ge_', (), (0,), 'pyscalar_scalar'),
        ('lt_', (), (0,), 'pyscalar_scalar'),
        ('le_', (), (0,), 'pyscalar_scalar'),
        ('permute', (1, 2, 3, 4), (0, 2, 3, 1), '', (True,)),
        ('permute', (1, 2, 3, 4), (0, -2, -1, 1), 'neg_dim', (True,)),
        ('permute', (), (dont_convert(()),), 'scalar', (True,)),
        ('select', (S, S, S), (1, 2), 'dim', (), [0]),
        ('select', (S, S, S), (1, -1), 'wrap_dim', (), [0]),
        ('select', (S,), (0, 2), '1d'),
        ('narrow', (S, S, S), (1, 2, 2), 'dim', (), [0]),
        ('narrow', (S, S, S), (1, 0, 0), 'empty_dim', (), [0]),
        ('squeeze', (S, 1, S, 1), NO_ARGS, '', (True,)),
        ('squeeze', (1, 1, 1, 1), NO_ARGS, 'input_sizes_are_ones', (True,)),
        ('squeeze', (S, 1, S, 1), (1,), '1_dim', (True,), [0]),
        ('squeeze', (S, 1, S, 1), (2,), 'not_1_dim', (True,), [0]),
        ('squeeze', (), (0,), 'scalar', (True,), [0]),
        ('unsqueeze', (S, S, S), (0,), 'first', (True,), [0]),
        ('unsqueeze', (S, S, S), (1,), 'middle', (True,), [0]),
        ('unsqueeze', (S, S, S), (3,), 'last', (True,), [0]),
        ('unsqueeze', (), (0,), 'scalar', (True,), [0]),
        ('chunk', (S, S, S), (2,), '', (True, 'prim::ConstantChunk')),
        ('chunk', (S, S, S), (S, 1), 'dim', (True, 'prim::ConstantChunk'), [1]),
        ('split', (S, S, S), (2,), '', (True,)),
        ('split', (S, S, S), (S, 1), 'dim', (True,), [1]),
        ('split', (S, S, S), ([int(S / 3), S - int(S / 3) * 2, int(S / 3)],), 'size_list',
            (True, 'aten::split_with_sizes')),
        ('split', (S, S, S), ([int(S / 2), S - int(S / 2) * 2, int(S / 2)], 2), 'size_list_dim',
            (True, 'aten::split_with_sizes'), [1]),
        ('split_with_sizes', (S, S, S), ([int(S / 3), S - int(S / 3) * 2, int(S / 3)],), '', (True,)),
        ('split_with_sizes', (S, S, S), ([int(S / 3), S - int(S / 3), 0],), 'size_0', (True, )),
        ('split_with_sizes', (S, S, S), ([int(S / 3), S - int(S / 3) * 2, int(S / 3)],), 'dim', (True, ), [1]),
        ('tensor_split', (S, S, S), (3,), 'sections', (False,)),
        ('tensor_split', (S, S, S), (3, 1), 'sections_dim', (False,), [1]),
        ('tensor_split', (S, S, S), ([2, 4],), 'indices', (False,)),
        ('tensor_split', (S, S, S), ([2, 4], 1), 'indices_dim', (False,), [1]),
        ('scatter', (M, S), (0, gather_variable((S, S), 1, M), (S, S)), 'dim0', (), [0]),
        ('scatter', (M, S), (1, gather_variable((M, S // 2), 0, S), (M, S // 2)), 'dim1', (), [0]),
        ('scatter', (), (0, torch.tensor(0, dtype=torch.int64), ()), 'scalartensor_all_dim0', (), [0]),
        ('scatter', (), (0, torch.tensor(0, dtype=torch.int64), 2.5), 'scalar_all_dim0', (), [0]),
        ('scatter_add', (M, S), (0, gather_variable((S, S), 1, M), (S, S)), 'dim0', (), [0]),
        ('scatter_add', (M, S), (1, gather_variable((M, S // 2), 0, S), (M, S // 2)), 'dim1', (), [0]),
        ('scatter_add', (), (0, torch.tensor(0, dtype=torch.int64), ()), 'scalar_all_dim0', (), [0]),
        ('scatter_add', (M, S), (0, gather_variable((S, S), 1, M), (S, S)), 'alert_nondeterministic', (), [0],
            [expectedAlertNondeterministic('scatter_add_cuda_kernel', 'cuda')]),
        ('masked_fill', (M, M), (torch.BoolTensor(M, M).bernoulli_(), 10)),
        ('masked_fill', (M, M), (torch.BoolTensor(M, M).bernoulli_(), ()), 'tensor'),
        ('masked_fill', (M,), (torch.BoolTensor(M, M).bernoulli_(), 10), 'broadcast_lhs'),
        ('masked_fill', (M, M), (torch.BoolTensor(M,).bernoulli_(), 10), 'broadcast_rhs'),
        ('masked_fill', (), (torch.tensor(0, dtype=torch.bool).bernoulli_(), 10), 'scalar'),
        ('masked_fill', (), (torch.tensor(0, dtype=torch.bool).bernoulli_(), ()),
         'scalar_variable'),
        ('masked_fill', (M, M), (torch.tensor(0, dtype=torch.bool).bernoulli_(), 10),
         'scalar_broadcast_rhs'),
        ('masked_scatter', (M,), (torch.BoolTensor(M, M).bernoulli_(), (M, M)),
         'broadcast_lhs'),
        ('maximum', (S, S), ((S, S),)),
        ('minimum', (S, S), ((S, S),)),
        ('fmax', (S, S), ((S, S),)),
        ('fmin', (S, S), ((S, S),)),
        ('resize_', (S, S, S), (torch.Size([S * S, S])), 'fewer_dims'),
        ('resize_', (), (dont_convert(()),), 'scalar'),
        ('resize_', (), (torch.Size([1, 1, 1])), 'scalar_to_dims'),
        ('resize_as_', (), (non_differentiable(torch.tensor(5.)),), 'scalar'),
        ('resize_as_', (), (non_differentiable(torch.randn((1, 1, 1))),), 'scalar_to_dims'),
        ('resize_as_', (S, S, S), (non_differentiable(torch.randn(S * S, S)),)),
        ('msort', (S, M, S), NO_ARGS),
        ('topk', (S, M, S), (3,)),
        ('topk', (S, M, S), (3, 1), 'dim', (), [1]),
        ('topk', (S, M, S), (3, 1, True), 'dim_desc', (), [1]),
        ('topk', (S, M, S), (3, 1, True, True), 'dim_desc_sort', (), [1]),
        ('topk', (), (1,), 'scalar'),
        ('topk', (), (1, 0), 'dim_scalar', (), [1]),
        ('topk', (), (1, 0, True), 'dim_desc_scalar', (), [1]),
        ('topk', (), (1, 0, True, True), 'dim_desc_sort_scalar', (), [1]),
        ('take', (S, S, S), (torch.LongTensor([[-3, 2], [20, 2]]),)),
        ('take', (S, S, S), (torch.tensor(0, dtype=torch.int64),), 'scalar_index'),
        ('take', (), (torch.LongTensor([0]),), 'scalar_data'),
        ('take', (), (torch.tensor(0, dtype=torch.int64),), 'scalar_both'),
        ('where', (M, M), (mask_not_all_zeros((M, M)), (M, M)), '', (True,)),
        ('where', (M, 1, M), (mask_not_all_zeros((M, M)), (M, M, 1)), 'broadcast_all', (True,)),
        ('where', (), (bernoulli_scalar(), ()), 'scalar', (True,)),
        ('where', (M, 1, M), (bernoulli_scalar(), (M, M, 1)), 'scalar_broadcast_mask', (True,)),
        ('where', (), (mask_not_all_zeros((M, M)), ()), 'scalar_broadcast_non_mask', (True,)),
        ('__getitem__', torch.randn(S, S, S), (dont_convert([1, 2]),)),
        ('__getitem__', torch.randn(S, S, S), (slice(0, 3),), 'slice'),
        ('__getitem__', torch.randn(S, S, S), (dont_convert([slice(0, 3), 1]),), 'slice_index'),
        ('__getitem__', torch.randn(S, S, S), (dont_convert([[0, 2, 3], [1, 3, 3], [0, 0, 2]]),), 'adv_index'),
        ('__getitem__', torch.randn(S, S, S), (dont_convert([[0, 0, 3], [1, 1, 3], [0, 0, 2]]),), 'adv_index_dup'),
        ('__getitem__', torch.randn(S, S, S), (dont_convert([slice(None), slice(None), [0, 3]]),), 'adv_index_end'),
        ('__getitem__', torch.randn(S, S, S), (dont_convert([slice(None), [0, 3], slice(None)]),), 'adv_index_mid'),
        ('__getitem__', torch.randn(S, S, S), (dont_convert([[0, 3], slice(None), slice(None)]),), 'adv_index_beg'),
        ('__getitem__', torch.randn(S, S, S), (dont_convert([[0, 3], [1, 2], slice(None)]),), 'adv_index_comb'),
        ('__getitem__', torch.randn(S, S, S), (dont_convert([[0, 3], ]),), 'adv_index_sub'),
        ('__getitem__', torch.randn(S, S, S), (dont_convert([[0, 3], slice(None)]),), 'adv_index_sub_2'),
        ('__getitem__', torch.randn(S, S, S), (dont_convert([[0, 3], Ellipsis]),), 'adv_index_sub_3'),
        ('__getitem__', torch.randn(S, S, S), (dont_convert([[0, 2, 3], [1, 3, 3],
                                                             torch.LongTensor([0, 0, 2])]),), 'adv_index_var'),
        ('to_sparse', (S, S), (), '', (), (), [], lambda x: x.to_dense()),
        ('kron', (S, S), ((M, L),))
    ]

def create_input(call_args, requires_grad=True, non_contiguous=False, call_kwargs=None, dtype=torch.double, device=None):
    if not isinstance(call_args, tuple):
        call_args = (call_args,)

    def map_arg(arg):
        def maybe_non_contig(tensor):
            return tensor if not non_contiguous else make_non_contiguous(tensor)

        if isinstance(arg, torch.Size) or isinstance(arg, dont_convert):
            return arg
        elif isinstance(arg, tuple) and len(arg) == 0:
            var = torch.randn((), dtype=dtype, device=device)
            var.requires_grad = requires_grad
            return var
        elif isinstance(arg, tuple) and not isinstance(arg[0], torch.Tensor):
            return Variable(maybe_non_contig(torch.randn(*arg, dtype=dtype, device=device)), requires_grad=requires_grad)
        # double check casting
        elif isinstance(arg, non_differentiable):
            if isinstance(arg.tensor, torch.Tensor):
                return maybe_non_contig(arg.tensor.to(device=device))
            return maybe_non_contig(arg.tensor.to(device=device))
        elif isinstance(arg, torch.Tensor):
            if arg.dtype == torch.float:
                arg = arg.double()
            if arg.dtype == torch.cfloat:
                arg = arg.to(torch.cdouble)
            if arg.is_complex() != dtype.is_complex:
                raise RuntimeError("User provided tensor is real for a test that runs with complex dtype, ",
                                   "which is not supported for now")
            # NOTE: We do clone() after detach() here because we need to be able to change size/storage of v afterwards
            v = maybe_non_contig(arg).detach().to(device=device).clone()
            v.requires_grad = requires_grad and (v.is_floating_point() or v.is_complex())
            return v
        elif callable(arg):
            return map_arg(arg(dtype=dtype, device=device))
        else:
            return arg
    args_out = tuple(map_arg(arg) for arg in call_args)
    kwargs_out = {k: map_arg(v) for k, v in call_kwargs.items()} if call_kwargs else {}
    return args_out, kwargs_out


def _compare_trilu_indices(
        self, row, col, offset=0, dtype=torch.long, device='cpu'):
    if row == 0 or col == 0:
        # have to handle this separately as tril and triu does not take
        # empty matrix as input
        self.assertEqual(
            torch.empty(0, 2, dtype=dtype, device=device).transpose(0, 1),
            torch.tril_indices(row, col, offset, dtype=dtype, device=device))

        self.assertEqual(
            torch.empty(0, 2, dtype=dtype, device=device).transpose(0, 1),
            torch.triu_indices(row, col, offset, dtype=dtype, device=device))

    else:
        # TODO(#38095): Replace assertEqualIgnoreType. See issue #38095
        self.assertEqualIgnoreType(
            torch.ones(row, col, device='cpu')
                 .tril(offset).nonzero().to(dtype).transpose(0, 1),
            torch.tril_indices(row, col, offset, dtype=dtype, device=device))

        # TODO(#38095): Replace assertEqualIgnoreType. See issue #38095
        self.assertEqualIgnoreType(
            torch.ones(row, col, device='cpu')
                 .tril(offset).nonzero().to(dtype).transpose(0, 1),
            torch.tril_indices(row, col, offset, dtype=dtype, device=device))


def _compare_large_trilu_indices(
        self, row, col, offset=0, dtype=torch.long, device='cpu'):
    l = torch.ones(row, col, dtype=dtype, device='cpu').tril(offset) \
             .nonzero()[-100:-1, :].transpose(0, 1).to(device)
    torch.cuda.empty_cache()

    r = torch.tril_indices(
        row, col, offset, dtype=dtype, device=device)[:, -100:-1]
    self.assertEqual(l, r)
    torch.cuda.empty_cache()

    l = torch.ones(row, col, dtype=dtype, device='cpu').triu(offset) \
             .nonzero()[-100:-1, :].transpose(0, 1).to(device)
    torch.cuda.empty_cache()

    r = torch.triu_indices(
        row, col, offset, dtype=dtype, device=device)[:, -100:-1]
    self.assertEqual(l, r)
    torch.cuda.empty_cache()

# (
#   row
#   col
#   offset (optional)
#   dtype (optional)
# )
tri_tests_args = [
    (1, 1),
    (3, 3),
    (3, 3, 1),
    (3, 3, 2),
    (3, 3, 200),
    (3, 3, -1),
    (3, 3, -2),
    (3, 3, -200),
    (0, 3, 0),
    (0, 3, 1),
    (0, 3, -1),
    (3, 0, 0),
    (3, 0, 1),
    (3, 0, -1),
    (0, 0, 0),
    (0, 0, 1),
    (0, 0, -1),
    (3, 6, 0),
    (3, 6, 1),
    (3, 6, 3),
    (3, 6, 9),
    (3, 6, -1),
    (3, 6, -3),
    (3, 6, -9),
    (6, 3, 0),
    (6, 3, 1),
    (6, 3, 3),
    (6, 3, 9),
    (6, 3, -1),
    (6, 3, -3),
    (6, 3, -9),
    (258, 253, 1, torch.float32),
    (257, 258, 1, torch.float64),
    (258, 258, 1, torch.short),
    (3, 513, 1, torch.long),
    (513, 3, 1, torch.int),
    (513, 0, 1, torch.double),
    (1024, 1024),
    (1024, 1024, 500, torch.float32),
    (1024, 1024, 1023),
    (1024, 1024, -500),
    (1023, 1025),
    (1025, 1023, 1022),
    (1024, 1024, -500),
    (3, 2028),
    (3, 2028, 1),
    (3, 2028, -1),
    (2028, 3),
    (2028, 1),
    (2028, 1, -1)
]

tri_large_tests_args: List[Tuple[int, ...]] = [
    # Large test cases below are deliberately commented out to speed up CI
    # tests and to avoid OOM error. When modifying implementations of
    # tril_indices and triu_indices, please enable these tests and make sure
    # they pass.
    #
    # (1, 268435455),
    # (5000, 5000),
    # (10000, 10000),
    # (268435455, 1),
    # (134217727, 2, 1),
    # (2, 134217727, 1),
    # (536870901, 1),
    # (1, 536870901),
    # (268435455, 2, 1),
    # (2, 268435455, 1)
]


def run_additional_tri_tests(self, device):
    x = torch.ones(
        3, 3, dtype=torch.long, device=device, layout=torch.strided)
    l = x.tril(0).nonzero().transpose(0, 1)
    u = x.triu(0).nonzero().transpose(0, 1)
    self.assertEqual(l, torch.tril_indices(3, 3, device=device))
    self.assertEqual(
        l, torch.tril_indices(3, 3, device=device, layout=torch.strided))

    self.assertEqual(u, torch.triu_indices(3, 3, device=device))
    self.assertEqual(
        u, torch.triu_indices(3, 3, device=device, layout=torch.strided))

    self.assertRaises(
        RuntimeError,
        lambda: torch.triu_indices(
            1, 1, device=device, layout=torch.sparse_coo))

    self.assertRaises(
        RuntimeError,
        lambda: torch.tril_indices(
            1, 1, device=device, layout=torch.sparse_coo))


def unpack_variables(args):
    if isinstance(args, tuple):
        return tuple(unpack_variables(elem) for elem in args)
    else:
        return args


EXCLUDE_FUNCTIONAL = {
    'addmm',
    'addmm_',
    'addbmm',
    'baddbmm',
    'addmv',
    'addmv_',
    'addr',
    'addr_',
    'reshape',
    'where'  # argument order
}
EXCLUDE_GRADCHECK: Dict[str, Any] = {
}
EXCLUDE_GRADGRADCHECK: Dict[str, Any] = {
}
EXCLUDE_GRADGRADCHECK_BY_TEST_NAME = {
    # *det methods uses svd in backward when matrix is not invertible. However,
    # svd backward is unstable unless the matrix has positive distinct singular
    # values. Generated random matrices satisfy this with high probability, but
    # we can't rely on it. So only test gradgrad on invertible test cases and
    # _distinct_singular_values.
    'test_det',
    'test_det_1x1',
    'test_det_symmetric',
    'test_det_symmetric_psd',
    'test_det_dim2_null',
    'test_det_rank1',
    'test_det_rank2',
    'test_det_batched',
    'test_det_batched_1x1',
    'test_det_batched_symmetric',
    'test_det_batched_symmetric_psd',
    # `other` expand_as(self, other) is not used in autograd.
    'test_expand_as',
    'test_logdet',
    'test_logdet_1x1',
    'test_logdet_symmetric',
    'test_logdet_batched',
    'test_logdet_batched_1x1',
    'test_logdet_batched_symmetric',
    'test_cdist',
}


def exclude_tensor_method(name, test_name):
    # there are no tensor equivalents for these (inplace or out)
    exclude_all_tensor_method_by_test_name = {
        'test_slice',
        'test_where',
        'test_where_broadcast_all',
        'test_where_scalar',
        'test_where_scalar_broadcast_mask',
        'test_where_scalar_broadcast_non_mask',
        'test_var_mean_keepdim_dim_1d',
        'test_var_mean_keepdim_dim',
        'test_var_mean_dim_1d',
        'test_var_mean_dim',
        'test_var_mean',
        'test_std_mean_keepdim_dim_1d',
        'test_std_mean_keepdim_dim',
        'test_std_mean_dim_1d',
        'test_std_mean_dim',
        'test_std_mean',
        'test_view_as_complex',
        'test_view_as_real_complex',
        'test_real_complex',
        'test_imag_complex',
        'test_complex'
    }
    # there are no out-of-place tensor equivalents for these
    exclude_outplace_tensor_method = {
        'index_add',
        'index_copy',
        'index_fill',
        'masked_fill',
        'masked_scatter',
        'scatter',
        'scatter_add',
        'det',
    }
    if test_name in exclude_all_tensor_method_by_test_name:
        return True
    is_magic_method = name[:2] == '__' and name[-2:] == '__'
    is_inplace = name[-1] == "_" and not is_magic_method
    if not is_inplace and name in exclude_outplace_tensor_method:
        return True
    if 'fft.' in name:
        return True
    return False<|MERGE_RESOLUTION|>--- conflicted
+++ resolved
@@ -1049,18 +1049,11 @@
                                                     safe_casts_outputs=safe_casts_outputs,
                                                     sample_inputs_func=sample_inputs_func,
                                                     **kwargs)
-<<<<<<< HEAD
-        self.method_variant = method
-        self.inplace_variant = inplace
-        self.ref = ref
-        self.ref_name = ref_name
-        self.supports_alpha_param = supports_alpha_param
-=======
         foreach_method, foreach_method_inplace, torch_ref_method = get_foreach_method_names(name)
         self.method_variant = foreach_method
         self.inplace_variant = foreach_method_inplace
         self.ref = torch_ref_method
->>>>>>> f02c6147
+        self.supports_alpha_param = supports_alpha_param
 
 class HermitianOpInfo(OpInfo):
     """Operator information for Hermitian functions
@@ -1679,39 +1672,10 @@
     return samples
 
 foreach_binary_op_db: List[OpInfo] = [
-<<<<<<< HEAD
-    ForeachBinaryFuncInfo('_foreach_add',
-                          method=torch._foreach_add,
-                          inplace=torch._foreach_add_,
-                          ref=torch.add,
-                          ref_name='add',
-                          supports_alpha_param=True),
-
-    ForeachBinaryFuncInfo('_foreach_sub',
-                          method=torch._foreach_sub,
-                          inplace=torch._foreach_sub_,
-                          ref=torch.sub,
-                          ref_name='sub',
-                          supports_alpha_param=True),
-
-    ForeachBinaryFuncInfo('_foreach_mul',
-                          method=torch._foreach_mul,
-                          inplace=torch._foreach_mul_,
-                          ref=torch.mul,
-                          ref_name='mul'),
-
-    ForeachBinaryFuncInfo('_foreach_div',
-                          method=torch._foreach_div,
-                          inplace=torch._foreach_div_,
-                          ref=torch.div,
-                          ref_name='div',
-=======
-    ForeachBinaryFuncInfo('add'),
-    ForeachBinaryFuncInfo('sub'),
+    ForeachBinaryFuncInfo('add', supports_alpha_param=True),
+    ForeachBinaryFuncInfo('sub', supports_alpha_param=True),
     ForeachBinaryFuncInfo('mul'),
-    ForeachBinaryFuncInfo('div',
->>>>>>> f02c6147
-                          safe_casts_outputs=True),
+    ForeachBinaryFuncInfo('div', safe_casts_outputs=True),
 ]
 
 foreach_unary_op_db: List[OpInfo] = [
