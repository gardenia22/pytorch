#include <type_traits>
#include <ATen/native/BinaryOps.h>

#include <ATen/ATen.h>
#include <ATen/Dispatch.h>
#include <ATen/MemoryOverlap.h>
#include <ATen/NativeFunctions.h>
#include <ATen/native/TensorIterator.h>

namespace at {
namespace native {

DEFINE_DISPATCH(add_stub);
DEFINE_DISPATCH(sub_stub);
DEFINE_DISPATCH(mul_stub);
DEFINE_DISPATCH(div_stub);
DEFINE_DISPATCH(atan2_stub);
DEFINE_DISPATCH(bitwise_xor_stub);
DEFINE_DISPATCH(logical_xor_stub);
DEFINE_DISPATCH(lt_stub);
DEFINE_DISPATCH(le_stub);
DEFINE_DISPATCH(gt_stub);
DEFINE_DISPATCH(ge_stub);
DEFINE_DISPATCH(eq_stub);
DEFINE_DISPATCH(ne_stub);

static inline void alpha_check(const TensorIterator& iter, Scalar alpha) {
  TORCH_CHECK(! alpha.isBoolean() || iter.dtype() == ScalarType::Bool,
              "Boolean alpha only supported for Boolean results.");
  TORCH_CHECK(isFloatingType(iter.dtype()) || alpha.isIntegral(true),
              "For integral input tensors, argument alpha must not be a floating point number.");
}

Tensor& add_out(Tensor& result, const Tensor& self, const Tensor& other, Scalar alpha) {
  auto iter = TensorIterator::binary_op(result, self, other,
    /*check_mem_overlap=*/true);
  alpha_check(iter, alpha);
  add_stub(iter.device_type(), iter, alpha);
  TORCH_INTERNAL_ASSERT(result.scalar_type() == iter.output().dtype());
  return result;
}

Tensor add(const Tensor& self, const Tensor& other, Scalar alpha) {
  Tensor result;
  auto iter = TensorIterator::binary_op(result, self, other);
  alpha_check(iter, alpha);
  add_stub(iter.device_type(), iter, alpha);
  return iter.output();
}

Tensor& add_(Tensor& self, const Tensor& other, Scalar alpha) {
  return native::add_out(self, self, other, alpha);
}

Tensor& div_out(Tensor& result, const Tensor& self, const Tensor& other) {
  auto iter = TensorIterator::binary_op(result, self, other,
    /*check_mem_overlap=*/true);
  div_stub(iter.device_type(), iter);
  return result;
}

Tensor div(const Tensor& self, const Tensor& other) {
  Tensor result;
  auto iter = TensorIterator::binary_op(result, self, other);
  div_stub(iter.device_type(), iter);
  return iter.output();
}

Tensor& div_(Tensor& self, const Tensor& other) {
  return native::div_out(self, self, other);
}

Tensor& mul_out(Tensor& result, const Tensor& self, const Tensor& other) {
  auto iter = TensorIterator::binary_op(result, self, other,
    /*check_mem_overlap=*/true);
  mul_stub(iter.device_type(), iter);
  return result;
}

Tensor mul(const Tensor& self, const Tensor& other) {
  Tensor result;
  auto iter = TensorIterator::binary_op(result, self, other);
  mul_stub(iter.device_type(), iter);
  return iter.output();
}

Tensor& mul_(Tensor& self, const Tensor& other) {
  return native::mul_out(self, self, other);
}

// Basic checking for all sub functions.
static inline void sub_check(const Tensor& self, const Tensor& other) {
  TORCH_CHECK(self.scalar_type() != kBool || other.scalar_type() != kBool,
              "Subtraction, the `-` operator, with two bool tensors is not supported. "
              "Use the `^` or `logical_xor()` operator instead.")
  TORCH_CHECK(self.scalar_type() != kBool && other.scalar_type() != kBool,
              "Subtraction, the `-` operator, with a bool tensor is not supported. "
              "If you are trying to invert a mask, use the `~` or `logical_not()` operator instead.");
}

Tensor& sub_out(Tensor& result, const Tensor& self, const Tensor& other, Scalar alpha) {
  sub_check(self, other);
  auto iter = TensorIterator::binary_op(result, self, other,
    /*check_mem_overlap=*/true);
  alpha_check(iter, alpha);
  sub_stub(iter.device_type(), iter, alpha);
  TORCH_INTERNAL_ASSERT(result.scalar_type() == iter.output().dtype());
  return result;
}

Tensor sub(const Tensor& self, const Tensor& other, Scalar alpha) {
  sub_check(self, other);
  Tensor result;
  auto iter = TensorIterator::binary_op(result, self, other);
  alpha_check(iter, alpha);
  sub_stub(iter.device_type(), iter, alpha);
  return iter.output();
}

Tensor& sub_(Tensor& self, const Tensor& other, Scalar alpha) {
  return native::sub_out(self, self, other, alpha);
}

Tensor rsub(const Tensor& self, const Tensor& other, Scalar alpha) {
  return native::sub(other, self, alpha);
}

Tensor& atan2_out(Tensor& result, const Tensor& self, const Tensor& other) {
  auto iter = TensorIterator::binary_op(result, self, other);
  atan2_stub(iter.device_type(), iter);
  return result;
}

Tensor atan2(const Tensor& self, const Tensor& other) {
  Tensor result = at::empty({0}, self.options());
  return native::atan2_out(result, self, other);
}

Tensor& atan2_(Tensor& self, const Tensor& other) {
  return native::atan2_out(self, self, other);
}

// These are still needed because we don't have C++ conversions from number
// types (int, float, etc.) to Tensor (only to Scalar). They're not exposed
// to Python.

static Tensor wrapped_scalar_tensor(Scalar scalar) {
  auto tensor = scalar_to_tensor(scalar);
  tensor.unsafeGetTensorImpl()->set_wrapped_number(true);
  return tensor;
}

static void check_convert(Scalar scalar, ScalarType scalarType) {
  // Validate that is possible to convert scalar to tensor dtype without overflow
  AT_DISPATCH_ALL_TYPES_AND_COMPLEX_AND3(at::ScalarType::Bool, at::ScalarType::BFloat16, at::ScalarType::Half, scalarType, "check_convert", [&]{
    scalar.to<scalar_t>();
  });
}

static Tensor wrapped_scalar_tensor_and_check_convert(Scalar scalar, Tensor tensor) {
  check_convert(scalar, tensor.scalar_type());
  return wrapped_scalar_tensor(scalar);
}

Tensor add(const Tensor& self, Scalar other, Scalar alpha) {
  return native::add(self, wrapped_scalar_tensor(other), alpha);
}

Tensor add(Scalar other, const Tensor& self, Scalar alpha) {
  return native::add(self, other, alpha);
}

Tensor& add_(Tensor& self, Scalar other, Scalar alpha) {
  return native::add_(self, wrapped_scalar_tensor(other), alpha);
}

// WARNING: There doesn't appear to be any testing for this function
// with sparse self input.
Tensor div(const Tensor& self, Scalar other) {
  return self.div(wrapped_scalar_tensor(other)); // redispatch!
}

Tensor div(Scalar other, const Tensor& self) {
  return wrapped_scalar_tensor(other).div(self); // redispatch!
}

// WARNING: This function, with a sparse self, is currently only
// exercised by DistributedDataParallelTest.test_sparse_gradients
// (you need to exercise it from C++, because this overload is never
// used for Python)
Tensor& div_(Tensor& self, Scalar other) {
  return self.div_(wrapped_scalar_tensor(other)); // redispatch!
}

Tensor mul(const Tensor& self, Scalar other) {
  return native::mul(self, wrapped_scalar_tensor(other));
}

Tensor mul(Scalar other, const Tensor& self) {
  return native::mul(self, other);
}

Tensor& mul_(Tensor& self, Scalar other) {
  return native::mul_(self, wrapped_scalar_tensor(other));
}

Tensor sub(const Tensor& self, Scalar other, Scalar alpha) {
  return native::sub(self, wrapped_scalar_tensor(other), alpha);
}

Tensor sub(Scalar other, const Tensor& self, Scalar alpha) {
  return native::sub(wrapped_scalar_tensor(other), self, alpha);
}

Tensor& sub_(Tensor& self, Scalar other, Scalar alpha) {
  return native::sub_(self, wrapped_scalar_tensor(other), alpha);
}

Tensor rsub(const Tensor& self, Scalar other, Scalar alpha) {
  return native::rsub(self, wrapped_scalar_tensor(other), alpha);
}

<<<<<<< HEAD
Tensor rsub(Scalar other, const Tensor& self, Scalar alpha) {
  return native::rsub(wrapped_scalar_tensor(other), self, alpha);
}

template <typename Stub>
static inline Tensor& comparison_op_impl_out(Tensor& result, const Tensor& self, const Tensor& other, Stub& stub) {
  auto iter = TensorIterator::comparison_op(result, self, other,
      /*check_mem_overlap=*/true);
  stub(iter.device_type(), iter);
=======
Tensor& bitwise_xor_out(Tensor& result, const Tensor& self, const Tensor& other) {
  auto iter = TensorIterator::binary_op(result, self, other,
    /*check_mem_overlap=*/true);
  bitwise_xor_stub(iter.device_type(), iter);
>>>>>>> 7807d449
  return result;
}

Tensor bitwise_xor(const Tensor& self, const Tensor& other) {
  Tensor result = at::empty({0}, self.options());
  at::bitwise_xor_out(result, self, other);
  return result;
}

Tensor& bitwise_xor_(Tensor& self, const Tensor& other) {
  return at::bitwise_xor_out(self, self, other);
}

Tensor& bitwise_xor_out(Tensor& result, const Tensor& self, Scalar other) {
  return at::bitwise_xor_out(result, self, wrapped_scalar_tensor(other));
}

Tensor bitwise_xor(const Tensor& self, Scalar other) {
  Tensor result = at::empty({0}, self.options());
  return at::bitwise_xor_out(result, self, other);
}

Tensor& bitwise_xor_(Tensor& self, Scalar other) {
  return at::bitwise_xor_out(self, self, other);
}

// Legacy xor interfaces. They are aliased to bitwise_xor* functions
Tensor __xor__(const Tensor& self, const Tensor& other) {
  return at::bitwise_xor(self, other);
}

Tensor __xor__(const Tensor& self, Scalar other) {
  return at::bitwise_xor(self, other);
}

Tensor& __ixor__(Tensor& self, const Tensor& other) {
  return self.bitwise_xor_(other);
}

Tensor& __ixor__(Tensor& self, Scalar other) {
  return self.bitwise_xor_(other);
}

template <typename Stub>
Tensor& comparison_op_out(Tensor& result, const Tensor& self, const Tensor& other, Stub& stub) {
  // Validate that is possible to convert zero-dim tensor's dtype to other dtype without overflow
  if (self.scalar_type() != other.scalar_type()) {
    if (self.dim() != 0 && other.dim() == 0) {
      check_convert(other.item(), self.scalar_type());
    } else if (self.dim() == 0 && other.dim() != 0) {
      check_convert(self.item(), other.scalar_type());
    }
  }
  auto iter = TensorIterator::comparison_op(result, self, other, /*check_mem_overlap=*/true);
  stub(iter.device_type(), iter);
  return result;
}

template <typename OutImpl>
Tensor comparison_op(const Tensor& self, const Tensor& other, OutImpl& out_impl) {
  Tensor result = at::empty({0}, self.options().dtype(kBool));
  return out_impl(result, self, other);
}

// To avoid overflow during type promotion we will check that both dtypes of self and other are same
template <typename OutImpl>
Tensor& comparison_op_(Tensor& self, const Tensor& other, OutImpl& out_impl) {
  TORCH_CHECK(self.dtype() == other.dtype(),
              "Expected object of scalar type ", self.dtype(), " but got scalar type ",
              other.dtype(), " for argument 'other'");
  return out_impl(self, self, other);
}

// validates that is possible to convert Scalar other to self's dtype without overflow.
// This behavior is unique to comparison ops; arithmetic operations don't do this.
// In the future, we should reconsider this inconsistency and decide if we want to add the same check to arithmetic ops.
template <typename OutImpl>
Tensor& comparison_op_out(Tensor& result, const Tensor& self, Scalar other, OutImpl& out_impl) {
  return out_impl(result, self, wrapped_scalar_tensor_and_check_convert(other, self));
}

template <typename OutImpl>
Tensor comparison_op(const Tensor& self, Scalar other, OutImpl& out_impl) {
  return comparison_op(self, wrapped_scalar_tensor_and_check_convert(other, self), out_impl);
}

template <typename OutImpl>
Tensor& comparison_op_(Tensor& self, Scalar other, OutImpl& out_impl) {
  return out_impl(self, self, wrapped_scalar_tensor_and_check_convert(other, self));
}

// We need explicit cast to OutFunc because each *_out func is overloaded twice. Without An explicit cast, merely
// referring to *_out function is ambiguious.
using OutFunc = std::add_const<Tensor&(&)(Tensor&, const Tensor&, const Tensor&)>::type;

Tensor& lt_out(Tensor& result, const Tensor& self, const Tensor& other) { return comparison_op_out(result, self, other, lt_stub); }
Tensor lt(const Tensor& self, const Tensor& other) { return comparison_op(self, other, static_cast<OutFunc>(at::lt_out)); }
Tensor& lt_(Tensor& self, const Tensor& other) { return comparison_op_(self, other, static_cast<OutFunc>(at::lt_out)); }
Tensor& lt_out(Tensor& result, const Tensor& self, Scalar other) { return comparison_op_out(result, self, other, static_cast<OutFunc>(at::lt_out)); }
Tensor lt(const Tensor& self, Scalar other) { return comparison_op(self, other, static_cast<OutFunc>(at::lt_out)); }
Tensor& lt_(Tensor& self, Scalar other) { return comparison_op_(self, other, static_cast<OutFunc>(at::lt_out)); }

Tensor& le_out(Tensor& result, const Tensor& self, const Tensor& other) { return comparison_op_out(result, self, other, le_stub); }
Tensor le(const Tensor& self, const Tensor& other) { return comparison_op(self, other, static_cast<OutFunc>(at::le_out)); }
Tensor& le_(Tensor& self, const Tensor& other) { return comparison_op_(self, other, static_cast<OutFunc>(at::le_out)); }
Tensor& le_out(Tensor& result, const Tensor& self, Scalar other) { return comparison_op_out(result, self, other, static_cast<OutFunc>(at::le_out)); }
Tensor le(const Tensor& self, Scalar other) { return comparison_op(self, other, static_cast<OutFunc>(at::le_out)); }
Tensor& le_(Tensor& self, Scalar other) { return comparison_op_(self, other, static_cast<OutFunc>(at::le_out)); }

Tensor& gt_out(Tensor& result, const Tensor& self, const Tensor& other) { return comparison_op_out(result, self, other, gt_stub); }
Tensor gt(const Tensor& self, const Tensor& other) { return comparison_op(self, other, static_cast<OutFunc>(at::gt_out)); }
Tensor& gt_(Tensor& self, const Tensor& other) { return comparison_op_(self, other, static_cast<OutFunc>(at::gt_out)); }
Tensor& gt_out(Tensor& result, const Tensor& self, Scalar other) { return comparison_op_out(result, self, other, static_cast<OutFunc>(at::gt_out)); }
Tensor gt(const Tensor& self, Scalar other) { return comparison_op(self, other, static_cast<OutFunc>(at::gt_out)); }
Tensor& gt_(Tensor& self, Scalar other) { return comparison_op_(self, other, static_cast<OutFunc>(at::gt_out)); }

Tensor& ge_out(Tensor& result, const Tensor& self, const Tensor& other) { return comparison_op_out(result, self, other, ge_stub); }
Tensor ge(const Tensor& self, const Tensor& other) { return comparison_op(self, other, static_cast<OutFunc>(at::ge_out)); }
Tensor& ge_(Tensor& self, const Tensor& other) { return comparison_op_(self, other, static_cast<OutFunc>(at::ge_out)); }
Tensor& ge_out(Tensor& result, const Tensor& self, Scalar other) { return comparison_op_out(result, self, other, static_cast<OutFunc>(at::ge_out)); }
Tensor ge(const Tensor& self, Scalar other) { return comparison_op(self, other, static_cast<OutFunc>(at::ge_out)); }
Tensor& ge_(Tensor& self, Scalar other) { return comparison_op_(self, other, static_cast<OutFunc>(at::ge_out)); }

Tensor& eq_out(Tensor& result, const Tensor& self, const Tensor& other) { return comparison_op_out(result, self, other, eq_stub); }
Tensor eq(const Tensor& self, const Tensor& other) { return comparison_op(self, other, static_cast<OutFunc>(at::eq_out)); }
Tensor& eq_(Tensor& self, const Tensor& other) { return comparison_op_(self, other, static_cast<OutFunc>(at::eq_out)); }
Tensor& eq_out(Tensor& result, const Tensor& self, Scalar other) { return comparison_op_out(result, self, other, static_cast<OutFunc>(at::eq_out)); }
Tensor eq(const Tensor& self, Scalar other) { return comparison_op(self, other, static_cast<OutFunc>(at::eq_out)); }
Tensor& eq_(Tensor& self, Scalar other) { return comparison_op_(self, other, static_cast<OutFunc>(at::eq_out)); }

Tensor& ne_out(Tensor& result, const Tensor& self, const Tensor& other) { return comparison_op_out(result, self, other, ne_stub); }
Tensor ne(const Tensor& self, const Tensor& other) { return comparison_op(self, other, static_cast<OutFunc>(at::ne_out)); }
Tensor& ne_(Tensor& self, const Tensor& other) { return comparison_op_(self, other, static_cast<OutFunc>(at::ne_out)); }
Tensor& ne_out(Tensor& result, const Tensor& self, Scalar other) { return comparison_op_out(result, self, other, static_cast<OutFunc>(at::ne_out)); }
Tensor ne(const Tensor& self, Scalar other) { return comparison_op(self, other, static_cast<OutFunc>(at::ne_out)); }
Tensor& ne_(Tensor& self, Scalar other) { return comparison_op_(self, other, static_cast<OutFunc>(at::ne_out)); }

Tensor& logical_xor_out(Tensor& result, const Tensor& self, const Tensor& other) { return comparison_op_out(result, self, other, logical_xor_stub); }
Tensor logical_xor(const Tensor& self, const Tensor& other) { return comparison_op(self, other, static_cast<OutFunc>(at::logical_xor_out)); }
Tensor& logical_xor_(Tensor& self, const Tensor& other) { return comparison_op_(self, other, static_cast<OutFunc>(at::logical_xor_out)); }
Tensor& logical_xor_out(Tensor& result, const Tensor& self, Scalar other) { return comparison_op_out(result, self, other, static_cast<OutFunc>(at::logical_xor_out)); }
Tensor logical_xor(const Tensor& self, Scalar other) { return comparison_op(self, other, static_cast<OutFunc>(at::logical_xor_out)); }
Tensor& logical_xor_(Tensor& self, Scalar other) { return comparison_op_(self, other, static_cast<OutFunc>(at::logical_xor_out)); }

}
}  // namespace at<|MERGE_RESOLUTION|>--- conflicted
+++ resolved
@@ -220,22 +220,14 @@
   return native::rsub(self, wrapped_scalar_tensor(other), alpha);
 }
 
-<<<<<<< HEAD
 Tensor rsub(Scalar other, const Tensor& self, Scalar alpha) {
   return native::rsub(wrapped_scalar_tensor(other), self, alpha);
 }
 
-template <typename Stub>
-static inline Tensor& comparison_op_impl_out(Tensor& result, const Tensor& self, const Tensor& other, Stub& stub) {
-  auto iter = TensorIterator::comparison_op(result, self, other,
-      /*check_mem_overlap=*/true);
-  stub(iter.device_type(), iter);
-=======
 Tensor& bitwise_xor_out(Tensor& result, const Tensor& self, const Tensor& other) {
   auto iter = TensorIterator::binary_op(result, self, other,
     /*check_mem_overlap=*/true);
   bitwise_xor_stub(iter.device_type(), iter);
->>>>>>> 7807d449
   return result;
 }
 
