--- conflicted
+++ resolved
@@ -111,11 +111,7 @@
 }
 
 template <typename scalar_t>
-<<<<<<< HEAD
-static void apply_triangular_solve(const Tensor& A, const Tensor& B, bool upper, bool transpose, bool conjugate_transpose, bool unitriangular) {
-=======
-static void apply_triangular_solve(Tensor& A, Tensor& B, bool left, bool upper, TransposeType transpose, bool unitriangular) {
->>>>>>> cc4db352
+static void apply_triangular_solve(const Tensor& A, const Tensor& B, bool left, bool upper, TransposeType transpose, bool unitriangular) {
   cublasFillMode_t uplo = upper ? CUBLAS_FILL_MODE_UPPER : CUBLAS_FILL_MODE_LOWER;
   const auto trans = to_cublas(transpose);
   cublasDiagType_t diag = unitriangular ? CUBLAS_DIAG_UNIT : CUBLAS_DIAG_NON_UNIT;
@@ -142,22 +138,14 @@
   }
 }
 
-<<<<<<< HEAD
-void triangular_solve_cublas(const Tensor& A, const Tensor& B, bool upper, bool transpose, bool conjugate_transpose, bool unitriangular) {
-=======
-void triangular_solve_cublas(Tensor& A, Tensor& B, bool left, bool upper, TransposeType transpose, bool unitriangular) {
->>>>>>> cc4db352
+void triangular_solve_cublas(const Tensor& A, const Tensor& B, bool left, bool upper, TransposeType transpose, bool unitriangular) {
   AT_DISPATCH_FLOATING_AND_COMPLEX_TYPES(A.scalar_type(), "triangular_solve_cuda", [&]{
     apply_triangular_solve<scalar_t>(A, B, left, upper, transpose, unitriangular);
   });
 }
 
 template <typename scalar_t>
-<<<<<<< HEAD
-static void apply_triangular_solve_batched(const Tensor& A, const Tensor& B, bool upper, bool transpose, bool conjugate_transpose, bool unitriangular) {
-=======
-static void apply_triangular_solve_batched(Tensor& A, Tensor& B, bool left, bool upper, TransposeType transpose, bool unitriangular) {
->>>>>>> cc4db352
+static void apply_triangular_solve_batched(const Tensor& A, const Tensor& B, bool left, bool upper, TransposeType transpose, bool unitriangular) {
   cublasFillMode_t uplo = upper ? CUBLAS_FILL_MODE_UPPER : CUBLAS_FILL_MODE_LOWER;
   const auto trans = to_cublas(transpose);
   cublasDiagType_t diag = unitriangular ? CUBLAS_DIAG_UNIT : CUBLAS_DIAG_NON_UNIT;
@@ -182,11 +170,7 @@
   at::cuda::blas::trsmBatched(handle, side, uplo, trans, diag, m, n, &alpha, A_ptr_array_data, lda, B_ptr_array_data, ldb, batch_size);
 }
 
-<<<<<<< HEAD
-void triangular_solve_batched_cublas(const Tensor& A, const Tensor& B, bool upper, bool transpose, bool conjugate_transpose, bool unitriangular) {
-=======
-void triangular_solve_batched_cublas(Tensor& A, Tensor& B, bool left, bool upper, TransposeType transpose, bool unitriangular) {
->>>>>>> cc4db352
+void triangular_solve_batched_cublas(const Tensor& A, const Tensor& B, bool left, bool upper, TransposeType transpose, bool unitriangular) {
   AT_DISPATCH_FLOATING_AND_COMPLEX_TYPES(A.scalar_type(), "triangular_solve_cuda", [&]{
     apply_triangular_solve_batched<scalar_t>(A, B, left, upper, transpose, unitriangular);
   });
