--- conflicted
+++ resolved
@@ -16,10 +16,7 @@
     Storage&& storage,
     DispatchKeySet key_set,
     const caffe2::TypeMeta data_type,
-<<<<<<< HEAD
-=======
     // NOLINTNEXTLINE(modernize-pass-by-value)
->>>>>>> 8be5b1ca
     QuantizerPtr quantizer)
     : TensorImpl(type, std::move(storage), key_set, data_type),
       quantizer_(quantizer) {}
